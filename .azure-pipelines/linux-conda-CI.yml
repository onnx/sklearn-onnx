# Python package
# Create and test a Python package on multiple Python versions.
# Add steps that analyze code, save the dist with the build record, publish to a PyPI-compatible index, and more:
# https://docs.microsoft.com/azure/devops/pipelines/languages/python

trigger:
- master

jobs:

- job: 'CI_Linux'
  pool:
    vmImage: 'ubuntu-latest'
  strategy:
    matrix:

<<<<<<< HEAD
      Py311-Onnx15rc2-Rt160-Skl131:
        do.bench: '0'
        python.version: '3.11'  # onnxruntime cannot support python 3.11 yet
=======
      Py311-Onnx150-Rt161-Skl131:
        do.bench: '0'
        python.version: '3.11'
>>>>>>> a551a441
        numpy.version: '>=1.21.1'
        scipy.version: '>=1.7.0'
        onnx.version: '-i https://test.pypi.org/simple/ onnx==1.15.0rc2'
        onnx.target_opset: ''
<<<<<<< HEAD
        onnxrt.version: 'onnxruntime==1.16.0'
        sklearn.version: '>=1.3.1'
        lgbm.version: ''
        onnxcc.version: '>=1.8.1'  # git
=======
        onnxrt.version: 'onnxruntime==1.16.1'
        sklearn.version: '>=1.3.1'
        lgbm.version: ''
        onnxcc.version: '>=1.8.1'
>>>>>>> a551a441
        run.example: '1'

      Py311-Onnx141-Rt160-Skl131:
        do.bench: '0'
        python.version: '3.11'
        numpy.version: '>=1.21.1'
        scipy.version: '>=1.7.0'
        onnx.version: 'onnx==1.14.1'
        onnx.target_opset: ''
        onnxrt.version: 'onnxruntime==1.16.0'
        sklearn.version: '>=1.3.1'
        lgbm.version: ''
        onnxcc.version: '>=1.8.1'
        run.example: '1'

      Py311-Onnx140-Rt151-Skl130:
        do.bench: '0'
        python.version: '3.11'
        numpy.version: '>=1.21.1'
        scipy.version: '>=1.7.0'
        onnx.version: 'onnx==1.14.0'
        onnx.target_opset: ''
        onnxrt.version: 'onnxruntime==1.15.1'
        sklearn.version: '==1.3.0'
        lgbm.version: ''
        onnxcc.version: '>=1.8.1'
        run.example: '0'

      Py310-Onnx140-Rt140-Skl122:
        do.bench: '0'
        python.version: '3.10'
        numpy.version: '>=1.21.1'
        scipy.version: '>=1.7.0'
        onnx.version: 'onnx==1.14.1'
        onnx.target_opset: ''
        onnxrt.version: 'onnxruntime==1.14.0'
        sklearn.version: '==1.2.2'
        lgbm.version: ''
        onnxcc.version: '>=1.8.1'
        run.example: '0'

      Py310-Onnx130-Rt140-Skl121:
        do.bench: '0'
        python.version: '3.10'
        numpy.version: '>=1.21.2'
        scipy.version: '>=1.7.0'
        onnx.version: 'onnx==1.13.0'
        onnx.target_opset: ''
        onnxrt.version: 'onnxruntime==1.14.0'
        sklearn.version: '==1.2.1'
        lgbm.version: ''
        onnxcc.version: '>=1.8.1'
        run.example: '0'

      Py310-Onnx130-Rt131-Skl120:
        do.bench: '0'
        python.version: '3.10'
        numpy.version: '>=1.21.0'
        scipy.version: '>=1.7.0'
        onnx.version: 'onnx==1.13.0'
        onnx.target_opset: ''
        onnxrt.version: 'onnxruntime==1.13.1'
        sklearn.version: '==1.2.0'
        lgbm.version: ''
        onnxcc.version: '>=1.8.1'
        run.example: '0'

      Py310-Onnx120-Rt131-Skl120:
        do.bench: '0'
        python.version: '3.10'
        numpy.version: '>=1.21.0'
        scipy.version: '>=1.7.0'
        onnx.version: 'onnx==1.12.0'
        onnx.target_opset: ''
        onnxrt.version: 'onnxruntime==1.13.1'
        sklearn.version: '==1.2.0'
        lgbm.version: ''
        onnxcc.version: '>=1.8.1'
        run.example: '0'
      Py310-Onnx120-Rt1201-Skl11:
        do.bench: '0'
        python.version: '3.10'
        numpy.version: '>=1.21.0'
        scipy.version: '>=1.7.0'
        onnx.version: 'onnx==1.12.0'
        onnx.target_opset: ''
        onnxrt.version: 'onnxruntime==1.12.1'
        sklearn.version: '==1.1.3'
        lgbm.version: ''
        onnxcc.version: '>=1.8.1'
        run.example: '0'
      Py39-Onnx120-Rt1111-Skl11:
        do.bench: '0'
        python.version: '3.9'
        numpy.version: '>=1.21.0'
        scipy.version: '>=1.7.0'
        onnx.version: 'onnx==1.12.0'
        onnx.target_opset: ''
        onnxrt.version: 'onnxruntime==1.11.1'
        sklearn.version: '==1.1.3'
        lgbm.version: ''
        onnxcc.version: '>=1.8.1'
        run.example: '0'
      Py39-Onnx1110-Rt1111-Skl11:
        do.bench: '0'
        python.version: '3.9'
        numpy.version: '>=1.21.0'
        scipy.version: '>=1.7.0'
        onnx.version: 'onnx==1.11.0'
        onnx.target_opset: ''
        onnxrt.version: 'onnxruntime==1.11.1'
        sklearn.version: '==1.1.3'
        lgbm.version: ''
        onnxcc.version: '>=1.8.1'
        run.example: '0'
      Py39-Onnx1110-Rt1111-Skl10:
        do.bench: '0'
        python.version: '3.9'
        numpy.version: '>=1.22.3'
        scipy.version: '>=1.7.0'
        onnx.version: 'onnx==1.11.0'
        onnx.target_opset: ''
        onnxrt.version: 'onnxruntime==1.11.1'
        sklearn.version: '==1.0.2'
        lgbm.version: ''
        onnxcc.version: '>=1.8.1'
        run.example: '0'
      Py39-Onnx1110-Rt1100-Skl10:
        do.bench: '0'
        python.version: '3.9'
        numpy.version: '>=1.21.0'
        scipy.version: '>=1.7.0'
        onnx.version: 'onnx==1.11.0'
        onnx.target_opset: ''
        onnxrt.version: 'onnxruntime==1.10.0'
        sklearn.version: '==1.0.2'
        lgbm.version: ''
        onnxcc.version: '>=1.8.1'
        run.example: '0'
      Py39-Onnx1101-Rt190-Skl10:
        do.bench: '0'
        python.version: '3.9'
        numpy.version: '>=1.21.0'
        scipy.version: '>=1.7.0'
        onnx.version: 'onnx==1.10.1'
        onnx.target_opset: ''
        onnxrt.version: 'onnxruntime==1.9.0'
        sklearn.version: '==1.0.2'
        lgbm.version: ''
        onnxcc.version: '>=1.8.1'
        run.example: '0'
      Py39-Onnx1101-Rt190-Skl0242:
        do.bench: '0'
        python.version: '3.9'
        numpy.version: '<1.21.0'
        scipy.version: ''
        onnx.version: 'onnx==1.10.1'
        onnx.target_opset: ''
        onnxrt.version: 'onnxruntime==1.9.0'
        sklearn.version: '==0.24.2'
        lgbm.version: ''
        onnxcc.version: '>=1.8.1'
        run.example: '0'
      Py39-Onnx190-Rt180-Skl0242:
        do.bench: '0'
        python.version: '3.9'
        numpy.version: '<1.21.0'
        scipy.version: ''
        onnx.version: 'onnx==1.9.0'
        onnx.target_opset: ''
        onnxrt.version: 'onnxruntime>=1.8.1'
        sklearn.version: '==0.24.2'
        lgbm.version: ''
        onnxcc.version: '>=1.8.1'
        run.example: '0'
      Py39-Onnx190-Rt180-Skl0232:
        do.bench: '0'
        python.version: '3.9'
        numpy.version: '<1.21.0'
        scipy.version: ''
        onnx.version: 'onnx==1.9.0'
        onnx.target_opset: ''
        onnxrt.version: 'onnxruntime>=1.8.1'
        sklearn.version: '==0.23.2'
        lgbm.version: ''
        onnxcc.version: '>=1.8.1'
        run.example: '0'

    maxParallel: 3

  steps:
  - script: |
      sudo install -d -m 0777 /home/vsts/.conda/envs
    displayName: Fix Conda permissions

  - task: CondaEnvironment@1
    inputs:
      createCustomEnvironment: true
      environmentName: 'py$(python.version)'
      packageSpecs: 'python=$(python.version)'

  - script: |
      sudo apt-get install -y language-pack-en
      sudo locale-gen en_US.UTF-8
      sudo update-locale LANG=en_US.UTF-8
    displayName: 'Install packages'

  - script: |
      test '$(python.version)' == '3.7' && apt-get install protobuf-compiler libprotoc-dev
      conda config --set always_yes yes --set changeps1 no
      conda install -c conda-forge "numpy$(numpy.version)"
      conda install protobuf
      python -m pip install --upgrade pip
    displayName: 'Install environment'

  - script: |
      conda install "numpy$(numpy.version)" "scipy$(scipy.version)"
    displayName: 'install numpy, scipy'

  - script: |
      if [ '$(sklearn.version)' == 'git' ]
        then
          git clone https://github.com/scikit-learn/scikit-learn.git --recursive
          python setup.py install
        else
          conda install -c conda-forge "scikit-learn$(sklearn.version)"
      fi
    displayName: 'install scikit-learn'

  - script: |
      if [ '$(onnx.version)' == 'git' ]
        then
          pip install typing-extensions>=3.6.2.1
          git clone https://github.com/onnx/onnx.git --recursive
          export ONNX_ML=1
          cd onnx
          python setup.py install
          cd ..
        else
          if [ '$(onnx.version)' == 'test' ]
          then
            pip install typing-extensions>=3.6.2.1
            pip install -i https://test.pypi.org/simple/ onnx
          else
            pip install typing-extensions>=3.6.2.1
            pip install $(onnx.version)
          fi
      fi
    displayName: 'install onnx'

  - script: |
      pip install $(onnxrt.version)
    displayName: 'install onnxruntime'

  - script: |
      if [ '$(onnxcc.version)' == 'git' ]
      then
        pip install git+https://github.com/microsoft/onnxconverter-common
      else
        pip install onnxconverter-common$(onnxcc.version)
      fi
    displayName: 'install onnxconverter-common'

  - script: |
      pip install -r requirements.txt
      pip install -r requirements-dev.txt
    displayName: 'install requirements'

  - script: |
      pip install -e .
    displayName: 'install'

  - script: |
      echo "---------------"
      pip show numpy
      echo "---------------"
      pip show scipy
      echo "---------------"
      pip show pandas
      echo "---------------"
      pip show onnx
      echo "---------------"
      pip show onnxruntime
      echo "---------------"
      pip show onnxconverter-common
      echo "---------------"
      pip show scikit-learn
      echo "---------------"
      pip show onnxmltools
      echo "---------------"
    displayName: 'version'

  - script: |
      if [ '$(onnx.target_opset)' != '' ]
      then
        export TEST_TARGET_OPSET="$(onnx.target_opset)"
      fi
      cd tests
      python -c "from numpy import __version__;print('numpy', __version__)"
      python -c "from scipy import __version__;print('scipy', __version__)"
      python -c "from sklearn import __version__;print('sklearn', __version__)"
      python -c "from onnxruntime import __version__;print('onnxruntime', __version__)"
      python -c "from onnx import __version__;print('onnx', __version__)"
      python -c "from skl2onnx import __max_supported_opset__;print('__max_supported_opset__', __max_supported_opset__)"
      python -c "import test_utils;print('max_onnxruntime_opset', test_utils.max_onnxruntime_opset())"
      python -c "import test_utils;print('TARGET OPSET, IR', test_utils.TARGET_OPSET, test_utils.TARGET_IR)"
      python -c "import onnx.defs;print('onnx_opset_version', onnx.defs.onnx_opset_version())"
      cd ..
    displayName: 'target_opset'

  - script: |
      if [ '$(onnx.target_opset)' != '' ]
      then
        export TEST_TARGET_OPSET="$(onnx.target_opset)"
      fi
      pytest tests --maxfail=10 --durations=0 --basetemp=temp --doctest-modules --junitxml=junit/test-results.xml
    displayName: 'pytest'

  - script: |
      # some of this is triggering the following error when importing scipy on python 3.10
      # ImportError: /lib/x86_64-linux-gnu/libstdc++.so.6: version `GLIBCXX_3.4.29'
      conda install -c conda-forge "lightgbm${lgbm.version}" "xgboost<2" --no-deps
      pip install hummingbird-ml hummingbird "xgboost<2" lightgbm
      pip install --no-deps git+https://github.com/microsoft/onnxconverter-common.git
      pip install onnxmltools
    displayName: 'install onnxmltools'
    condition: eq(variables['run.example'], '1')

  - script: |
      if [ '$(onnx.target_opset)' != '' ]
      then
        export TEST_TARGET_OPSET="$(onnx.target_opset)"
      fi
      pytest tests_onnxmltools --durations=0 --basetemp=temp --maxfail=5
    displayName: 'pytest-onnxmltools'
    condition: eq(variables['run.example'], '1')

  - script: |
      python -m pip install ruff
      ruff skl2onnx tests tests_onnxmltools
    displayName: 'ruff'

  - script: |
      if [ '$(onnx.target_opset)' != '' ]
      then
        export TEST_TARGET_OPSET="$(onnx.target_opset)"
      fi
      if [ '$(do.bench)' == '1' ]
        then
          pip install openpyxl
          coverage run --include=skl2onnx/** tests/benchmark.py
          coverage report -m
          coverage html
      fi
    displayName: 'coverage'

  - script: |
      pip install -r docs/requirements.txt
      pip uninstall -y skl2onnx
      python setup.py install
      pip install --no-deps git+https://github.com/microsoft/onnxconverter-common.git
      pip install --no-deps git+https://github.com/onnx/onnxmltools.git
    displayName: 'install for documentation'
    condition: eq(variables['run.example'], '1')

  - script: |
      if [ '$(onnx.target_opset)' != '' ]
      then
        export TEST_TARGET_OPSET="$(onnx.target_opset)"
      fi
      pytest docs/tests --durations=0 --basetemp=temp --doctest-modules -v -v --maxfail=5
    displayName: 'run documentation examples'
    condition: eq(variables['run.example'], '1')

  # dot cannot be found but is missing to build the documentation
  #- script: |
  #    if [ '$(onnx.target_opset)' != '' ]
  #    then
  #      export TEST_TARGET_OPSET="$(onnx.target_opset)"
  #    fi
  #    conda install -c anaconda graphviz
  #    python -m sphinx -j2 -v -N -T -b html -d build/doctrees docs dist/html
  #  displayName: 'build documentation'
  #  condition: eq(variables['run.example'], '1')

  - script: |
      if [ '$(onnx.target_opset)' != '' ]
      then
        export TEST_TARGET_OPSET="$(onnx.target_opset)"
      fi
      if [ '$(do.bench)' == '1' ]
        then
          python tests/benchmark.py
      fi
    displayName: 'benchmark'
    condition: eq(variables['run.example'], '0')

  - task: PublishTestResults@2
    inputs:
      testResultsFiles: '**/test-results.xml'
      testCoverageFiles: 'htmlcov/**'
      testBenchmarkFiles: 'TESTDUMP/*.xlsx'
      testRunTitle: 'Python $(python.version)'
    condition: succeededOrFailed()<|MERGE_RESOLUTION|>--- conflicted
+++ resolved
@@ -14,30 +14,17 @@
   strategy:
     matrix:
 
-<<<<<<< HEAD
-      Py311-Onnx15rc2-Rt160-Skl131:
-        do.bench: '0'
-        python.version: '3.11'  # onnxruntime cannot support python 3.11 yet
-=======
       Py311-Onnx150-Rt161-Skl131:
         do.bench: '0'
         python.version: '3.11'
->>>>>>> a551a441
         numpy.version: '>=1.21.1'
         scipy.version: '>=1.7.0'
         onnx.version: '-i https://test.pypi.org/simple/ onnx==1.15.0rc2'
         onnx.target_opset: ''
-<<<<<<< HEAD
-        onnxrt.version: 'onnxruntime==1.16.0'
-        sklearn.version: '>=1.3.1'
-        lgbm.version: ''
-        onnxcc.version: '>=1.8.1'  # git
-=======
         onnxrt.version: 'onnxruntime==1.16.1'
         sklearn.version: '>=1.3.1'
         lgbm.version: ''
         onnxcc.version: '>=1.8.1'
->>>>>>> a551a441
         run.example: '1'
 
       Py311-Onnx141-Rt160-Skl131:
