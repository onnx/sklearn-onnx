--- conflicted
+++ resolved
@@ -16,15 +16,12 @@
       Py37-OnnxGit-Rt040-Skl021:
         python.version: '3.7'
         numpy.version: '==1.16.3'
-<<<<<<< HEAD
-=======
         onnx.version: 'git'
         onnxrt.version: '==0.4.0'
         sklearn.version: '==0.21.0'
       Py37-OnnxGit-Rt040-Skl020:
         python.version: '3.7'
         numpy.version: '==1.16.3'
->>>>>>> cdf6ec23
         onnx.version: 'git'
         onnxrt.version: '==0.4.0'
         sklearn.version: '==0.20.3'
