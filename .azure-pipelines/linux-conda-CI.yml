# Python package
# Create and test a Python package on multiple Python versions.
# Add steps that analyze code, save the dist with the build record, publish to a PyPI-compatible index, and more:
# https://docs.microsoft.com/azure/devops/pipelines/languages/python

trigger:
- master

jobs:

- job: 'CI_Linux'
  pool:
    vmImage: 'Ubuntu-16.04'
  strategy:
    matrix:
<<<<<<< HEAD
      Py39-Onnx1100-Rt181-Skl0242:
        do.bench: '0'
        python.version: '3.9'
        numpy.version: '>=1.18.1'
        onnx.version: 'test'
        onnx.target_opset: ''
        onnxrt.version: 'onnxruntime>=1.8.1'  # '-i https://test.pypi.org/simple/ ort-nightly'
        sklearn.version: '>=0.24.2'
        onnxcc.version: '>=1.8.1'  # git
        run.example: '1'
      Py39-Onnx190-Rt180-Skl0242:
=======
      Py39-Onnx190-Rt181-Skl0242:
>>>>>>> b64f42d5
        do.bench: '0'
        python.version: '3.9'
        numpy.version: '>=1.18.1'
        onnx.version: '>=1.9.0'
        onnx.target_opset: ''
        onnxrt.version: 'onnxruntime>=1.8.1'  # '-i https://test.pypi.org/simple/ ort-nightly'
        sklearn.version: '>=0.24.2'
        onnxcc.version: '>=1.8.1'  # git
        run.example: '1'
      Py39-Onnx190-Rt170-Skl0242:
        do.bench: '0'
        python.version: '3.9'
        numpy.version: '>=1.18.1'
        onnx.version: '==1.9.0'
        onnx.target_opset: ''
        onnxrt.version: 'onnxruntime==1.7.0'  # '-i https://test.pypi.org/simple/ ort-nightly'
        sklearn.version: '==0.24.2'
        onnxcc.version: '==1.8.1'  # git
        run.example: '0'
      Py38-Onnx181-Rt170-Skl0242:
        do.bench: '0'
        python.version: '3.8'
        numpy.version: '>=1.18.1'
        onnx.version: '==1.8.1'
        onnx.target_opset: ''
        onnxrt.version: 'onnxruntime==1.7.0'  # '-i https://test.pypi.org/simple/ ort-nightly'
        sklearn.version: '==0.24.2'
        onnxcc.version: '==1.7.0'  # git
        run.example: '0'
      Py38-Onnx181-Rt170-Skl0241:
        do.bench: '0'
        python.version: '3.8'
        numpy.version: '>=1.18.1'
        onnx.version: '==1.8.1'
        onnx.target_opset: ''
        onnxrt.version: 'onnxruntime==1.7.0'  # '-i https://test.pypi.org/simple/ ort-nightly'
        sklearn.version: '==0.24.1'
        onnxcc.version: '==1.7.0'  # git
        run.example: '0'
      Py38-Onnx181-Rt160-Skl0240:
        do.bench: '0'
        python.version: '3.8'
        numpy.version: '>=1.18.1'
        onnx.version: '==1.8.1'
        onnx.target_opset: ''
        onnxrt.version: 'onnxruntime==1.6.0'
        sklearn.version: '==0.24.0'
        onnxcc.version: '==1.7.0'
        run.example: '0'
      Py38-Onnx170-Rt160-Skl0240:
        do.bench: '0'
        python.version: '3.8'
        numpy.version: '>=1.18.1'
        onnx.version: '==1.7.0'
        onnx.target_opset: ''
        onnxrt.version: 'onnxruntime==1.6.0'
        sklearn.version: '==0.24.0'
        onnxcc.version: '==1.7.0'
        run.example: '0'
      Py37-Onnx170-Rt151-Skl0232:
        do.bench: '0'
        python.version: '3.7'
        numpy.version: '>=1.18.1'
        onnx.version: '==1.7.0'
        onnx.target_opset: ''
        onnxrt.version: 'onnxruntime==1.5.1'
        sklearn.version: '==0.23.2'
        onnxcc.version: '==1.7.0'
        run.example: '0'
      Py37-Onnx170-Rt140-Skl0232:
        do.bench: '0'
        python.version: '3.7'
        numpy.version: '>=1.18.1'
        onnx.version: '==1.7.0'
        onnx.target_opset: ''
        onnxrt.version: 'onnxruntime==1.4.0'  # '-i https://test.pypi.org/simple/ ort-nightly'
        sklearn.version: '==0.23.2'
        onnxcc.version: '==1.7.0'
        run.example: '0'
      Py37-Onnx170-Rt130-Skl0231:
        do.bench: '0'
        python.version: '3.7'
        numpy.version: '>=1.18.1'
        onnx.version: '==1.7.0'
        onnx.target_opset: ''
        onnxrt.version: 'onnxruntime==1.3.0'
        sklearn.version: '==0.23.1'
        onnxcc.version: '==1.7.0'
        run.example: '0'
      Py37-Onnx170-Rt120-Skl0230-Op11:
        do.bench: '0'
        python.version: '3.7'
        numpy.version: '>=1.18.1'
        onnx.version: '==1.7.0'
        onnx.target_opset: '11'
        onnxrt.version: 'onnxruntime==1.2.0'
        onnxcc.version: '==1.7.0'
        sklearn.version: '==0.23.0'
        run.example: '0'
      Py37-Onnx160-Rt120-Skl0230:
        do.bench: '0'
        python.version: '3.7'
        numpy.version: '>=1.18.1'
        onnx.version: '==1.6.0'
        onnx.target_opset: ''
        onnxcc.version: '==1.6.1'
        onnxrt.version: 'onnxruntime==1.2.0'
        sklearn.version: '==0.23.0'
        run.example: '0'
      Py37-Onnx160-Rt111-Skl0222:
        do.bench: '0'
        python.version: '3.7'
        numpy.version: '>=1.18.1'
        onnx.version: '==1.6.0'
        onnx.target_opset: ''
        onnxcc.version: '==1.6.1'
        onnxrt.version: 'onnxruntime==1.1.1'
        sklearn.version: '==0.22.2'
        run.example: '0'
      Py37-Onnx160-Rt100-Skl0213:
        do.bench: '0'
        python.version: '3.7'
        numpy.version: '==1.18.1'
        onnx.version: '==1.6.0'
        onnx.target_opset: ''
        onnxcc.version: '==1.6.1'
        onnxrt.version: 'onnxruntime==1.0.0'
        sklearn.version: '==0.21.3'
        run.example: '0'
      Py37-Onnx150-Rt050-Skl0213:
        do.bench: '0'
        python.version: '3.7'
        numpy.version: '==1.17.4'
        onnx.version: '==1.5.0'
        onnx.target_opset: ''
        onnxcc.version: '==1.6.1'
        onnxrt.version: 'onnxruntime==0.5.0'
        sklearn.version: '==0.21.3'
        run.example: '0'
    maxParallel: 3

  steps:
  - script: |
      sudo install -d -m 0777 /home/vsts/.conda/envs
    displayName: Fix Conda permissions

  - task: CondaEnvironment@1
    inputs:
      createCustomEnvironment: true
      environmentName: 'py$(python.version)'
      packageSpecs: 'python=$(python.version)'

  - script: |
      test '$(python.version)' == '3.7' && apt-get install protobuf-compiler libprotoc-dev
      conda config --set always_yes yes --set changeps1 no
      conda install -c conda-forge "numpy$(numpy.version)"
      conda install protobuf
      python -m pip install --upgrade pip
    displayName: 'Install environment'

  - script: |
      conda install "numpy$(numpy.version)"
    displayName: 'install numpy'

  - script: |
      if [ '$(sklearn.version)' == 'git' ]
        then
          git clone https://github.com/scikit-learn/scikit-learn.git --recursive
          python setup.py install
        else
          pip install scikit-learn$(sklearn.version)
      fi
    displayName: 'install scikit-learn'

  - script: |
      if [ '$(onnx.version)' == 'git' ]
        then
          git clone https://github.com/onnx/onnx.git --recursive
          export ONNX_ML=1
          cd onnx
          python setup.py install
          cd ..
        else
          if [ '$(onnx.version)' == 'test' ]
          then
            pip install typing-extensions
            pip install -i https://test.pypi.org/simple/ onnx
          else
            pip install onnx$(onnx.version)
          fi
      fi
    displayName: 'install onnx'

  - script: |
      pip install flake8
    displayName: 'install flake8'

  - script: |
      pip install $(onnxrt.version)
    displayName: 'install onnxruntime'

  - script: |
      if [ '$(onnxcc.version)' == 'git' ]
      then
        pip install git+https://github.com/microsoft/onnxconverter-common
      else
        pip install onnxconverter-common$(onnxcc.version)
      fi
    displayName: 'install onnxconverter-common'

  - script: |
      pip install -r requirements.txt
      pip install -r requirements-dev.txt
    displayName: 'install requirements'

  - script: |
      pip install -e .
    displayName: 'install'

  - script: |
      echo "---------------"
      pip show numpy
      echo "---------------"
      pip show pandas
      echo "---------------"
      pip show onnx
      echo "---------------"
      pip show onnxruntime
      echo "---------------"
      pip show onnxconverter-common
      echo "---------------"
      pip show scikit-learn
      echo "---------------"
    displayName: 'version'

  - script: |
      if [ '$(onnx.target_opset)' != '' ]
      then
        export TEST_TARGET_OPSET="$(onnx.target_opset)"
      fi
      cd tests
      python -c "from onnxruntime import __version__;print('onnxruntime', __version__)"
      python -c "from onnx import __version__;print('onnx', __version__)"
      python -c "from skl2onnx import __max_supported_opset__;print('__max_supported_opset__', __max_supported_opset__)"
      python -c "import test_utils;print('max_onnxruntime_opset', test_utils.max_onnxruntime_opset())"
      python -c "import test_utils;print('TARGET OPSET, IR', test_utils.TARGET_OPSET, test_utils.TARGET_IR)"
      python -c "import onnx.defs;print('onnx_opset_version', onnx.defs.onnx_opset_version())"
      cd ..
    displayName: 'target_opset'

  - script: |
      if [ '$(onnx.target_opset)' != '' ]
      then
        export TEST_TARGET_OPSET="$(onnx.target_opset)"
      fi
      pytest tests --durations=0 --basetemp=temp --doctest-modules --junitxml=junit/test-results.xml
    displayName: 'pytest'

  - script: |
      conda install -c conda-forge lightgbm xgboost --no-deps
      pip install xgboost lightgbm hummingbird-ml hummingbird
      pip install --no-deps git+https://github.com/microsoft/onnxconverter-common.git
      pip install --no-deps git+https://github.com/onnx/onnxmltools.git
    displayName: 'install onnxmltools'

  - script: |
      if [ '$(onnx.target_opset)' != '' ]
      then
        export TEST_TARGET_OPSET="$(onnx.target_opset)"
      fi
      pytest tests_onnxmltools --durations=0 --basetemp=temp
    displayName: 'pytest-onnxmltools'

  # Check flake8 after the tests to get more feedback.
  # It is checked before the tests on the windows build.
  - script: |
      flake8 skl2onnx tests tests_onnxmltools
    displayName: 'flake8'

  - script: |
      if [ '$(onnx.target_opset)' != '' ]
      then
        export TEST_TARGET_OPSET="$(onnx.target_opset)"
      fi
      if [ '$(do.bench)' == '1' ]
        then
          pip install openpyxl
          coverage run --include=skl2onnx/** tests/benchmark.py
          coverage report -m
          coverage html
      fi
    displayName: 'coverage'

  - script: |
      pip install -r docs/requirements.txt
      pip uninstall -y skl2onnx
      python setup.py install
      pip install --no-deps git+https://github.com/microsoft/onnxconverter-common.git
      pip install --no-deps git+https://github.com/onnx/onnxmltools.git
    displayName: 'install for documentation'
    condition: eq(variables['run.example'], '1')

  - script: |
      if [ '$(onnx.target_opset)' != '' ]
      then
        export TEST_TARGET_OPSET="$(onnx.target_opset)"
      fi
      pytest docs/tests --durations=0 --basetemp=temp --doctest-modules
    displayName: 'run documentation examples'
    condition: eq(variables['run.example'], '1')

  # dot cannot be found but is missing to build the documentation
  #- script: |
  #    if [ '$(onnx.target_opset)' != '' ]
  #    then
  #      export TEST_TARGET_OPSET="$(onnx.target_opset)"
  #    fi
  #    conda install -c anaconda graphviz
  #    python -m sphinx -j2 -v -N -T -b html -d build/doctrees docs dist/html
  #  displayName: 'build documentation'
  #  condition: eq(variables['run.example'], '1')

  - script: |
      if [ '$(onnx.target_opset)' != '' ]
      then
        export TEST_TARGET_OPSET="$(onnx.target_opset)"
      fi
      if [ '$(do.bench)' == '1' ]
        then
          python tests/benchmark.py
      fi
    displayName: 'benchmark'
    condition: eq(variables['run.example'], '0')

  - task: PublishTestResults@2
    inputs:
      testResultsFiles: '**/test-results.xml'
      testCoverageFiles: 'htmlcov/**'
      testBenchmarkFiles: 'TESTDUMP/*.xlsx'
      testRunTitle: 'Python $(python.version)'
    condition: succeededOrFailed()<|MERGE_RESOLUTION|>--- conflicted
+++ resolved
@@ -13,25 +13,21 @@
     vmImage: 'Ubuntu-16.04'
   strategy:
     matrix:
-<<<<<<< HEAD
       Py39-Onnx1100-Rt181-Skl0242:
         do.bench: '0'
         python.version: '3.9'
         numpy.version: '>=1.18.1'
-        onnx.version: 'test'
+        onnx.version: '==1.10.0'  # 'test'
         onnx.target_opset: ''
         onnxrt.version: 'onnxruntime>=1.8.1'  # '-i https://test.pypi.org/simple/ ort-nightly'
         sklearn.version: '>=0.24.2'
         onnxcc.version: '>=1.8.1'  # git
         run.example: '1'
       Py39-Onnx190-Rt180-Skl0242:
-=======
-      Py39-Onnx190-Rt181-Skl0242:
->>>>>>> b64f42d5
         do.bench: '0'
         python.version: '3.9'
         numpy.version: '>=1.18.1'
-        onnx.version: '>=1.9.0'
+        onnx.version: '==1.9.0'
         onnx.target_opset: ''
         onnxrt.version: 'onnxruntime>=1.8.1'  # '-i https://test.pypi.org/simple/ ort-nightly'
         sklearn.version: '>=0.24.2'
