# Python package
# Create and test a Python package on multiple Python versions.
# Add steps that analyze code, save the dist with the build record, publish to a PyPI-compatible index, and more:
# https://docs.microsoft.com/azure/devops/pipelines/languages/python

trigger:
- master

jobs:

- job: 'CI_Linux'
  pool:
    vmImage: 'ubuntu-latest'
  strategy:
    matrix:
<<<<<<< HEAD
      Py38-Onnx180-RtTST-Skldev:
=======
      Py38-Onnx181-Rt160-Skl0240:
        do.bench: '0'
        python.version: '3.8'
        numpy.version: '>=1.18.1'
        onnx.version: '==1.8.1'
        onnx.target_opset: ''
        onnxrt.version: 'onnxruntime==1.6.0'  # '-i https://test.pypi.org/simple/ ort-nightly'
        sklearn.version: '==0.24.0'
        onnxcc.version: 'git'
        run.example: '1'
      Py38-Onnx170-Rt160-Skl0240:
        do.bench: '0'
        python.version: '3.8'
        numpy.version: '>=1.18.1'
        onnx.version: '==1.7.0'
        onnx.target_opset: ''
        onnxrt.version: 'onnxruntime==1.6.0'  # '-i https://test.pypi.org/simple/ ort-nightly'
        sklearn.version: '==0.24.0'
        onnxcc.version: 'git'
        run.example: '1'
      Py37-Onnx170-Rt151-Skl0232:
>>>>>>> c60a5453
        do.bench: '0'
        python.version: '3.8'
        numpy.version: '>=1.19'
        onnx.version: '==1.8.0'
        onnx.target_opset: ''
<<<<<<< HEAD
        onnxrt.version: '-i https://test.pypi.org/simple/ ort-nightly'
        sklearn.version: 'git'
=======
        onnxrt.version: 'onnxruntime==1.5.1'
        sklearn.version: '==0.23.2'
>>>>>>> c60a5453
        onnxcc.version: 'git'
        run.example: '1'
      Py38-Onnx180-Rt160-Skldev:
        do.bench: '0'
        python.version: '3.8'
        numpy.version: '>=1.19'
        onnx.version: '==1.8.0'
        onnx.target_opset: ''
        onnxrt.version: 'onnxruntime==1.6.0'
        sklearn.version: 'git'
        onnxcc.version: 'git'
        run.example: '1'
      Py38-Onnx180-RtTST-Skl0240:
        do.bench: '0'
        python.version: '3.8'
        numpy.version: '>=1.19'
        onnx.version: '==1.8.0'
        onnx.target_opset: ''
        onnxrt.version: '-i https://test.pypi.org/simple/ ort-nightly'
        sklearn.version: '==0.24.0'
        onnxcc.version: 'git'
        run.example: '0'  # 
      Py38-Onnx170-RtTST-Skl0232:
        do.bench: '0'
        python.version: '3.8'
        numpy.version: '>=1.19'
        onnx.version: '==1.7.0'
        onnx.target_opset: ''
        onnxrt.version: '-i https://test.pypi.org/simple/ ort-nightly'
        sklearn.version: '==0.23.2'
        onnxcc.version: 'git'
        run.example: '1'
      Py37-Onnx170-RtTST-Skl0232:
        do.bench: '0'
        python.version: '3.7'
        numpy.version: '>=1.19'
        onnx.version: '==1.7.0'
        onnx.target_opset: ''
        onnxrt.version: '-i https://test.pypi.org/simple/ ort-nightly'
        sklearn.version: '==0.23.2'
        onnxcc.version: 'git'
        run.example: '1'
      Py37-Onnx170-Rt152-Skl0232:
        do.bench: '0'
        python.version: '3.7'
        numpy.version: '>=1.18.1'
<<<<<<< HEAD
        onnx.version: '==1.7.0'
        onnx.target_opset: ''
        onnxrt.version: 'onnxruntime==1.5.2'  # '-i https://test.pypi.org/simple/ ort-nightly'
        sklearn.version: '==0.23.2'
        onnxcc.version: 'git'
        run.example: '1'
=======
        onnx.version: '==1.6.0'
        onnx.target_opset: ''
        onnxcc.version: '==1.6.1'
        onnxrt.version: 'onnxruntime==1.1.1'
        sklearn.version: '==0.22.2'
        run.example: '0'
      Py37-Onnx160-Rt100-Skl0213:
        do.bench: '0'
        python.version: '3.7'
        numpy.version: '==1.18.1'
        onnx.version: '==1.6.0'
        onnx.target_opset: ''
        onnxcc.version: '==1.6.1'
        onnxrt.version: 'onnxruntime==1.0.0'
        sklearn.version: '==0.21.3'
        run.example: '0'
      Py37-Onnx150-Rt050-Skl0213:
        do.bench: '0'
        python.version: '3.7'
        numpy.version: '==1.17.4'
        onnx.version: '==1.5.0'
        onnx.target_opset: ''
        onnxcc.version: '==1.6.1'
        onnxrt.version: 'onnxruntime==0.5.0'
        sklearn.version: '==0.21.3'
        run.example: '0'
      Py37-Onnx150-Rt040-Skl0203:
        do.bench: '0'
        python.version: '3.7'
        numpy.version: '==1.17.4'
        onnx.version: '==1.5.0'
        onnx.target_opset: ''
        onnxrt.version: 'onnxruntime==0.4.0'
        onnxcc.version: '==1.6.1'
        sklearn.version: '==0.20.3'
        run.example: '0'
      Py36-Onnx141-Rt030-Skl0203:
        do.bench: '0'
        python.version: '3.6'
        numpy.version: '==1.16.5'
        onnx.version: '==1.4.1'
        onnx.target_opset: ''
        onnxrt.version: 'onnxruntime==0.3.0'
        sklearn.version: '==0.20.3'
        run.example: '0'
      Py36-Onnx130-Rt021-Skl0203:
        do.bench: '0'
        python.version: '3.6'
        numpy.version: '==1.16.5'
        onnx.version: '==1.3.0'
        onnx.target_opset: ''
        onnxrt.version: 'onnxruntime==0.2.1'
        onnxcc.version: '==1.6.1'
        sklearn.version: '==0.20.3'
        run.example: '0'
>>>>>>> c60a5453
    maxParallel: 3

  steps:
  - script: |
      sudo install -d -m 0777 /home/vsts/.conda/envs
    displayName: Fix Conda permissions

  - task: CondaEnvironment@1
    inputs:
      createCustomEnvironment: true
      environmentName: 'py$(python.version)'
      packageSpecs: 'python=$(python.version)'

  - script: |
      test '$(python.version)' == '3.7' && apt-get install protobuf-compiler libprotoc-dev
      test '$(python.version)' == '3.8' && apt-get install protobuf-compiler libprotoc-dev
      conda config --set always_yes yes --set changeps1 no
      conda install -c conda-forge cython "numpy$(numpy.version)"
      conda install protobuf
      python -m pip install --upgrade pip
    displayName: 'Install environment'

  - script: |
      conda install "numpy$(numpy.version)"
    displayName: 'install numpy'

  - script: |
      if [ '$(sklearn.version)' == 'git' ]
        then
          git clone https://github.com/scikit-learn/scikit-learn.git --recursive
          python setup.py install
        else
          pip install scikit-learn$(sklearn.version)
      fi
    displayName: 'install scikit-learn'

  - script: |
      if [ '$(onnx.version)' == 'git' ]
        then
          git clone https://github.com/onnx/onnx.git --recursive
          export ONNX_ML=1
          cd onnx
          python setup.py install
          cd ..
        else
          if [ '$(onnx.version)' == 'test' ]
          then
            pip install typing-extensions
            pip install -i https://test.pypi.org/simple/ onnx
          else
            pip install onnx$(onnx.version)
          fi
      fi
    displayName: 'install onnx'

  - script: |
      pip install flake8
    displayName: 'install flake8'

  - script: |
      pip install $(onnxrt.version)
    displayName: 'install onnxruntime'

  - script: |
      if [ '$(onnxcc.version)' == 'git' ]
      then
        pip install git+https://github.com/microsoft/onnxconverter-common
      else
        pip install onnxconverter-common$(onnxcc.version)
      fi
    displayName: 'install onnxconverter-common'

  - script: |
      pip install -r requirements.txt
      pip install -r requirements-dev.txt
    displayName: 'install requirements'

  - script: |
      pip install -e .
    displayName: 'install'

  - script: |
      echo "---------------"
      pip show numpy
      echo "---------------"
      pip show pandas
      echo "---------------"
      pip show onnx
      echo "---------------"
      pip show onnxruntime
      echo "---------------"
      pip show onnxconverter-common
      echo "---------------"
      pip show scikit-learn
      echo "---------------"
      pip show joblib
      echo "---------------"
    displayName: 'version'

  - script: |
      if [ '$(onnx.target_opset)' != '' ]
      then
        export TEST_TARGET_OPSET="$(onnx.target_opset)"
      fi
      cd tests
      python -c "import test_utils;print(test_utils.TARGET_OPSET, test_utils.TARGET_IR)"
      cd ..
    displayName: 'target_opset'

  - script: |
      if [ '$(onnx.target_opset)' != '' ]
      then
        export TEST_TARGET_OPSET="$(onnx.target_opset)"
      fi
      pytest tests --durations=0 --basetemp=temp --doctest-modules --junitxml=junit/test-results.xml
    displayName: 'pytest'

  - script: |
      conda install -c conda-forge lightgbm xgboost --no-deps
      pip install --no-deps onnxmltools  # git+https://github.com/onnx/onnxmltools.git
    displayName: 'install onnxmltools'

  # Check flake8 after the tests to get more feedback.
  # It is checked before the tests on the windows build.
  - script: |
      flake8 skl2onnx tests tests_onnxmltools
    displayName: 'flake8'

  - script: |
      if [ '$(onnx.target_opset)' != '' ]
      then
        export TEST_TARGET_OPSET="$(onnx.target_opset)"
      fi
      if [ '$(do.bench)' == '1' ]
        then
          pip install openpyxl
          coverage run --include=skl2onnx/** tests/benchmark.py
          coverage report -m
          coverage html
      fi
    displayName: 'coverage'

  - script: |
      if [ '$(onnx.target_opset)' != '' ]
      then
        export TEST_TARGET_OPSET="$(onnx.target_opset)"
      fi
      pip install -r docs/requirements.txt
      pip uninstall -y skl2onnx
      python setup.py install
      pytest docs/tests --durations=0 --basetemp=temp --doctest-modules
    displayName: 'run documentation examples'
    condition: eq(variables['run.example'], '1')

  # dot cannot be found but is missing to build the documentation
  #- script: |
  #    if [ '$(onnx.target_opset)' != '' ]
  #    then
  #      export TEST_TARGET_OPSET="$(onnx.target_opset)"
  #    fi
  #    conda install -c anaconda graphviz
  #    python -m sphinx -j2 -v -N -T -b html -d build/doctrees docs dist/html
  #  displayName: 'build documentation'
  #  condition: eq(variables['run.example'], '1')

  - script: |
      if [ '$(onnx.target_opset)' != '' ]
      then
        export TEST_TARGET_OPSET="$(onnx.target_opset)"
      fi
      if [ '$(do.bench)' == '1' ]
        then
          python tests/benchmark.py
      fi
    displayName: 'benchmark'
    condition: eq(variables['do.bench'], '1')

  - task: PublishTestResults@2
    inputs:
      testResultsFiles: '**/test-results.xml'
      testCoverageFiles: 'htmlcov/**'
      testBenchmarkFiles: 'TESTDUMP/*.xlsx'
      testRunTitle: 'Python $(python.version)'
    condition: succeededOrFailed()<|MERGE_RESOLUTION|>--- conflicted
+++ resolved
@@ -13,9 +13,6 @@
     vmImage: 'ubuntu-latest'
   strategy:
     matrix:
-<<<<<<< HEAD
-      Py38-Onnx180-RtTST-Skldev:
-=======
       Py38-Onnx181-Rt160-Skl0240:
         do.bench: '0'
         python.version: '3.8'
@@ -36,38 +33,22 @@
         sklearn.version: '==0.24.0'
         onnxcc.version: 'git'
         run.example: '1'
-      Py37-Onnx170-Rt151-Skl0232:
->>>>>>> c60a5453
+      Py38-Onnx180-Rt160-Skldev:
         do.bench: '0'
         python.version: '3.8'
         numpy.version: '>=1.19'
         onnx.version: '==1.8.0'
         onnx.target_opset: ''
-<<<<<<< HEAD
-        onnxrt.version: '-i https://test.pypi.org/simple/ ort-nightly'
+        onnxrt.version: 'onnxruntime==1.6.0'
         sklearn.version: 'git'
-=======
-        onnxrt.version: 'onnxruntime==1.5.1'
-        sklearn.version: '==0.23.2'
->>>>>>> c60a5453
-        onnxcc.version: 'git'
-        run.example: '1'
-      Py38-Onnx180-Rt160-Skldev:
+        onnxcc.version: 'git'
+        run.example: '1'
+      Py38-Onnx180-RtTST-Skl0240:
         do.bench: '0'
         python.version: '3.8'
         numpy.version: '>=1.19'
         onnx.version: '==1.8.0'
         onnx.target_opset: ''
-        onnxrt.version: 'onnxruntime==1.6.0'
-        sklearn.version: 'git'
-        onnxcc.version: 'git'
-        run.example: '1'
-      Py38-Onnx180-RtTST-Skl0240:
-        do.bench: '0'
-        python.version: '3.8'
-        numpy.version: '>=1.19'
-        onnx.version: '==1.8.0'
-        onnx.target_opset: ''
         onnxrt.version: '-i https://test.pypi.org/simple/ ort-nightly'
         sklearn.version: '==0.24.0'
         onnxcc.version: 'git'
@@ -96,14 +77,6 @@
         do.bench: '0'
         python.version: '3.7'
         numpy.version: '>=1.18.1'
-<<<<<<< HEAD
-        onnx.version: '==1.7.0'
-        onnx.target_opset: ''
-        onnxrt.version: 'onnxruntime==1.5.2'  # '-i https://test.pypi.org/simple/ ort-nightly'
-        sklearn.version: '==0.23.2'
-        onnxcc.version: 'git'
-        run.example: '1'
-=======
         onnx.version: '==1.6.0'
         onnx.target_opset: ''
         onnxcc.version: '==1.6.1'
@@ -159,7 +132,6 @@
         onnxcc.version: '==1.6.1'
         sklearn.version: '==0.20.3'
         run.example: '0'
->>>>>>> c60a5453
     maxParallel: 3
 
   steps:
