--- conflicted
+++ resolved
@@ -13,7 +13,6 @@
     vmImage: 'Ubuntu-16.04'
   strategy:
     matrix:
-<<<<<<< HEAD
       Py39-Onnx190-Rt170-Skl0241:
         do.bench: '0'
         python.version: '3.9'
@@ -23,7 +22,7 @@
         onnxrt.version: 'onnxruntime==1.7.0'  # '-i https://test.pypi.org/simple/ ort-nightly'
         sklearn.version: '==0.24.1'
         onnxcc.version: '==1.8.1'  # git
-=======
+        run.example: '1'
       Py38-Onnx181-Rt170-Skl0242:
         do.bench: '0'
         python.version: '3.8'
@@ -33,7 +32,6 @@
         onnxrt.version: 'onnxruntime==1.7.0'  # '-i https://test.pypi.org/simple/ ort-nightly'
         sklearn.version: '==0.24.2'
         onnxcc.version: '==1.7.0'  # git
->>>>>>> 785a2771
         run.example: '1'
       Py38-Onnx181-Rt170-Skl0241:
         do.bench: '0'
