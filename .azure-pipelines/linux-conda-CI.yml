# Python package
# Create and test a Python package on multiple Python versions.
# Add steps that analyze code, save the dist with the build record, publish to a PyPI-compatible index, and more:
# https://docs.microsoft.com/azure/devops/pipelines/languages/python

trigger:
- master

jobs:

- job: 'CI_Linux'
  pool:
    vmImage: 'ubuntu-latest'
  strategy:
    matrix:
      Py38-Onnx181-Rt160-Skl0240:
        do.bench: '0'
        python.version: '3.8'
        numpy.version: '>=1.18.1'
        onnx.version: '==1.8.1'
        onnx.target_opset: ''
        onnxrt.version: 'onnxruntime==1.6.0'  # '-i https://test.pypi.org/simple/ ort-nightly'
        sklearn.version: '==0.24.0'
        onnxcc.version: 'git'
        run.example: '1'
      Py38-Onnx170-Rt160-Skl0240:
        do.bench: '0'
        python.version: '3.8'
        numpy.version: '>=1.18.1'
        onnx.version: '==1.7.0'
        onnx.target_opset: ''
        onnxrt.version: 'onnxruntime==1.6.0'  # '-i https://test.pypi.org/simple/ ort-nightly'
        sklearn.version: '==0.24.0'
        onnxcc.version: 'git'
<<<<<<< HEAD
        run.example: '1'
      Py38-Onnx180-Rt160-Skldev:
=======
        run.example: '0'
      Py37-Onnx170-Rt151-Skl0232:
>>>>>>> c28196fd
        do.bench: '0'
        python.version: '3.8'
        numpy.version: '>=1.19'
        onnx.version: '==1.8.0'
        onnx.target_opset: ''
        onnxrt.version: 'onnxruntime==1.6.0'
        sklearn.version: 'git'
        onnxcc.version: 'git'
<<<<<<< HEAD
        run.example: '1'
      Py38-Onnx180-RtTST-Skl0240:
=======
        run.example: '0'
      Py37-Onnx170-Rt140-Skl0232:
>>>>>>> c28196fd
        do.bench: '0'
        python.version: '3.8'
        numpy.version: '>=1.19'
        onnx.version: '==1.8.0'
        onnx.target_opset: ''
        onnxrt.version: '-i https://test.pypi.org/simple/ ort-nightly'
        sklearn.version: '==0.24.0'
        onnxcc.version: 'git'
        run.example: '0'  # 
      Py38-Onnx170-RtTST-Skl0232:
        do.bench: '0'
        python.version: '3.8'
        numpy.version: '>=1.19'
        onnx.version: '==1.7.0'
        onnx.target_opset: ''
        onnxrt.version: '-i https://test.pypi.org/simple/ ort-nightly'
        sklearn.version: '==0.23.2'
        onnxcc.version: 'git'
        run.example: '1'
      Py37-Onnx170-RtTST-Skl0232:
        do.bench: '0'
        python.version: '3.7'
        numpy.version: '>=1.19'
        onnx.version: '==1.7.0'
        onnx.target_opset: ''
        onnxrt.version: '-i https://test.pypi.org/simple/ ort-nightly'
        sklearn.version: '==0.23.2'
        onnxcc.version: 'git'
        run.example: '1'
      Py37-Onnx170-Rt152-Skl0232:
        do.bench: '0'
        python.version: '3.7'
        numpy.version: '>=1.18.1'
        onnx.version: '==1.6.0'
        onnx.target_opset: ''
        onnxcc.version: '==1.6.1'
        onnxrt.version: 'onnxruntime==1.1.1'
        sklearn.version: '==0.22.2'
        run.example: '0'
      Py37-Onnx160-Rt100-Skl0213:
        do.bench: '0'
        python.version: '3.7'
        numpy.version: '==1.18.1'
        onnx.version: '==1.6.0'
        onnx.target_opset: ''
        onnxcc.version: '==1.6.1'
        onnxrt.version: 'onnxruntime==1.0.0'
        sklearn.version: '==0.21.3'
        run.example: '0'
      Py37-Onnx150-Rt050-Skl0213:
        do.bench: '0'
        python.version: '3.7'
        numpy.version: '==1.17.4'
        onnx.version: '==1.5.0'
        onnx.target_opset: ''
        onnxcc.version: '==1.6.1'
        onnxrt.version: 'onnxruntime==0.5.0'
        sklearn.version: '==0.21.3'
        run.example: '0'
      Py37-Onnx150-Rt040-Skl0203:
        do.bench: '0'
        python.version: '3.7'
        numpy.version: '==1.17.4'
        onnx.version: '==1.5.0'
        onnx.target_opset: ''
        onnxrt.version: 'onnxruntime==0.4.0'
        onnxcc.version: '==1.6.1'
        sklearn.version: '==0.20.3'
        run.example: '0'
      Py36-Onnx141-Rt030-Skl0203:
        do.bench: '0'
        python.version: '3.6'
        numpy.version: '==1.16.5'
        onnx.version: '==1.4.1'
        onnx.target_opset: ''
        onnxrt.version: 'onnxruntime==0.3.0'
        sklearn.version: '==0.20.3'
        run.example: '0'
      Py36-Onnx130-Rt021-Skl0203:
        do.bench: '0'
        python.version: '3.6'
        numpy.version: '==1.16.5'
        onnx.version: '==1.3.0'
        onnx.target_opset: ''
        onnxrt.version: 'onnxruntime==0.2.1'
        onnxcc.version: '==1.6.1'
        sklearn.version: '==0.20.3'
        run.example: '0'
    maxParallel: 3

  steps:
  - script: |
      sudo install -d -m 0777 /home/vsts/.conda/envs
    displayName: Fix Conda permissions

  - task: CondaEnvironment@1
    inputs:
      createCustomEnvironment: true
      environmentName: 'py$(python.version)'
      packageSpecs: 'python=$(python.version)'

  - script: |
      test '$(python.version)' == '3.7' && apt-get install protobuf-compiler libprotoc-dev
      test '$(python.version)' == '3.8' && apt-get install protobuf-compiler libprotoc-dev
      conda config --set always_yes yes --set changeps1 no
      conda install -c conda-forge cython "numpy$(numpy.version)"
      conda install protobuf
      python -m pip install --upgrade pip
    displayName: 'Install environment'

  - script: |
      conda install "numpy$(numpy.version)"
    displayName: 'install numpy'

  - script: |
      if [ '$(sklearn.version)' == 'git' ]
        then
          git clone https://github.com/scikit-learn/scikit-learn.git --recursive
          python setup.py install
        else
          pip install scikit-learn$(sklearn.version)
      fi
    displayName: 'install scikit-learn'

  - script: |
      if [ '$(onnx.version)' == 'git' ]
        then
          git clone https://github.com/onnx/onnx.git --recursive
          export ONNX_ML=1
          cd onnx
          python setup.py install
          cd ..
        else
          if [ '$(onnx.version)' == 'test' ]
          then
            pip install typing-extensions
            pip install -i https://test.pypi.org/simple/ onnx
          else
            pip install onnx$(onnx.version)
          fi
      fi
    displayName: 'install onnx'

  - script: |
      pip install flake8
    displayName: 'install flake8'

  - script: |
      pip install $(onnxrt.version)
    displayName: 'install onnxruntime'

  - script: |
      if [ '$(onnxcc.version)' == 'git' ]
      then
        pip install git+https://github.com/microsoft/onnxconverter-common
      else
        pip install onnxconverter-common$(onnxcc.version)
      fi
    displayName: 'install onnxconverter-common'

  - script: |
      pip install -r requirements.txt
      pip install -r requirements-dev.txt
    displayName: 'install requirements'

  - script: |
      pip install -e .
    displayName: 'install'

  - script: |
      echo "---------------"
      pip show numpy
      echo "---------------"
      pip show pandas
      echo "---------------"
      pip show onnx
      echo "---------------"
      pip show onnxruntime
      echo "---------------"
      pip show onnxconverter-common
      echo "---------------"
      pip show scikit-learn
      echo "---------------"
      pip show joblib
      echo "---------------"
    displayName: 'version'

  - script: |
      if [ '$(onnx.target_opset)' != '' ]
      then
        export TEST_TARGET_OPSET="$(onnx.target_opset)"
      fi
      cd tests
      python -c "import test_utils;print(test_utils.TARGET_OPSET, test_utils.TARGET_IR)"
      cd ..
    displayName: 'target_opset'

  - script: |
      if [ '$(onnx.target_opset)' != '' ]
      then
        export TEST_TARGET_OPSET="$(onnx.target_opset)"
      fi
      pytest tests --durations=0 --basetemp=temp --doctest-modules --junitxml=junit/test-results.xml
    displayName: 'pytest'

  - script: |
      conda install -c conda-forge lightgbm xgboost --no-deps
      pip install xgboost lightgbm hummingbird-ml hummingbird
      pip install --no-deps git+https://github.com/microsoft/onnxconverter-common.git
      pip install --no-deps git+https://github.com/onnx/onnxmltools.git
    displayName: 'install onnxmltools'

  - script: |
      if [ '$(onnx.target_opset)' != '' ]
      then
        export TEST_TARGET_OPSET="$(onnx.target_opset)"
      fi
      pytest tests_onnxmltools --durations=0 --basetemp=temp
    displayName: 'pytest-onnxmltools'

  # Check flake8 after the tests to get more feedback.
  # It is checked before the tests on the windows build.
  - script: |
      flake8 skl2onnx tests tests_onnxmltools
    displayName: 'flake8'

  - script: |
      if [ '$(onnx.target_opset)' != '' ]
      then
        export TEST_TARGET_OPSET="$(onnx.target_opset)"
      fi
      if [ '$(do.bench)' == '1' ]
        then
          pip install openpyxl
          coverage run --include=skl2onnx/** tests/benchmark.py
          coverage report -m
          coverage html
      fi
    displayName: 'coverage'

  - script: |
      if [ '$(onnx.target_opset)' != '' ]
      then
        export TEST_TARGET_OPSET="$(onnx.target_opset)"
      fi
      pip install -r docs/requirements.txt
      pip uninstall -y skl2onnx
      python setup.py install
      pip install --no-deps git+https://github.com/microsoft/onnxconverter-common.git
      pip install --no-deps git+https://github.com/onnx/onnxmltools.git
      pytest docs/tests --durations=0 --basetemp=temp --doctest-modules
    displayName: 'run documentation examples'
    condition: eq(variables['run.example'], '1')

  # dot cannot be found but is missing to build the documentation
  #- script: |
  #    if [ '$(onnx.target_opset)' != '' ]
  #    then
  #      export TEST_TARGET_OPSET="$(onnx.target_opset)"
  #    fi
  #    conda install -c anaconda graphviz
  #    python -m sphinx -j2 -v -N -T -b html -d build/doctrees docs dist/html
  #  displayName: 'build documentation'
  #  condition: eq(variables['run.example'], '1')

  - script: |
      if [ '$(onnx.target_opset)' != '' ]
      then
        export TEST_TARGET_OPSET="$(onnx.target_opset)"
      fi
      if [ '$(do.bench)' == '1' ]
        then
          python tests/benchmark.py
      fi
    displayName: 'benchmark'
    condition: eq(variables['do.bench'], '1')

  - task: PublishTestResults@2
    inputs:
      testResultsFiles: '**/test-results.xml'
      testCoverageFiles: 'htmlcov/**'
      testBenchmarkFiles: 'TESTDUMP/*.xlsx'
      testRunTitle: 'Python $(python.version)'
    condition: succeededOrFailed()<|MERGE_RESOLUTION|>--- conflicted
+++ resolved
@@ -32,13 +32,8 @@
         onnxrt.version: 'onnxruntime==1.6.0'  # '-i https://test.pypi.org/simple/ ort-nightly'
         sklearn.version: '==0.24.0'
         onnxcc.version: 'git'
-<<<<<<< HEAD
         run.example: '1'
       Py38-Onnx180-Rt160-Skldev:
-=======
-        run.example: '0'
-      Py37-Onnx170-Rt151-Skl0232:
->>>>>>> c28196fd
         do.bench: '0'
         python.version: '3.8'
         numpy.version: '>=1.19'
@@ -47,13 +42,8 @@
         onnxrt.version: 'onnxruntime==1.6.0'
         sklearn.version: 'git'
         onnxcc.version: 'git'
-<<<<<<< HEAD
         run.example: '1'
       Py38-Onnx180-RtTST-Skl0240:
-=======
-        run.example: '0'
-      Py37-Onnx170-Rt140-Skl0232:
->>>>>>> c28196fd
         do.bench: '0'
         python.version: '3.8'
         numpy.version: '>=1.19'
