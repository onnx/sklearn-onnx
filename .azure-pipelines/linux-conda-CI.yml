# Python package
# Create and test a Python package on multiple Python versions.
# Add steps that analyze code, save the dist with the build record, publish to a PyPI-compatible index, and more:
# https://docs.microsoft.com/azure/devops/pipelines/languages/python

trigger:
- master

jobs:

- job: 'Test'
  pool:
    vmImage: 'Ubuntu-16.04'
  strategy:
    matrix:
<<<<<<< HEAD
      Py37-Onnx170-Rt120-Skl0222:
        do.bench: '0'
        python.version: '3.7'
        numpy.version: '>=1.18.1'
        onnx.version: '==1.7.0'
        onnxrt.version: '==1.2.0'
        sklearn.version: '==0.22.2'
        onnxcc.version: 'git'
        run.example: '1'
      Py37-Onnx170-Rt120-COM:
        do.bench: '0'
        python.version: '3.7'
        numpy.version: '>=1.18.1'
        onnx.version: '==1.7.0'
        onnxrt.version: '==1.2.0'
        onnxcc.version: '==1.6.1'
        sklearn.version: '==0.22.2'
        run.example: '0'
      Py37-Onnx160-Rt120-Skl0222:
=======
      Py37-Onnx160-Rt111-Skl0230:
        do.bench: '0'
        python.version: '3.7'
        numpy.version: '==1.18.1'
        onnx.version: '==1.6.0'
        onnxrt.version: '==1.2.0'
        sklearn.version: '==0.23.0'
        run.example: '1'
      Py37-Onnx160-Rt111-Skl022:
>>>>>>> ed9b5d25
        do.bench: '0'
        python.version: '3.7'
        numpy.version: '==1.18.1'
        onnx.version: '==1.6.0'
        onnxrt.version: '==1.2.0'
        onnxcc.version: '==1.6.1'
        sklearn.version: '==0.22.2'
        run.example: '0'
      Py37-Onnx160-Rt111-Skl0222:
        do.bench: '0'
        python.version: '3.7'
        numpy.version: '==1.18.1'
        onnx.version: '==1.6.0'
        onnxcc.version: '==1.6.1'
        onnxrt.version: '==1.1.1'
        sklearn.version: '==0.22.2'
        run.example: '0'
      Py37-Onnx160-Rt100-Skl021:
        do.bench: '0'
        python.version: '3.7'
        numpy.version: '==1.18.1'
        onnx.version: '==1.6.0'
        onnxcc.version: '==1.6.1'
        onnxrt.version: '==1.0.0'
        sklearn.version: '==0.21.3'
        run.example: '0'
      Py37-Onnx150-Rt050-Skl021:
        do.bench: '0'
        python.version: '3.7'
        numpy.version: '==1.17.4'
        onnx.version: '==1.5.0'
        onnxcc.version: '==1.6.1'
        onnxrt.version: '==0.5.0'
        sklearn.version: '==0.21.3'
        run.example: '0'
      Py37-Onnx150-Rt040-Skl020:
        do.bench: '0'
        python.version: '3.7'
        numpy.version: '==1.17.4'
        onnx.version: '==1.5.0'
        onnxrt.version: '==0.4.0'
        onnxcc.version: '==1.6.1'
        sklearn.version: '==0.20.3'
        run.example: '0'
      Py36-Onnx141-Rt030-Skl020:
        do.bench: '0'
        python.version: '3.6'
        numpy.version: '==1.16.5'
        onnx.version: '==1.4.1'
        onnxrt.version: '==0.3.0'
        sklearn.version: '==0.20.3'
        run.example: '0'
      Py36-Onnx130-Rt021-Skl020:
        do.bench: '0'
        python.version: '3.6'
        numpy.version: '==1.16.5'
        onnx.version: '==1.3.0'
        onnxrt.version: '==0.2.1'
        onnxcc.version: '==1.6.1'
        sklearn.version: '==0.20.3'
        run.example: '0'
      Py35-Onnx150-Rt021-Skl019:
        do.bench: '0'
        python.version: '3.5'
        numpy.version: '<=1.16.5'
        onnx.version: '==1.5.0'
        onnxrt.version: '==0.2.1'
        onnxcc.version: '==1.6.1'
        sklearn.version: '==0.19.2'
        run.example: '0'
    maxParallel: 3

  steps:
  - script: |
      sudo install -d -m 0777 /home/vsts/.conda/envs
    displayName: Fix Conda permissions

  - task: CondaEnvironment@1
    inputs:
      createCustomEnvironment: true
      environmentName: 'py$(python.version)'
      packageSpecs: 'python=$(python.version)'

  - script: |
      test '$(python.version)' == '3.7' && apt-get install protobuf-compiler libprotoc-dev
      conda config --set always_yes yes --set changeps1 no
      conda install -c conda-forge "numpy$(numpy.version)"
      conda install protobuf
      python -m pip install --upgrade pip
    displayName: 'Install environment'

  - script: |
      conda install "numpy$(numpy.version)"
    displayName: 'install numpy'

  - script: |
      if [ '$(sklearn.version)' == 'git' ]
        then
          git clone https://github.com/scikit-learn/scikit-learn.git --recursive
          python setup.py install
        else
          pip install scikit-learn$(sklearn.version)
      fi
    displayName: 'install scikit-learn'

  - script: |
      if [ '$(onnx.version)' == 'git' ]
        then
          git clone https://github.com/onnx/onnx.git --recursive
          export ONNX_ML=1
          cd onnx
          python setup.py install
          cd ..
        else
          if [ '$(onnx.version)' == 'test' ]
          then
            pip install typing-extensions
            pip install -i https://test.pypi.org/simple/ onnx
          else
            pip install onnx$(onnx.version)
          fi
      fi
    displayName: 'install onnx'

  - script: |
      pip install flake8
    displayName: 'install flake8'

  - script: |
      pip install onnxruntime$(onnxrt.version)
    displayName: 'install onnxruntime'

  - script: |
      if [ '$(onnxcc.version)' == 'git' ]
      then
        pip install git+https://github.com/microsoft/onnxconverter-common
      else
        pip install onnxconverter-common$(onnxcc.version)
      fi
    displayName: 'install onnxconverter-common'

  - script: |
      pip install -r requirements.txt
      pip install -r requirements-dev.txt
    displayName: 'install requirements'

  - script: |
      pip install -e .
    displayName: 'install'

  - script: |
      echo "---------------"
      pip show numpy
      echo "---------------"
      pip show pandas
      echo "---------------"
      pip show onnx
      echo "---------------"
      pip show onnxruntime
      echo "---------------"
      pip show onnxconverter-common
      echo "---------------"
      pip show scikit-learn
      echo "---------------"
    displayName: 'version'

  - script: |
      pytest tests --durations=0 --basetemp=temp --doctest-modules --junitxml=junit/test-results.xml
    displayName: 'pytest'

  - script: |
      conda install -c conda-forge lightgbm xgboost --no-deps
      pip install onnxmltools --no-deps
    displayName: 'install onnxmltools'

  - script: |
      pip install matplotlib pydot
    displayName: 'install modules for examples'
    condition: eq(variables['run.example'], '1')

  # Check flake8 after the tests to get more feedback.
  # It is checked before the tests on the windows build.
  - script: |
      flake8 skl2onnx tests tests_onnxmltools
    displayName: 'flake8'

  - script: |
      if [ '$(do.bench)' == '1' ]
        then
          pip install openpyxl
          coverage run --include=skl2onnx/** tests/benchmark.py
          coverage report -m
          coverage html
      fi
    displayName: 'coverage'

  - script: |
      pytest docs/tests --durations=0 --basetemp=temp --doctest-modules
    displayName: 'run documentation examples'
    condition: eq(variables['run.example'], '1')

  - script: |
      if [ '$(do.bench)' == '1' ]
        then
          python tests/benchmark.py
      fi
    displayName: 'benchmark'

  - script: |
      pytest docs/tests --durations=0 --basetemp=temp --doctest-modules
    displayName: 'run documentation examples'
    condition: eq(variables['run.example'], '1')

  - task: PublishTestResults@2
    inputs:
      testResultsFiles: '**/test-results.xml'
      testCoverageFiles: 'htmlcov/**'
      testBenchmarkFiles: 'TESTDUMP/*.xlsx'
      testRunTitle: 'Python $(python.version)'
    condition: succeededOrFailed()<|MERGE_RESOLUTION|>--- conflicted
+++ resolved
@@ -13,14 +13,13 @@
     vmImage: 'Ubuntu-16.04'
   strategy:
     matrix:
-<<<<<<< HEAD
-      Py37-Onnx170-Rt120-Skl0222:
+      Py37-Onnx170-Rt120-Skl0230:
         do.bench: '0'
         python.version: '3.7'
         numpy.version: '>=1.18.1'
         onnx.version: '==1.7.0'
         onnxrt.version: '==1.2.0'
-        sklearn.version: '==0.22.2'
+        sklearn.version: '==0.23.0'
         onnxcc.version: 'git'
         run.example: '1'
       Py37-Onnx170-Rt120-COM:
@@ -32,8 +31,6 @@
         onnxcc.version: '==1.6.1'
         sklearn.version: '==0.22.2'
         run.example: '0'
-      Py37-Onnx160-Rt120-Skl0222:
-=======
       Py37-Onnx160-Rt111-Skl0230:
         do.bench: '0'
         python.version: '3.7'
@@ -43,7 +40,6 @@
         sklearn.version: '==0.23.0'
         run.example: '1'
       Py37-Onnx160-Rt111-Skl022:
->>>>>>> ed9b5d25
         do.bench: '0'
         python.version: '3.7'
         numpy.version: '==1.18.1'
