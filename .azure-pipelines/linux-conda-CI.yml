--- conflicted
+++ resolved
@@ -13,7 +13,6 @@
     vmImage: 'ubuntu-latest'
   strategy:
     matrix:
-<<<<<<< HEAD
       Py39-Onnx190-Rt170-Skl0242:
         do.bench: '0'
         python.version: '3.9'
@@ -23,17 +22,6 @@
         onnxrt.version: 'onnxruntime==1.7.0'  # '-i https://test.pypi.org/simple/ ort-nightly'
         sklearn.version: '==0.24.2'
         onnxcc.version: '==1.8.1'  # git
-=======
-      Py38-Onnx181-Rt170-Skl0242:
-        do.bench: '0'
-        python.version: '3.8'
-        numpy.version: '>=1.18.1'
-        onnx.version: '==1.8.1'
-        onnx.target_opset: ''
-        onnxrt.version: 'onnxruntime==1.7.0'  # '-i https://test.pypi.org/simple/ ort-nightly'
-        sklearn.version: '==0.24.2'
-        onnxcc.version: '==1.7.0'  # git
->>>>>>> bffbc85d
         run.example: '1'
       Py38-Onnx181-Rt170-Skl0241:
         do.bench: '0'
