--- conflicted
+++ resolved
@@ -13,19 +13,16 @@
     vmImage: 'Ubuntu-16.04'
   strategy:
     matrix:
-<<<<<<< HEAD
-      Py37-Onnx170-RtTST-Skl0232:
-        do.bench: '0'
-        python.version: '3.7'
-        numpy.version: '>=1.19'
-        onnx.version: '==1.7.0'
+      Py38-Onnx181-Rtn-Skl0240:
+        do.bench: '0'
+        python.version: '3.8'
+        numpy.version: '>=1.18.1'
+        onnx.version: '==1.8.1'
         onnx.target_opset: ''
         onnxrt.version: '-i https://test.pypi.org/simple/ ort-nightly'
-        sklearn.version: '==0.23.2'
-        onnxcc.version: 'git'
-        run.example: '1'
-      Py37-Onnx170-Rt152-Skl0232:
-=======
+        sklearn.version: '==0.24.0'
+        onnxcc.version: 'git'
+        run.example: '1'
       Py38-Onnx181-Rt160-Skl0240:
         do.bench: '0'
         python.version: '3.8'
@@ -47,17 +44,12 @@
         onnxcc.version: 'git'
         run.example: '1'
       Py37-Onnx170-Rt151-Skl0232:
->>>>>>> c60a5453
-        do.bench: '0'
-        python.version: '3.7'
-        numpy.version: '>=1.18.1'
-        onnx.version: '==1.7.0'
-        onnx.target_opset: ''
-<<<<<<< HEAD
+        do.bench: '0'
+        python.version: '3.7'
+        numpy.version: '>=1.18.1'
+        onnx.version: '==1.7.0'
+        onnx.target_opset: ''
         onnxrt.version: 'onnxruntime==1.5.2'  # '-i https://test.pypi.org/simple/ ort-nightly'
-=======
-        onnxrt.version: 'onnxruntime==1.5.1'
->>>>>>> c60a5453
         sklearn.version: '==0.23.2'
         onnxcc.version: 'git'
         run.example: '1'
@@ -160,35 +152,6 @@
         onnxcc.version: '==1.6.1'
         sklearn.version: '==0.20.3'
         run.example: '0'
-<<<<<<< HEAD
-      Py35-Onnx150-Rt021-Skl0192:
-        do.bench: '0'
-        python.version: '3.5'
-        numpy.version: '<=1.16.5'
-        onnx.version: '==1.5.0'
-        onnx.target_opset: ''
-        onnxrt.version: 'onnxruntime==0.2.1'
-        onnxcc.version: '==1.6.1'
-        sklearn.version: '==0.19.2'
-        run.example: '0'
-      Py37-Onnx160-Sk0213:
-        python.version: '3.7'
-        numpy.version: '==1.18.1'
-        onnx.version: '==1.6.0'
-        onnxrt.version: '-i https://test.pypi.org/simple/ ort-nightly'
-        sklearn.version: '==0.21.3'
-        onnx.target_opset: ''
-        onnxcc.version: '==1.7.0'
-      Py37-Onnx150:
-        python.version: '3.7'
-        numpy.version: '==1.18.1'
-        onnx.version: '==1.6.0'
-        onnxrt.version: '-i https://test.pypi.org/simple/ ort-nightly'
-        sklearn.version: '==0.21.3'
-        onnx.target_opset: ''
-        onnxcc.version: '==1.7.0'
-=======
->>>>>>> c60a5453
     maxParallel: 3
 
   steps:
