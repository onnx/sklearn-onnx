--- conflicted
+++ resolved
@@ -144,11 +144,7 @@
       sudo apt-get install gcc-4.9
       sudo apt-get upgrade libstdc++6
     displayName: 'Install libstdc++6'
-<<<<<<< HEAD
-  
-=======
-
->>>>>>> 9ece520f
+
   - script: |
       sudo install -d -m 0777 /home/vsts/.conda/envs
     displayName: Fix Conda permissions
