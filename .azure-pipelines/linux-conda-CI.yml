# Python package
# Create and test a Python package on multiple Python versions.
# Add steps that analyze code, save the dist with the build record, publish to a PyPI-compatible index, and more:
# https://docs.microsoft.com/azure/devops/pipelines/languages/python

trigger:
- master

jobs:

- job: 'CI_Linux'
  pool:
    vmImage: 'ubuntu-latest'
  strategy:
    matrix:

      Py311-Onnx140-Rt140-Skl122:
        do.bench: '0'
        python.version: '3.10'
        numpy.version: '>=1.21.1'
        scipy.version: '>=1.7.0'
<<<<<<< HEAD
        onnx.version: '-i https://test.pypi.org/simple/ onnx==1.14.0rc3'
=======
        onnx.version: 'onnx==1.14.0' # '-i https://test.pypi.org/simple/ onnx==1.14.0rc3'
>>>>>>> 1bc1bf5f
        onnx.target_opset: ''
        onnxrt.version: 'onnxruntime==1.14.0' # -i https://test.pypi.org/simple/ ort-nightly==1.11.0.dev20220311003
        sklearn.version: '>=1.2.2'
        lgbm.version: ''
        onnxcc.version: '>=1.8.1'  # git
        run.example: '1'

      Py310-Onnx130-Rt140-Skl122:
        do.bench: '0'
        python.version: '3.10'
        numpy.version: '>=1.21.2'
        scipy.version: '>=1.7.0'
        onnx.version: 'onnx==1.13.0' #'-i https://test.pypi.org/simple/ onnx==1.13.0rc1'
        onnx.target_opset: ''
        onnxrt.version: 'onnxruntime==1.14.0' # -i https://test.pypi.org/simple/ ort-nightly==1.11.0.dev20220311003
        sklearn.version: '>=1.2.1'
        lgbm.version: ''
        onnxcc.version: '>=1.8.1'  # git
        run.example: '1'

      Py310-Onnx130-Rt131-Skl120:
        do.bench: '0'
        python.version: '3.10'
        numpy.version: '>=1.21.0'
        scipy.version: '>=1.7.0'
        onnx.version: 'onnx==1.13.0' #'-i https://test.pypi.org/simple/ onnx==1.13.0rc1'
        onnx.target_opset: ''
        onnxrt.version: 'onnxruntime==1.13.1' # -i https://test.pypi.org/simple/ ort-nightly==1.11.0.dev20220311003
        sklearn.version: '==1.2.0'
        lgbm.version: ''
        onnxcc.version: '>=1.8.1'  # git
        run.example: '0'

      Py310-Onnx120-Rt131-Skl120:
        do.bench: '0'
        python.version: '3.10'
        numpy.version: '>=1.21.0'
        scipy.version: '>=1.7.0'
        onnx.version: 'onnx==1.12.0' #'-i https://test.pypi.org/simple/ onnx==1.12.0rc4'
        onnx.target_opset: ''
        onnxrt.version: 'onnxruntime==1.13.1' # -i https://test.pypi.org/simple/ ort-nightly==1.11.0.dev20220311003
        sklearn.version: '==1.2.0'
        lgbm.version: ''
        onnxcc.version: '>=1.8.1'  # git
        run.example: '0'
      Py310-Onnx120-Rt1201-Skl11:
        do.bench: '0'
        python.version: '3.10'
        numpy.version: '>=1.21.0'
        scipy.version: '>=1.7.0'
        onnx.version: 'onnx==1.12.0' #'-i https://test.pypi.org/simple/ onnx==1.12.0rc4'
        onnx.target_opset: ''
        onnxrt.version: 'onnxruntime==1.12.1' # -i https://test.pypi.org/simple/ ort-nightly==1.11.0.dev20220311003
        sklearn.version: '==1.1.3'
        lgbm.version: ''
        onnxcc.version: '>=1.8.1'  # git
        run.example: '0'
      Py39-Onnx120-Rt1111-Skl11:
        do.bench: '0'
        python.version: '3.9'
        numpy.version: '>=1.21.0'
        scipy.version: '>=1.7.0'
        onnx.version: 'onnx==1.12.0' #'-i https://test.pypi.org/simple/ onnx==1.12.0rc4'
        onnx.target_opset: ''
        onnxrt.version: 'onnxruntime==1.11.1' # -i https://test.pypi.org/simple/ ort-nightly==1.11.0.dev20220311003
        sklearn.version: '==1.1.3'
        lgbm.version: ''
        onnxcc.version: '>=1.8.1'  # git
        run.example: '0'
      Py39-Onnx1110-Rt1111-Skl11:
        do.bench: '0'
        python.version: '3.9'
        numpy.version: '>=1.21.0'
        scipy.version: '>=1.7.0'
        onnx.version: 'onnx==1.11.0' # '-i https://test.pypi.org/simple/ onnx==1.11.0rc2'
        onnx.target_opset: ''
        onnxrt.version: 'onnxruntime==1.11.1' # -i https://test.pypi.org/simple/ ort-nightly==1.11.0.dev20220311003
        sklearn.version: '==1.1.3'
        lgbm.version: ''
        onnxcc.version: '>=1.8.1'  # git
        run.example: '0'
      Py39-Onnx1110-Rt1111-Skl10:
        do.bench: '0'
        python.version: '3.9'
        numpy.version: '>=1.22.3'
        scipy.version: '>=1.7.0'
        onnx.version: 'onnx==1.11.0' # '-i https://test.pypi.org/simple/ onnx==1.11.0rc2'
        onnx.target_opset: ''
        onnxrt.version: 'onnxruntime==1.11.1' # -i https://test.pypi.org/simple/ ort-nightly==1.11.0.dev20220311003
        sklearn.version: '==1.0.2'
        lgbm.version: ''
        onnxcc.version: '>=1.8.1'  # git
        run.example: '0'
      Py39-Onnx1110-Rt1100-Skl10:
        do.bench: '0'
        python.version: '3.9'
        numpy.version: '>=1.21.0'
        scipy.version: '>=1.7.0'
        onnx.version: 'onnx==1.11.0' # '-i https://test.pypi.org/simple/ onnx==1.11.0rc2'
        onnx.target_opset: ''
        onnxrt.version: 'onnxruntime==1.10.0'  # '-i https://test.pypi.org/simple/ ort-nightly'
        sklearn.version: '==1.0.2'
        lgbm.version: ''
        onnxcc.version: '>=1.8.1'  # git
        run.example: '0'
      Py39-Onnx1101-Rt190-Skl10:
        do.bench: '0'
        python.version: '3.9'
        numpy.version: '>=1.21.0'
        scipy.version: '>=1.7.0'
        onnx.version: 'onnx==1.10.1'  # 'test'
        onnx.target_opset: ''
        onnxrt.version: 'onnxruntime==1.9.0'  # '-i https://test.pypi.org/simple/ ort-nightly'
        sklearn.version: '==1.0.2'
        lgbm.version: ''
        onnxcc.version: '>=1.8.1'  # git
        run.example: '0'
      Py39-Onnx1101-Rt190-Skl0242:
        do.bench: '0'
        python.version: '3.9'
        numpy.version: '<1.21.0'
        scipy.version: ''
        onnx.version: 'onnx==1.10.1'  # 'test'
        onnx.target_opset: ''
        onnxrt.version: 'onnxruntime==1.9.0'  # '-i https://test.pypi.org/simple/ ort-nightly'
        sklearn.version: '==0.24.2'
        lgbm.version: ''
        onnxcc.version: '>=1.8.1'  # git
        run.example: '0'
      Py39-Onnx190-Rt180-Skl0242:
        do.bench: '0'
        python.version: '3.9'
        numpy.version: '<1.21.0'
        scipy.version: ''
        onnx.version: 'onnx==1.9.0'
        onnx.target_opset: ''
        onnxrt.version: 'onnxruntime>=1.8.1'  # '-i https://test.pypi.org/simple/ ort-nightly'
        sklearn.version: '==0.24.2'
        lgbm.version: ''
        onnxcc.version: '>=1.8.1'  # git
        run.example: '0'
      Py39-Onnx190-Rt180-Skl0232:
        do.bench: '0'
        python.version: '3.9'
        numpy.version: '<1.21.0'
        scipy.version: ''
        onnx.version: 'onnx==1.9.0'
        onnx.target_opset: ''
        onnxrt.version: 'onnxruntime>=1.8.1'  # '-i https://test.pypi.org/simple/ ort-nightly'
        sklearn.version: '==0.23.2'
        lgbm.version: ''
        onnxcc.version: '>=1.8.1'  # git
        run.example: '0'

    maxParallel: 3

  steps:
  - script: |
      sudo install -d -m 0777 /home/vsts/.conda/envs
    displayName: Fix Conda permissions

  - task: CondaEnvironment@1
    inputs:
      createCustomEnvironment: true
      environmentName: 'py$(python.version)'
      packageSpecs: 'python=$(python.version)'

  - script: |
      test '$(python.version)' == '3.7' && apt-get install protobuf-compiler libprotoc-dev
      conda config --set always_yes yes --set changeps1 no
      conda install -c conda-forge "numpy$(numpy.version)"
      conda install protobuf
      python -m pip install --upgrade pip
    displayName: 'Install environment'

  - script: |
      conda install "numpy$(numpy.version)" "scipy$(scipy.version)"
    displayName: 'install numpy, scipy'

  - script: |
      if [ '$(sklearn.version)' == 'git' ]
        then
          git clone https://github.com/scikit-learn/scikit-learn.git --recursive
          python setup.py install
        else
          conda install -c conda-forge "scikit-learn$(sklearn.version)"
      fi
    displayName: 'install scikit-learn'

  - script: |
      if [ '$(onnx.version)' == 'git' ]
        then
          pip install typing-extensions>=3.6.2.1
          git clone https://github.com/onnx/onnx.git --recursive
          export ONNX_ML=1
          cd onnx
          python setup.py install
          cd ..
        else
          if [ '$(onnx.version)' == 'test' ]
          then
            pip install typing-extensions>=3.6.2.1
            pip install -i https://test.pypi.org/simple/ onnx
          else
            pip install typing-extensions>=3.6.2.1
            pip install $(onnx.version)
          fi
      fi
    displayName: 'install onnx'

  - script: |
      pip install flake8
    displayName: 'install flake8'

  - script: |
      pip install $(onnxrt.version)
    displayName: 'install onnxruntime'

  - script: |
      if [ '$(onnxcc.version)' == 'git' ]
      then
        pip install git+https://github.com/microsoft/onnxconverter-common
      else
        pip install onnxconverter-common$(onnxcc.version)
      fi
    displayName: 'install onnxconverter-common'

  - script: |
      pip install -r requirements.txt
      pip install -r requirements-dev.txt
    displayName: 'install requirements'

  - script: |
      pip install -e .
    displayName: 'install'

  - script: |
      echo "---------------"
      pip show numpy
      echo "---------------"
      pip show scipy
      echo "---------------"
      pip show pandas
      echo "---------------"
      pip show onnx
      echo "---------------"
      pip show onnxruntime
      echo "---------------"
      pip show onnxconverter-common
      echo "---------------"
      pip show scikit-learn
      echo "---------------"
      pip show onnxmltools
      echo "---------------"
    displayName: 'version'

  - script: |
      if [ '$(onnx.target_opset)' != '' ]
      then
        export TEST_TARGET_OPSET="$(onnx.target_opset)"
      fi
      cd tests
      python -c "from numpy import __version__;print('numpy', __version__)"
      python -c "from scipy import __version__;print('scipy', __version__)"
      python -c "from sklearn import __version__;print('sklearn', __version__)"
      python -c "from onnxruntime import __version__;print('onnxruntime', __version__)"
      python -c "from onnx import __version__;print('onnx', __version__)"
      python -c "from skl2onnx import __max_supported_opset__;print('__max_supported_opset__', __max_supported_opset__)"
      python -c "import test_utils;print('max_onnxruntime_opset', test_utils.max_onnxruntime_opset())"
      python -c "import test_utils;print('TARGET OPSET, IR', test_utils.TARGET_OPSET, test_utils.TARGET_IR)"
      python -c "import onnx.defs;print('onnx_opset_version', onnx.defs.onnx_opset_version())"
      cd ..
    displayName: 'target_opset'

  - script: |
      if [ '$(onnx.target_opset)' != '' ]
      then
        export TEST_TARGET_OPSET="$(onnx.target_opset)"
      fi
      pytest tests --maxfail=10 --durations=0 --basetemp=temp --doctest-modules --junitxml=junit/test-results.xml
    displayName: 'pytest'

  - script: |
      # some of this is triggering the following error when importing scipy on python 3.10
      # ImportError: /lib/x86_64-linux-gnu/libstdc++.so.6: version `GLIBCXX_3.4.29'
      conda install -c conda-forge "lightgbm${lgbm.version}" xgboost --no-deps
      pip install hummingbird-ml hummingbird xgboost lightgbm
      pip install --no-deps git+https://github.com/microsoft/onnxconverter-common.git
      pip install onnxmltools
    displayName: 'install onnxmltools'
    condition: eq(variables['run.example'], '1')

  - script: |
      if [ '$(onnx.target_opset)' != '' ]
      then
        export TEST_TARGET_OPSET="$(onnx.target_opset)"
      fi
      pytest tests_onnxmltools --durations=0 --basetemp=temp --maxfail=5
    displayName: 'pytest-onnxmltools'
    condition: eq(variables['run.example'], '1')

  # Check flake8 after the tests to get more feedback.
  # It is checked before the tests on the windows build.
  - script: |
      flake8 skl2onnx tests tests_onnxmltools
    displayName: 'flake8'

  - script: |
      if [ '$(onnx.target_opset)' != '' ]
      then
        export TEST_TARGET_OPSET="$(onnx.target_opset)"
      fi
      if [ '$(do.bench)' == '1' ]
        then
          pip install openpyxl
          coverage run --include=skl2onnx/** tests/benchmark.py
          coverage report -m
          coverage html
      fi
    displayName: 'coverage'

  - script: |
      pip install -r docs/requirements.txt
      pip uninstall -y skl2onnx
      python setup.py install
      pip install --no-deps git+https://github.com/microsoft/onnxconverter-common.git
      pip install --no-deps git+https://github.com/onnx/onnxmltools.git
    displayName: 'install for documentation'
    condition: eq(variables['run.example'], '1')

  - script: |
      if [ '$(onnx.target_opset)' != '' ]
      then
        export TEST_TARGET_OPSET="$(onnx.target_opset)"
      fi
      pytest docs/tests --durations=0 --basetemp=temp --doctest-modules -v -v --maxfail=5
    displayName: 'run documentation examples'
    condition: eq(variables['run.example'], '1')

  # dot cannot be found but is missing to build the documentation
  #- script: |
  #    if [ '$(onnx.target_opset)' != '' ]
  #    then
  #      export TEST_TARGET_OPSET="$(onnx.target_opset)"
  #    fi
  #    conda install -c anaconda graphviz
  #    python -m sphinx -j2 -v -N -T -b html -d build/doctrees docs dist/html
  #  displayName: 'build documentation'
  #  condition: eq(variables['run.example'], '1')

  - script: |
      if [ '$(onnx.target_opset)' != '' ]
      then
        export TEST_TARGET_OPSET="$(onnx.target_opset)"
      fi
      if [ '$(do.bench)' == '1' ]
        then
          python tests/benchmark.py
      fi
    displayName: 'benchmark'
    condition: eq(variables['run.example'], '0')

  - task: PublishTestResults@2
    inputs:
      testResultsFiles: '**/test-results.xml'
      testCoverageFiles: 'htmlcov/**'
      testBenchmarkFiles: 'TESTDUMP/*.xlsx'
      testRunTitle: 'Python $(python.version)'
    condition: succeededOrFailed()<|MERGE_RESOLUTION|>--- conflicted
+++ resolved
@@ -19,11 +19,7 @@
         python.version: '3.10'
         numpy.version: '>=1.21.1'
         scipy.version: '>=1.7.0'
-<<<<<<< HEAD
-        onnx.version: '-i https://test.pypi.org/simple/ onnx==1.14.0rc3'
-=======
         onnx.version: 'onnx==1.14.0' # '-i https://test.pypi.org/simple/ onnx==1.14.0rc3'
->>>>>>> 1bc1bf5f
         onnx.target_opset: ''
         onnxrt.version: 'onnxruntime==1.14.0' # -i https://test.pypi.org/simple/ ort-nightly==1.11.0.dev20220311003
         sklearn.version: '>=1.2.2'
