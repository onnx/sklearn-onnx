# Python package
# Create and test a Python package on multiple Python versions.
# Add steps that analyze code, save the dist with the build record, publish to a PyPI-compatible index, and more:
# https://docs.microsoft.com/azure/devops/pipelines/languages/python

trigger:
- master

jobs:

- job: 'Test'
  pool:
    vmImage: 'Ubuntu-16.04'
  strategy:
    matrix:
      Py37-Onnx170-Rt130-Skl0230:
        do.bench: '0'
        python.version: '3.7'
        numpy.version: '>=1.18.1'
        onnx.version: '==1.7.0'
        onnx.target_opset: ''
<<<<<<< HEAD
        onnxrt.version: 'onnxruntime==1.3.0'  # -i https://test.pypi.org/simple/ ort-nightly'
=======
        onnxrt.version: 'onnxruntime==1.3.0'  # '-i https://test.pypi.org/simple/ ort-nightly'
>>>>>>> a38be4f7
        sklearn.version: '==0.23.0'
        onnxcc.version: 'git'
        run.example: '1'
        run.onnxmltools : '1'
      Py37-Onnx170-Rt120-Skl0230-Op11:
        do.bench: '0'
        python.version: '3.7'
        numpy.version: '>=1.18.1'
        onnx.version: '==1.7.0'
        onnx.target_opset: '11'
        onnxrt.version: 'onnxruntime==1.2.0'
        onnxcc.version: 'git'
        sklearn.version: '==0.23.0'
        run.example: '0'
        run.onnxmltools : '0'
      Py37-Onnx160-Rt120-Skl0230:
        do.bench: '0'
        python.version: '3.7'
        numpy.version: '>=1.18.1'
        onnx.version: '==1.6.0'
        onnx.target_opset: ''
        onnxcc.version: '==1.6.1'
        onnxrt.version: 'onnxruntime==1.2.0'
        sklearn.version: '==0.23.0'
        run.example: '0'
        run.onnxmltools : '0'
      Py37-Onnx160-Rt111-Skl0222:
        do.bench: '0'
        python.version: '3.7'
        numpy.version: '>=1.18.1'
        onnx.version: '==1.6.0'
        onnx.target_opset: ''
        onnxcc.version: '==1.6.1'
        onnxrt.version: 'onnxruntime==1.1.1'
        sklearn.version: '==0.22.2'
        run.example: '0'
        run.onnxmltools : '0'
      Py37-Onnx160-Rt100-Skl0213:
        do.bench: '0'
        python.version: '3.7'
        numpy.version: '==1.18.1'
        onnx.version: '==1.6.0'
        onnx.target_opset: ''
        onnxcc.version: '==1.6.1'
        onnxrt.version: 'onnxruntime==1.0.0'
        sklearn.version: '==0.21.3'
        run.example: '0'
        run.onnxmltools : '0'
      Py37-Onnx150-Rt050-Skl0213:
        do.bench: '0'
        python.version: '3.7'
        numpy.version: '==1.17.4'
        onnx.version: '==1.5.0'
        onnx.target_opset: ''
        onnxcc.version: '==1.6.1'
        onnxrt.version: 'onnxruntime==0.5.0'
        sklearn.version: '==0.21.3'
        run.example: '0'
        run.onnxmltools : '0'
      Py37-Onnx150-Rt040-Skl0203:
        do.bench: '0'
        python.version: '3.7'
        numpy.version: '==1.17.4'
        onnx.version: '==1.5.0'
        onnx.target_opset: ''
        onnxrt.version: 'onnxruntime==0.4.0'
        onnxcc.version: '==1.6.1'
        sklearn.version: '==0.20.3'
        run.example: '0'
        run.onnxmltools : '0'
      Py36-Onnx141-Rt030-Skl0203:
        do.bench: '0'
        python.version: '3.6'
        numpy.version: '==1.16.5'
        onnx.version: '==1.4.1'
        onnx.target_opset: ''
        onnxrt.version: 'onnxruntime==0.3.0'
        sklearn.version: '==0.20.3'
        run.example: '0'
        run.onnxmltools : '0'
      Py36-Onnx130-Rt021-Skl0203:
        do.bench: '0'
        python.version: '3.6'
        numpy.version: '==1.16.5'
        onnx.version: '==1.3.0'
        onnx.target_opset: ''
        onnxrt.version: 'onnxruntime==0.2.1'
        onnxcc.version: '==1.6.1'
        sklearn.version: '==0.20.3'
        run.example: '0'
        run.onnxmltools : '0'
      Py35-Onnx150-Rt021-Skl0192:
        do.bench: '0'
        python.version: '3.5'
        numpy.version: '<=1.16.5'
        onnx.version: '==1.5.0'
        onnx.target_opset: ''
        onnxrt.version: 'onnxruntime==0.2.1'
        onnxcc.version: '==1.6.1'
        sklearn.version: '==0.19.2'
        run.example: '0'
        run.onnxmltools : '0'
    maxParallel: 3

  steps:
  - script: |
      sudo install -d -m 0777 /home/vsts/.conda/envs
    displayName: Fix Conda permissions

  - task: CondaEnvironment@1
    inputs:
      createCustomEnvironment: true
      environmentName: 'py$(python.version)'
      packageSpecs: 'python=$(python.version)'

  - script: |
      test '$(python.version)' == '3.7' && apt-get install protobuf-compiler libprotoc-dev
      conda config --set always_yes yes --set changeps1 no
      conda install -c conda-forge "numpy$(numpy.version)"
      conda install protobuf
      python -m pip install --upgrade pip
    displayName: 'Install environment'

  - script: |
      conda install "numpy$(numpy.version)"
    displayName: 'install numpy'

  - script: |
      if [ '$(sklearn.version)' == 'git' ]
        then
          git clone https://github.com/scikit-learn/scikit-learn.git --recursive
          python setup.py install
        else
          pip install scikit-learn$(sklearn.version)
      fi
    displayName: 'install scikit-learn'

  - script: |
      if [ '$(onnx.version)' == 'git' ]
        then
          git clone https://github.com/onnx/onnx.git --recursive
          export ONNX_ML=1
          cd onnx
          python setup.py install
          cd ..
        else
          if [ '$(onnx.version)' == 'test' ]
          then
            pip install typing-extensions
            pip install -i https://test.pypi.org/simple/ onnx
          else
            pip install onnx$(onnx.version)
          fi
      fi
    displayName: 'install onnx'

  - script: |
      pip install flake8
    displayName: 'install flake8'

  - script: |
      pip install $(onnxrt.version)
    displayName: 'install onnxruntime'

  - script: |
      if [ '$(onnxcc.version)' == 'git' ]
      then
        pip install git+https://github.com/microsoft/onnxconverter-common
      else
        pip install onnxconverter-common$(onnxcc.version)
      fi
    displayName: 'install onnxconverter-common'

  - script: |
      pip install -r requirements.txt
      pip install -r requirements-dev.txt
    displayName: 'install requirements'

  - script: |
      pip install -e .
    displayName: 'install'

  - script: |
      echo "---------------"
      pip show numpy
      echo "---------------"
      pip show pandas
      echo "---------------"
      pip show onnx
      echo "---------------"
      pip show onnxruntime
      echo "---------------"
      pip show onnxconverter-common
      echo "---------------"
      pip show scikit-learn
      echo "---------------"
    displayName: 'version'

  - script: |
      if [ '$(onnx.target_opset)' != '' ]
      then
        export TEST_TARGET_OPSET="$(onnx.target_opset)"
      fi
      cd tests
      python -c "import test_utils;print(test_utils.TARGET_OPSET, test_utils.TARGET_IR)"
      cd ..
    displayName: 'target_opset'

  - script: |
      if [ '$(onnx.target_opset)' != '' ]
      then
        export TEST_TARGET_OPSET="$(onnx.target_opset)"
      fi
      pytest tests --durations=0 --basetemp=temp --doctest-modules --junitxml=junit/test-results.xml
    displayName: 'pytest'

  - script: |
<<<<<<< HEAD
      conda install -c conda-forge lightgbm xgboost
      pip install onnxmltools --no-deps
=======
      conda install -c conda-forge lightgbm xgboost --no-deps
      pip install --no-deps onnxmltools  # git+https://github.com/onnx/onnxmltools.git
>>>>>>> a38be4f7
    displayName: 'install onnxmltools'

  - script: |
      pip install matplotlib pydot
    displayName: 'install modules for examples'
    condition: eq(variables['run.example'], '1')

  # Check flake8 after the tests to get more feedback.
  # It is checked before the tests on the windows build.
  - script: |
      flake8 skl2onnx tests tests_onnxmltools
    displayName: 'flake8'

  - script: |
      if [ '$(onnx.target_opset)' != '' ]
      then
        export TEST_TARGET_OPSET="$(onnx.target_opset)"
      fi
      if [ '$(do.bench)' == '1' ]
        then
          pip install openpyxl
          coverage run --include=skl2onnx/** tests/benchmark.py
          coverage report -m
          coverage html
      fi
    displayName: 'coverage'

  - script: |
      if [ '$(onnx.target_opset)' != '' ]
      then
        export TEST_TARGET_OPSET="$(onnx.target_opset)"
      fi
      python -m pip install git+https://github.com/xadupre/onnxmltools.git@i396xgb
      pytest tests_onnxmltools --durations=0 --basetemp=temp --doctest-modules --junitxml=junit/test-results-onnxmltools.xml
    displayName: 'run onnxmltools tests'
    condition: eq(variables['run.onnxmltools'], '1')

  - script: |
      if [ '$(onnx.target_opset)' != '' ]
      then
        export TEST_TARGET_OPSET="$(onnx.target_opset)"
      fi
      pytest docs/tests --durations=0 --basetemp=temp --doctest-modules
    displayName: 'run documentation examples'
    condition: eq(variables['run.example'], '1')

  - script: |
      if [ '$(onnx.target_opset)' != '' ]
      then
        export TEST_TARGET_OPSET="$(onnx.target_opset)"
      fi
      if [ '$(do.bench)' == '1' ]
        then
          python tests/benchmark.py
      fi
    displayName: 'benchmark'

  - task: PublishTestResults@2
    inputs:
      testResultsFiles: '**/test-results.xml'
      testCoverageFiles: 'htmlcov/**'
      testBenchmarkFiles: 'TESTDUMP/*.xlsx'
      testRunTitle: 'Python $(python.version)'
    condition: succeededOrFailed()<|MERGE_RESOLUTION|>--- conflicted
+++ resolved
@@ -19,11 +19,7 @@
         numpy.version: '>=1.18.1'
         onnx.version: '==1.7.0'
         onnx.target_opset: ''
-<<<<<<< HEAD
-        onnxrt.version: 'onnxruntime==1.3.0'  # -i https://test.pypi.org/simple/ ort-nightly'
-=======
         onnxrt.version: 'onnxruntime==1.3.0'  # '-i https://test.pypi.org/simple/ ort-nightly'
->>>>>>> a38be4f7
         sklearn.version: '==0.23.0'
         onnxcc.version: 'git'
         run.example: '1'
@@ -241,13 +237,8 @@
     displayName: 'pytest'
 
   - script: |
-<<<<<<< HEAD
-      conda install -c conda-forge lightgbm xgboost
-      pip install onnxmltools --no-deps
-=======
       conda install -c conda-forge lightgbm xgboost --no-deps
       pip install --no-deps onnxmltools  # git+https://github.com/onnx/onnxmltools.git
->>>>>>> a38be4f7
     displayName: 'install onnxmltools'
 
   - script: |
