--- conflicted
+++ resolved
@@ -158,14 +158,8 @@
   # Check flake8 after the tests to get more feedback.
   # It is checked before the tests on the windows build.
   - script: |
-<<<<<<< HEAD
-      flake8 skl2onnx tests
-      flake8 skl2onnx tests_third_party_skl
-    displayName: 'tests_third_party_skl'
-=======
-      flake8 skl2onnx tests tests_onnxmltools
+      flake8 skl2onnx tests tests_third_party_skl
     displayName: 'flake8'
->>>>>>> 23b6aad2
 
   - script: |
       if [ '$(do.bench)' == '1' ]
