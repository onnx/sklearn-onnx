# Python package
# Create and test a Python package on multiple Python versions.
# Add steps that analyze code, save the dist with the build record, publish to a PyPI-compatible index, and more:
# https://docs.microsoft.com/azure/devops/pipelines/languages/python

trigger:
- master

jobs:

- job: 'Test'
  pool:
    vmImage: 'ubuntu-latest'
  strategy:
    matrix:
      Py37-Onnx170-Rt140-Skl0232:
        do.bench: '0'
        python.version: '3.7'
        numpy.version: '>=1.18.1'
        onnx.version: '==1.7.0'
        onnx.target_opset: ''
        onnxrt.version: 'onnxruntime==1.4.0'  # '-i https://test.pypi.org/simple/ ort-nightly'
        sklearn.version: '==0.23.2'
        onnxcc.version: 'git'
        run.example: '1'
<<<<<<< HEAD
        build.documentation: '0'
=======
>>>>>>> 8eaab5ac
      Py37-Onnx170-Rt130-Skl0231:
        do.bench: '0'
        python.version: '3.7'
        numpy.version: '>=1.18.1'
        onnx.version: '==1.7.0'
        onnx.target_opset: ''
        onnxrt.version: 'onnxruntime==1.3.0'
        sklearn.version: '==0.23.1'
        onnxcc.version: '==1.7.0'
        run.example: '1'
        build.documentation: '0'
      Py37-Onnx170-Rt120-Skl0230-Op11:
        do.bench: '0'
        python.version: '3.7'
        numpy.version: '>=1.18.1'
        onnx.version: '==1.7.0'
        onnx.target_opset: '11'
        onnxrt.version: 'onnxruntime==1.2.0'
        onnxcc.version: 'git'
        sklearn.version: '==0.23.0'
        run.example: '0'
        build.documentation: '0'
      Py37-Onnx160-Rt120-Skl0230:
        do.bench: '0'
        python.version: '3.7'
        numpy.version: '>=1.18.1'
        onnx.version: '==1.6.0'
        onnx.target_opset: ''
        onnxcc.version: '==1.6.1'
        onnxrt.version: 'onnxruntime==1.2.0'
        sklearn.version: '==0.23.0'
        run.example: '0'
        build.documentation: '0'
      Py37-Onnx160-Rt111-Skl0222:
        do.bench: '0'
        python.version: '3.7'
        numpy.version: '>=1.18.1'
        onnx.version: '==1.6.0'
        onnx.target_opset: ''
        onnxcc.version: '==1.6.1'
        onnxrt.version: 'onnxruntime==1.1.1'
        sklearn.version: '==0.22.2'
        run.example: '0'
        build.documentation: '0'
      Py37-Onnx160-Rt100-Skl0213:
        do.bench: '0'
        python.version: '3.7'
        numpy.version: '==1.18.1'
        onnx.version: '==1.6.0'
        onnx.target_opset: ''
        onnxcc.version: '==1.6.1'
        onnxrt.version: 'onnxruntime==1.0.0'
        sklearn.version: '==0.21.3'
        run.example: '0'
        build.documentation: '0'
      Py37-Onnx150-Rt050-Skl0213:
        do.bench: '0'
        python.version: '3.7'
        numpy.version: '==1.17.4'
        onnx.version: '==1.5.0'
        onnx.target_opset: ''
        onnxcc.version: '==1.6.1'
        onnxrt.version: 'onnxruntime==0.5.0'
        sklearn.version: '==0.21.3'
        run.example: '0'
        build.documentation: '0'
      Py37-Onnx150-Rt040-Skl0203:
        do.bench: '0'
        python.version: '3.7'
        numpy.version: '==1.17.4'
        onnx.version: '==1.5.0'
        onnx.target_opset: ''
        onnxrt.version: 'onnxruntime==0.4.0'
        onnxcc.version: '==1.6.1'
        sklearn.version: '==0.20.3'
        run.example: '0'
        build.documentation: '0'
      Py36-Onnx141-Rt030-Skl0203:
        do.bench: '0'
        python.version: '3.6'
        numpy.version: '==1.16.5'
        onnx.version: '==1.4.1'
        onnx.target_opset: ''
        onnxrt.version: 'onnxruntime==0.3.0'
        sklearn.version: '==0.20.3'
        run.example: '0'
        build.documentation: '0'
      Py36-Onnx130-Rt021-Skl0203:
        do.bench: '0'
        python.version: '3.6'
        numpy.version: '==1.16.5'
        onnx.version: '==1.3.0'
        onnx.target_opset: ''
        onnxrt.version: 'onnxruntime==0.2.1'
        onnxcc.version: '==1.6.1'
        sklearn.version: '==0.20.3'
        run.example: '0'
        build.documentation: '0'
      Py35-Onnx150-Rt021-Skl0192:
        do.bench: '0'
        python.version: '3.5'
        numpy.version: '<=1.16.5'
        onnx.version: '==1.5.0'
        onnx.target_opset: ''
        onnxrt.version: 'onnxruntime==0.2.1'
        onnxcc.version: '==1.6.1'
        sklearn.version: '==0.19.2'
        run.example: '0'
        build.documentation: '0'
    maxParallel: 3

  steps:
  - script: |
      sudo install -d -m 0777 /home/vsts/.conda/envs
    displayName: Fix Conda permissions

  - task: CondaEnvironment@1
    inputs:
      createCustomEnvironment: true
      environmentName: 'py$(python.version)'
      packageSpecs: 'python=$(python.version)'

  - script: |
      test '$(python.version)' == '3.7' && apt-get install protobuf-compiler libprotoc-dev
      conda config --set always_yes yes --set changeps1 no
      conda install -c conda-forge "numpy$(numpy.version)"
      conda install protobuf
      python -m pip install --upgrade pip
    displayName: 'Install environment'

  - script: |
      conda install "numpy$(numpy.version)"
    displayName: 'install numpy'

  - script: |
      if [ '$(sklearn.version)' == 'git' ]
        then
          git clone https://github.com/scikit-learn/scikit-learn.git --recursive
          python setup.py install
        else
          pip install scikit-learn$(sklearn.version)
      fi
    displayName: 'install scikit-learn'

  - script: |
      if [ '$(onnx.version)' == 'git' ]
        then
          git clone https://github.com/onnx/onnx.git --recursive
          export ONNX_ML=1
          cd onnx
          python setup.py install
          cd ..
        else
          if [ '$(onnx.version)' == 'test' ]
          then
            pip install typing-extensions
            pip install -i https://test.pypi.org/simple/ onnx
          else
            pip install onnx$(onnx.version)
          fi
      fi
    displayName: 'install onnx'

  - script: |
      pip install flake8
    displayName: 'install flake8'

  - script: |
      pip install $(onnxrt.version)
    displayName: 'install onnxruntime'

  - script: |
      if [ '$(onnxcc.version)' == 'git' ]
      then
        pip install git+https://github.com/microsoft/onnxconverter-common
      else
        pip install onnxconverter-common$(onnxcc.version)
      fi
    displayName: 'install onnxconverter-common'

  - script: |
      pip install git+https://github.com/xadupre/onnxconverter-common.git@jenkins
      pip install -r requirements.txt
      pip install -r requirements-dev.txt
    displayName: 'install requirements'

  - script: |
      pip install -e .
    displayName: 'install'

  - script: |
      echo "---------------"
      pip show numpy
      echo "---------------"
      pip show pandas
      echo "---------------"
      pip show onnx
      echo "---------------"
      pip show onnxruntime
      echo "---------------"
      pip show onnxconverter-common
      echo "---------------"
      pip show scikit-learn
      echo "---------------"
    displayName: 'version'

  - script: |
      if [ '$(onnx.target_opset)' != '' ]
      then
        export TEST_TARGET_OPSET="$(onnx.target_opset)"
      fi
      cd tests
      python -c "import test_utils;print(test_utils.TARGET_OPSET, test_utils.TARGET_IR)"
      cd ..
    displayName: 'target_opset'

  - script: |
      if [ '$(onnx.target_opset)' != '' ]
      then
        export TEST_TARGET_OPSET="$(onnx.target_opset)"
      fi
      pytest tests --durations=0 --basetemp=temp --doctest-modules --junitxml=junit/test-results.xml
    displayName: 'pytest'

  - script: |
      conda install -c conda-forge lightgbm xgboost --no-deps
      pip install --no-deps onnxmltools  # git+https://github.com/onnx/onnxmltools.git
    displayName: 'install onnxmltools'

  - script: |
      pip install matplotlib pydot
    displayName: 'install modules for examples'
    condition: eq(variables['run.example'], '1')

  # Check flake8 after the tests to get more feedback.
  # It is checked before the tests on the windows build.
  - script: |
      flake8 skl2onnx tests tests_onnxmltools
    displayName: 'flake8'

  - script: |
      if [ '$(onnx.target_opset)' != '' ]
      then
        export TEST_TARGET_OPSET="$(onnx.target_opset)"
      fi
      if [ '$(do.bench)' == '1' ]
        then
          pip install openpyxl
          coverage run --include=skl2onnx/** tests/benchmark.py
          coverage report -m
          coverage html
      fi
    displayName: 'coverage'

  - script: |
      if [ '$(onnx.target_opset)' != '' ]
      then
        export TEST_TARGET_OPSET="$(onnx.target_opset)"
      fi
      pip install -r docs/requirements.txt
      pip uninstall -y skl2onnx
      python setup.py install
      pytest docs/tests --durations=0 --basetemp=temp --doctest-modules
    displayName: 'run documentation examples'
    condition: eq(variables['run.example'], '1')

  - script: |
      if [ '$(onnx.target_opset)' != '' ]
      then
        export TEST_TARGET_OPSET="$(onnx.target_opset)"
      fi
      conda install -c anaconda graphviz
      python -m sphinx -j2 -v -N -T -b html -d build/doctrees docs dist/html
    displayName: 'build documentation'
    condition: eq(variables['build.documentation'], '1')

  - script: |
      if [ '$(onnx.target_opset)' != '' ]
      then
        export TEST_TARGET_OPSET="$(onnx.target_opset)"
      fi
      if [ '$(do.bench)' == '1' ]
        then
          python tests/benchmark.py
      fi
    displayName: 'benchmark'
    condition: eq(variables['run.example'], '0')

  - task: PublishTestResults@2
    inputs:
      testResultsFiles: '**/test-results.xml'
      testCoverageFiles: 'htmlcov/**'
      testBenchmarkFiles: 'TESTDUMP/*.xlsx'
      testRunTitle: 'Python $(python.version)'
    condition: succeededOrFailed()<|MERGE_RESOLUTION|>--- conflicted
+++ resolved
@@ -23,10 +23,6 @@
         sklearn.version: '==0.23.2'
         onnxcc.version: 'git'
         run.example: '1'
-<<<<<<< HEAD
-        build.documentation: '0'
-=======
->>>>>>> 8eaab5ac
       Py37-Onnx170-Rt130-Skl0231:
         do.bench: '0'
         python.version: '3.7'
