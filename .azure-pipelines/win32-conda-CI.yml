# Python package
# Create and test a Python package on multiple Python versions.
# Add steps that analyze code, save the dist with the build record, publish to a PyPI-compatible index, and more:
# https://docs.microsoft.com/azure/devops/pipelines/languages/python

trigger:
- master

jobs:

- job: 'CI_Windows'
  pool:
    vmImage: 'windows-latest'
  strategy:
    matrix:
<<<<<<< HEAD
      Py310-Onnx15rc2-Rt160-Skl131:
        python.version: '3.11'  # onnxruntime cannot support python 3.11 yet
=======
      Py310-Onnx150-Rt161-Skl131:
        python.version: '3.11'
>>>>>>> a551a441
        onnx.version: '-i https://test.pypi.org/simple/ onnx==1.15.0rc2'
        onnx.target_opset: ''
        numpy.version: 'numpy>=1.22.3'
        scipy.version: 'scipy'
<<<<<<< HEAD
        onnxrt.version: 'onnxruntime==1.16.0'
        onnxcc.version: 'onnxconverter-common>=1.8.1'  # git+https://github.com/microsoft/onnxconverter-common.git
        sklearn.version: '>=1.3.1'

=======
        onnxrt.version: 'onnxruntime==1.16.1'
        onnxcc.version: 'onnxconverter-common>=1.8.1'
        sklearn.version: '>=1.3.1'
>>>>>>> a551a441
      Py310-Onnx141-Rt160-Skl131:
        python.version: '3.11'
        onnx.version: 'onnx==1.14.1'
        onnx.target_opset: ''
        numpy.version: 'numpy>=1.22.3'
        scipy.version: 'scipy'
        onnxrt.version: 'onnxruntime==1.16.0'
        onnxcc.version: 'onnxconverter-common>=1.8.1'
        sklearn.version: '>=1.3.1'
      Py310-Onnx140-Rt151-Skl130:
        python.version: '3.11'
        onnx.version: 'onnx==1.14.0'
        onnx.target_opset: ''
        numpy.version: 'numpy>=1.22.3'
        scipy.version: 'scipy'
        onnxrt.version: 'onnxruntime==1.15.1'
        onnxcc.version: 'onnxconverter-common>=1.8.1'
        sklearn.version: '==1.3.0'
      Py310-Onnx140-Rt140-Skl122:
        python.version: '3.10'
        onnx.version: 'onnx==1.14.1'
        onnx.target_opset: ''
        numpy.version: 'numpy>=1.22.3'
        scipy.version: 'scipy'
        onnxrt.version: 'onnxruntime==1.14.0'
        onnxcc.version: 'onnxconverter-common>=1.8.1'
        sklearn.version: '==1.2.2'
      Py310-Onnx130-Rt140-Skl121:
        python.version: '3.10'
        onnx.version:  'onnx==1.13.0'
        onnx.target_opset: ''
        numpy.version: 'numpy>=1.22.3'
        scipy.version: 'scipy'
        onnxrt.version: 'onnxruntime==1.14.0'
        onnxcc.version: 'onnxconverter-common>=1.8.1'
        sklearn.version: '==1.2.2'
      Py310-Onnx130-Rt131-Skl120:
        python.version: '3.10'
        onnx.version:  'onnx==1.13.0'
        onnx.target_opset: ''
        numpy.version: 'numpy>=1.22.3'
        scipy.version: 'scipy'
        onnxrt.version: 'onnxruntime==1.13.1'
        onnxcc.version: 'onnxconverter-common>=1.8.1'
        sklearn.version: '==1.2.0'
      Py310-Onnx120-Rt131-Skl120:
        python.version: '3.10'
        onnx.version:  'onnx==1.12.0'
        onnx.target_opset: ''
        numpy.version: 'numpy>=1.22.3'
        scipy.version: 'scipy'
        onnxrt.version: 'onnxruntime==1.13.1'
        onnxcc.version: 'onnxconverter-common>=1.8.1'
        sklearn.version: '==1.2.0'
      Py310-Onnx120-Rt120-Skl11:
        python.version: '3.10'
        onnx.version:  'onnx==1.12.0'
        onnx.target_opset: ''
        numpy.version: 'numpy>=1.22.3'
        scipy.version: 'scipy'
        onnxrt.version: 'onnxruntime==1.12.0'
        onnxcc.version: 'onnxconverter-common>=1.8.1'
        sklearn.version: '==1.1.3'
      Py39-Onnx120-Rt1111-Skl11:
        python.version: '3.9'
        onnx.version:  'onnx==1.12.0'
        onnx.target_opset: ''
        numpy.version: 'numpy>=1.22.3'
        scipy.version: 'scipy'
        onnxrt.version: 'onnxruntime==1.11.1'
        onnxcc.version: 'onnxconverter-common>=1.8.1'
        sklearn.version: '==1.1.3'
      Py39-Onnx1110-Rt1111-Skl11:
        python.version: '3.9'
        onnx.version:  'onnx==1.11.0'
        onnx.target_opset: ''
        numpy.version: 'numpy>=1.22.3'
        scipy.version: 'scipy'
        onnxrt.version: 'onnxruntime==1.11.1'
        onnxcc.version: 'onnxconverter-common>=1.8.1'
        sklearn.version: '==1.1.3'
      Py39-Onnx1110-Rt1111-Skl10:
        python.version: '3.9'
        onnx.version:  'onnx==1.11.0'
        onnx.target_opset: ''
        numpy.version: 'numpy==1.23.5'
        scipy.version: 'scipy'
        onnxrt.version: 'onnxruntime==1.11.1'
        onnxcc.version: 'onnxconverter-common>=1.8.1'
        sklearn.version: '==1.0.2'
      Py39-Onnx1110-Rt1100-Skl10:
        python.version: '3.9'
        onnx.version:  'onnx==1.11.0'
        onnx.target_opset: ''
        numpy.version: 'numpy==1.23.5'
        scipy.version: 'scipy'
        onnxrt.version: 'onnxruntime==1.10.0'
        onnxcc.version: 'onnxconverter-common>=1.8.1'
        sklearn.version: '==1.0.2'
      Py39-Onnx1102-Rt1100-Skl10:
        python.version: '3.9'
        onnx.version: 'onnx==1.10.2'
        onnx.target_opset: ''
        numpy.version: 'numpy==1.23.5'
        scipy.version: 'scipy'
        onnxrt.version: 'onnxruntime==1.10.0'
        onnxcc.version: 'onnxconverter-common>=1.8.1'
        sklearn.version: '==1.0.2'

    maxParallel: 3

  steps:
  - powershell: Write-Host "##vso[task.prependpath]$env:CONDA\Scripts"
    displayName: Add conda to PATH

  - script: conda create --yes --quiet --name skl2onnxEnvironment $(numpy.version) "$(scipy.version)" pandas python=$(python.version) pytest
    displayName: Create Anaconda environment

  - script: |
      call activate skl2onnxEnvironment
      python -m pip install --upgrade pip
      conda install -y -c conda-forge protobuf
    displayName: 'Install protobuf'

  - script: |
      call activate skl2onnxEnvironment
      python -m pip install typing-extensions>=3.6.2.1
      python -m pip install $(onnx.version)
    displayName: 'Install onnx'

  - script: |
      call activate skl2onnxEnvironment
      python -m pip install $(onnxrt.version)
    displayName: 'Install onnxruntime'

  - script: |
      call activate skl2onnxEnvironment
      python -c "import numpy"
    displayName: 'check numpy'

  - script: |
      call activate skl2onnxEnvironment
      # latest version of scikit-learn are not available on conda
      pip install scikit-learn$(sklearn.version)
    displayName: 'install scikit-learn'

  - script: |
      call activate skl2onnxEnvironment
      python -c "import numpy"
    displayName: 'check numpy'

  - script: |
      call activate skl2onnxEnvironment
      python -m pip install ruff
      ruff skl2onnx tests tests_onnxmltools
    displayName: 'ruff'

  - script: |
      call activate skl2onnxEnvironment
      pip install $(onnxcc.version)
    displayName: 'install onnxconverter-common'

  - script: |
      call activate skl2onnxEnvironment
      pip install -r requirements.txt
      pip install -r requirements-dev.txt
    displayName: 'install requirements'

  - script: |
      call activate skl2onnxEnvironment
      pip install -e .
    displayName: 'install skl2onnx'

  - script: |
      call activate skl2onnxEnvironment
      python -c "import numpy"
    displayName: 'check numpy'

  - script: |
      call activate skl2onnxEnvironment
      if "$(onnx.target_opset)" neq "" set TEST_TARGET_OPSET=$(onnx.target_opset)
      cd tests
      python -c "from numpy import __version__;print('numpy', __version__)"
      python -c "from scipy import __version__;print('scipy', __version__)"
      python -c "from sklearn import __version__;print('sklearn', __version__)"
      python -c "from onnxruntime import __version__;print('onnxruntime', __version__)"
      python -c "from onnx import __version__;print('onnx', __version__)"
      python -c "from skl2onnx import __max_supported_opset__;print('__max_supported_opset__', __max_supported_opset__)"
      python -c "import test_utils;print('max_onnxruntime_opset', test_utils.max_onnxruntime_opset())"
      python -c "import test_utils;print('TARGET OPSET, IR', test_utils.TARGET_OPSET, test_utils.TARGET_IR)"
      python -c "import onnx.defs;print('onnx_opset_version', onnx.defs.onnx_opset_version())"
      cd ..
    displayName: 'target_opset'

  - script: |
      call activate skl2onnxEnvironment
      if "$(onnx.target_opset)" neq "" set TEST_TARGET_OPSET=$(onnx.target_opset)
      python -m pytest tests --durations=0 --basetemp=temp --doctest-modules --junitxml=junit/test-results.xml --maxfail=10
    displayName: 'pytest'

  - task: PublishTestResults@2
    inputs:
      testResultsFiles: '**/test-results.xml'
      testCoverageFiles: 'htmlcov/**'
      testRunTitle: 'Python $(python.version)'
    condition: succeededOrFailed()<|MERGE_RESOLUTION|>--- conflicted
+++ resolved
@@ -13,27 +13,15 @@
     vmImage: 'windows-latest'
   strategy:
     matrix:
-<<<<<<< HEAD
-      Py310-Onnx15rc2-Rt160-Skl131:
-        python.version: '3.11'  # onnxruntime cannot support python 3.11 yet
-=======
       Py310-Onnx150-Rt161-Skl131:
         python.version: '3.11'
->>>>>>> a551a441
         onnx.version: '-i https://test.pypi.org/simple/ onnx==1.15.0rc2'
         onnx.target_opset: ''
         numpy.version: 'numpy>=1.22.3'
         scipy.version: 'scipy'
-<<<<<<< HEAD
-        onnxrt.version: 'onnxruntime==1.16.0'
-        onnxcc.version: 'onnxconverter-common>=1.8.1'  # git+https://github.com/microsoft/onnxconverter-common.git
+        onnxrt.version: 'onnxruntime==1.16.1'
+        onnxcc.version: 'onnxconverter-common>=1.8.1'
         sklearn.version: '>=1.3.1'
-
-=======
-        onnxrt.version: 'onnxruntime==1.16.1'
-        onnxcc.version: 'onnxconverter-common>=1.8.1'
-        sklearn.version: '>=1.3.1'
->>>>>>> a551a441
       Py310-Onnx141-Rt160-Skl131:
         python.version: '3.11'
         onnx.version: 'onnx==1.14.1'
