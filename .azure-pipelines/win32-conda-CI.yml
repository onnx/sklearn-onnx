# Python package
# Create and test a Python package on multiple Python versions.
# Add steps that analyze code, save the dist with the build record, publish to a PyPI-compatible index, and more:
# https://docs.microsoft.com/azure/devops/pipelines/languages/python

trigger:
- master

jobs:

- job: 'CI_Windows'
  pool:
    vmImage: 'vs2017-win2016'
  strategy:
    matrix:
      Py37-Onnx170-Rt160-Skl0232:
        python.version: '3.7'
        onnx.version: 'onnx==1.7.0'
        onnx.target_opset: ''
        numpy.version: 'numpy>=1.18.1'
        scipy.version: 'scipy'
        onnxrt.version: 'onnxruntime==1.6.0'
        onnxcc.version: 'onnxconverter-common==1.7.0'
        sklearn.version: '==0.23.2'
      Py37-Onnx170-Rt152-Skl0232:
        python.version: '3.7'
        onnx.version: 'onnx==1.7.0'
        onnx.target_opset: ''
        numpy.version: 'numpy>=1.18.1'
        scipy.version: 'scipy'
        onnxrt.version: 'onnxruntime==1.5.2'
        onnxcc.version: 'onnxconverter-common==1.7.0'
        sklearn.version: '==0.23.2'
      Py38-Onnx170-Rt160-Skl0232:
        python.version: '3.8'
        onnx.version: 'onnx==1.7.0'
        onnx.target_opset: ''
        numpy.version: 'numpy>=1.18.1'
        scipy.version: 'scipy'
        onnxrt.version: 'onnxruntime==1.6.0'
        onnxcc.version: 'onnxconverter-common==1.7.0'
<<<<<<< HEAD
        sklearn.version: '==0.23.2'
      Py38-Onnx170-Rt152-Skl0232:
        python.version: '3.8'
        onnx.version: 'onnx==1.7.0'
=======
        sklearn.version: '==0.23.1'
      Py37-Onnx160-Rt120-Skl0222:
        python.version: '3.7'
        onnx.version: 'onnx==1.6.0'
        onnx.target_opset: ''
        numpy.version: 'numpy==1.18.1'
        scipy.version: 'scipy'
        onnxrt.version: 'onnxruntime==1.2.0'
        onnxcc.version: 'onnxconverter-common==1.6.1'
        sklearn.version: '==0.22.2'
      Py37-Onnx160-Rt110-Skl0221:
        python.version: '3.7'
        onnx.version: 'onnx==1.6.0'
        onnx.target_opset: ''
        numpy.version: 'numpy>=1.17.0'
        scipy.version: 'scipy'
        onnxrt.version: 'onnxruntime==1.1.0'
        onnxcc.version: 'onnxconverter-common==1.6.1'
        sklearn.version: '==0.22.1'
      Py37-Onnx160-Rt100-Skl0213:
        python.version: '3.7'
        onnx.version: 'onnx==1.6.0'
        onnx.target_opset: ''
        numpy.version: 'numpy>=1.17.0'
        scipy.version: 'scipy'
        onnxrt.version: 'onnxruntime==1.0.0'
        onnxcc.version: 'onnxconverter-common==1.6.1'
        sklearn.version: '==0.21.3'
      Py37-Onnx150-Rt050-Skl0213:
        python.version: '3.7'
        onnx.version: 'onnx==1.5.0'
        onnx.target_opset: ''
        numpy.version: 'numpy>=1.17.0'
        scipy.version: 'scipy'
        onnxrt.version: 'onnxruntime==0.5.0'
        onnxcc.version: 'onnxconverter-common==1.6.1'
        sklearn.version: '==0.21.3'
      Py36-Onnx141-Rt040-Skl0213:
        python.version: '3.6'
        onnx.version: 'onnx==1.4.1'
        onnx.target_opset: ''
        numpy.version: 'numpy>=1.17.0'
        scipy.version: 'scipy'
        onnxrt.version: 'onnxruntime==0.4.0'
        onnxcc.version: 'onnxconverter-common==1.6.1'
        sklearn.version: '==0.21.3'
      Py36-Onnx130-Rt021-Skl0203:
        python.version: '3.6'
        onnx.version: 'onnx==1.3.0'
>>>>>>> 2766f3fa
        onnx.target_opset: ''
        numpy.version: 'numpy>=1.18.1'
        scipy.version: 'scipy'
        onnxrt.version: 'onnxruntime==1.5.2'
        onnxcc.version: 'onnxconverter-common==1.7.0'
        sklearn.version: '==0.23.2'
    maxParallel: 3

  steps:
  - powershell: Write-Host "##vso[task.prependpath]$env:CONDA\Scripts"
    displayName: Add conda to PATH

  - script: conda create --yes --quiet --name skl2onnxEnvironment $(numpy.version) $(scipy.version) pandas python=$(python.version) pytest
    displayName: Create Anaconda environment

  - script: |
      call activate skl2onnxEnvironment
      python -m pip install --upgrade pip
      conda install -y -c conda-forge protobuf
    displayName: 'Install protobuf'

  - script: |
      call activate skl2onnxEnvironment
      python -m pip install typing-extensions
      python -m pip install $(onnx.version)
    displayName: 'Install onnx'

  - script: |
      call activate skl2onnxEnvironment
      python -m pip install $(onnxrt.version)
    displayName: 'Install onnxruntime'

  - script: |
      call activate skl2onnxEnvironment
      python -c "import numpy"
    displayName: 'check numpy'

  - script: |
      call activate skl2onnxEnvironment
      # latest version of scikit-learn are not available on conda
      pip install scikit-learn$(sklearn.version)
    displayName: 'install scikit-learn'

  - script: |
      call activate skl2onnxEnvironment
      python -c "import numpy"
    displayName: 'check numpy'

  - script: |
      call activate skl2onnxEnvironment
      pip install flake8
    displayName: 'install flake8'

  - script: |
      call activate skl2onnxEnvironment
      flake8 skl2onnx tests tests_onnxmltools
    displayName: 'flake8'

  - script: |
      call activate skl2onnxEnvironment
      pip install $(onnxcc.version)
    displayName: 'install onnxconverter-common'

  - script: |
      call activate skl2onnxEnvironment
      pip install -r requirements.txt
      pip install -r requirements-dev.txt
    displayName: 'install requirements'

  - script: |
      call activate skl2onnxEnvironment
      pip install -e .
    displayName: 'install skl2onnx'

  - script: |
      call activate skl2onnxEnvironment
      python -c "import numpy"
    displayName: 'check numpy'

  - script: |
      call activate skl2onnxEnvironment
      cd benchmarks
      python -u bench_plot_onnxruntime_linreg.py
      cd ..
    displayName: 'bench bench_plot_onnxruntime_linreg.py'

  - script: |
      call activate skl2onnxEnvironment
      cd benchmarks
      python -u bench_plot_onnxruntime_logreg.py
      cd ..
    displayName: 'bench bench_plot_onnxruntime_logreg.py'

  - script: |
      call activate skl2onnxEnvironment
      cd benchmarks
      python -u bench_plot_onnxruntime_random_forest_reg.py
      cd ..
    displayName: 'bench bench_plot_onnxruntime_random_forest_reg.py'

  - script: |
      call activate skl2onnxEnvironment
      cd benchmarks
      python -u bench_plot_onnxruntime_svm_reg.py
      cd ..
    displayName: 'bench bench_plot_onnxruntime_svm_reg.py'

  - script: |
      call activate skl2onnxEnvironment
      if "$(onnx.target_opset)" neq "" set TEST_TARGET_OPSET=$(onnx.target_opset)
      cd tests
      python -c "import test_utils;print(test_utils.TARGET_OPSET, test_utils.TARGET_IR)"
      cd ..
    displayName: 'target_opset'

  - script: |
      call activate skl2onnxEnvironment
      if "$(onnx.target_opset)" neq "" set TEST_TARGET_OPSET=$(onnx.target_opset)
      python -m pytest tests --durations=0 --basetemp=temp --doctest-modules --junitxml=junit/test-results.xml
    displayName: 'pytest'

  - task: PublishTestResults@2
    inputs:
      testResultsFiles: '**/test-results.xml'
      testCoverageFiles: 'htmlcov/**'
      testRunTitle: 'Python $(python.version)'
    condition: succeededOrFailed()<|MERGE_RESOLUTION|>--- conflicted
+++ resolved
@@ -39,12 +39,6 @@
         scipy.version: 'scipy'
         onnxrt.version: 'onnxruntime==1.6.0'
         onnxcc.version: 'onnxconverter-common==1.7.0'
-<<<<<<< HEAD
-        sklearn.version: '==0.23.2'
-      Py38-Onnx170-Rt152-Skl0232:
-        python.version: '3.8'
-        onnx.version: 'onnx==1.7.0'
-=======
         sklearn.version: '==0.23.1'
       Py37-Onnx160-Rt120-Skl0222:
         python.version: '3.7'
@@ -94,7 +88,6 @@
       Py36-Onnx130-Rt021-Skl0203:
         python.version: '3.6'
         onnx.version: 'onnx==1.3.0'
->>>>>>> 2766f3fa
         onnx.target_opset: ''
         numpy.version: 'numpy>=1.18.1'
         scipy.version: 'scipy'
