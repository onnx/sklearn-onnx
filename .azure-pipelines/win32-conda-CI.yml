--- conflicted
+++ resolved
@@ -131,19 +131,9 @@
     displayName: 'flake8'
 
   - script: |
-<<<<<<< HEAD
-      pip install -r requirements-dev.txt
-      git clone https://github.com/microsoft/onnxconverter-common
-      cd onnxconverter-common
-      pip install -e .
-      cd ..
-      pip install pytest
-    displayName: 'install requirements'
-=======
       call activate skl2onnxEnvironment
       pip install $(onnxcc.version)
     displayName: 'install onnxconverter-common'
->>>>>>> f95c8b92
 
   - script: |
       call activate skl2onnxEnvironment
@@ -157,25 +147,6 @@
     displayName: 'install skl2onnx'
 
   - script: |
-<<<<<<< HEAD
-      echo "---------------"
-      pip show numpy
-      echo "---------------"
-      pip show onnx
-      echo "---------------"
-      pip show onnxruntime
-      echo "---------------"
-      pip show onnxconverter-common
-      echo "---------------"
-      pip show scikit-learn
-      echo "---------------"
-      pip show cython
-      echo "---------------"
-    displayName: 'version'
-
-  - script: |
-      pytest tests --basetemp=temp --doctest-modules --junitxml=junit/test-results.xml
-=======
       call activate skl2onnxEnvironment
       python -c "import numpy"
     displayName: 'check numpy'
@@ -183,7 +154,6 @@
   - script: |
       call activate skl2onnxEnvironment
       python -m pytest tests --durations=0 --basetemp=temp --doctest-modules --junitxml=junit/test-results.xml
->>>>>>> f95c8b92
     displayName: 'pytest'
 
   - script: |
