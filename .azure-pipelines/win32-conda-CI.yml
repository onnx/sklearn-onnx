# Python package
# Create and test a Python package on multiple Python versions.
# Add steps that analyze code, save the dist with the build record, publish to a PyPI-compatible index, and more:
# https://docs.microsoft.com/azure/devops/pipelines/languages/python

trigger:
- master

jobs:

- job: 'Test'
  pool:
    vmImage: 'vs2017-win2016'
  strategy:
    matrix:
      Py37-Onnx150-Rt040-Npy1162:
        do.bench: '1'
        python.version: '3.7'
        onnx.version: 'onnx==1.5.0'
        numpy.version: 'numpy==1.16.2'
        scipy.version: 'scipy'
        onnxrt.version: '==0.4.0'
        sklearn.version: '==0.21.2'
      Py36-Onnx130-Rt021-Npy1162:
        do.bench: '0'
        python.version: '3.6.7'
        onnx.version: 'onnx==1.3.0'
        numpy.version: 'numpy==1.16.3'
        scipy.version: 'scipy'
        onnxrt.version: '==0.2.1'
        sklearn.version: '==0.21.2'
    maxParallel: 3

  steps:
  - powershell: Write-Host "##vso[task.prependpath]$env:CONDA\Scripts"
    displayName: Add conda to PATH

  - script: conda create --yes --quiet --name skl2onnxEnvironment
    displayName: Create Anaconda environment

  - script: |
      call activate skl2onnxEnvironment
      conda install --yes --quiet --name skl2onnxEnvironment python=$(python.version)
    displayName: Install Anaconda packages

  - script: |
      conda install -y -c conda-forge protobuf
      pip install $(numpy.version)
      pip install $(scipy.version)
      pip install $(onnx.version)
      pip install pandas
    displayName: 'Install numpy, scipy, onnx, pandas'

  - script: |
      pip install scikit-learn$(sklearn.version)
    displayName: 'install scikit-learn'

  - script: |
      pip install flake8
    displayName: 'install flake8'

  - script: |
      flake8 skl2onnx tests
    displayName: 'flake8'

  - script: |
      pip install -r requirements.txt
<<<<<<< HEAD
=======
      git clone https://github.com/microsoft/onnxconverter-common
      cd onnxconverter-common
      pip install -e .
      cd ..
>>>>>>> b5333f5e
      pip install pytest
    displayName: 'install requirements'

  - script: |
      pip install onnxruntime$(onnxrt.version)
    displayName: 'install onnxruntime'

  - script: |
      pip install -e .
    displayName: 'install skl2onnx'

  - script: |
      pytest tests --basetemp=temp --doctest-modules --junitxml=junit/test-results.xml
    displayName: 'pytest'

  - task: PublishTestResults@2
    inputs:
      testResultsFiles: '**/test-results.xml'
      testCoverageFiles: 'htmlcov/**'
      testBenchmarkFiles: 'TESTDUMP/*.xlsx'
      testRunTitle: 'Python $(python.version)'
    condition: succeededOrFailed()<|MERGE_RESOLUTION|>--- conflicted
+++ resolved
@@ -65,13 +65,10 @@
 
   - script: |
       pip install -r requirements.txt
-<<<<<<< HEAD
-=======
       git clone https://github.com/microsoft/onnxconverter-common
       cd onnxconverter-common
       pip install -e .
       cd ..
->>>>>>> b5333f5e
       pip install pytest
     displayName: 'install requirements'
 
