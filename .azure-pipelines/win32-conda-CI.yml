# Python package
# Create and test a Python package on multiple Python versions.
# Add steps that analyze code, save the dist with the build record, publish to a PyPI-compatible index, and more:
# https://docs.microsoft.com/azure/devops/pipelines/languages/python

trigger:
- master

jobs:

- job: 'CI_Windows'
  pool:
    vmImage: 'vs2017-win2016'
  strategy:
    matrix:
<<<<<<< HEAD
      Py39-Onnx190-Rt170-Skl0241:
        python.version: '3.9'
        onnx.version: 'onnx==1.9.0'  # '-i https://test.pypi.org/simple/ onnx'
=======
      Py38-Onnx181-Rt170-Skl0242:
        python.version: '3.8'
        onnx.version: 'onnx==1.8.1'  # '-i https://test.pypi.org/simple/ onnx'
>>>>>>> 785a2771
        onnx.target_opset: ''
        numpy.version: 'numpy>=1.18.1'
        scipy.version: 'scipy'
        onnxrt.version: 'onnxruntime==1.7.0'  # -i https://test.pypi.org/simple/ ort-nightly'
<<<<<<< HEAD
        onnxcc.version: 'onnxconverter-common==1.8.1'  # git+https://github.com/microsoft/onnxconverter-common.git
        sklearn.version: '==0.24.1'
=======
        onnxcc.version: 'onnxconverter-common==1.7.0'  # git+https://github.com/microsoft/onnxconverter-common.git
        sklearn.version: '==0.24.2'
>>>>>>> 785a2771
      Py38-Onnx181-Rt170-Skl0241:
        python.version: '3.8'
        onnx.version: 'onnx==1.8.1'  # '-i https://test.pypi.org/simple/ onnx'
        onnx.target_opset: ''
        numpy.version: 'numpy>=1.18.1'
        scipy.version: 'scipy'
        onnxrt.version: 'onnxruntime==1.7.0'  # -i https://test.pypi.org/simple/ ort-nightly'
        onnxcc.version: 'onnxconverter-common==1.7.0'  # git+https://github.com/microsoft/onnxconverter-common.git
        sklearn.version: '==0.24.1'
      Py38-Onnx181-Rt160-Skl0240:
        python.version: '3.8'
        onnx.version: 'onnx==1.8.1'
        onnx.target_opset: ''
        numpy.version: 'numpy>=1.18.1'
        scipy.version: 'scipy'
        onnxrt.version: 'onnxruntime==1.6.0'
        onnxcc.version: 'onnxconverter-common==1.7.0'
        sklearn.version: '==0.24.0'
      Py38-Onnx170-Rt160-Skl0240:
        python.version: '3.8'
        onnx.version: 'onnx==1.7.0'
        onnx.target_opset: ''
        numpy.version: 'numpy>=1.18.1'
        scipy.version: 'scipy'
        onnxrt.version: 'onnxruntime==1.6.0'
        onnxcc.version: 'onnxconverter-common==1.7.0'
        sklearn.version: '==0.24.0'
      Py37-Onnx170-Rt151-Skl0232:
        python.version: '3.7'
        onnx.version: 'onnx==1.7.0'
        onnx.target_opset: ''
        numpy.version: 'numpy>=1.18.1'
        scipy.version: 'scipy'
        onnxrt.version: 'onnxruntime==1.5.1'
        onnxcc.version: 'onnxconverter-common==1.7.0'
        sklearn.version: '==0.23.2'
      Py37-Onnx170-Rt140-Skl0232:
        python.version: '3.7'
        onnx.version: 'onnx==1.7.0'
        onnx.target_opset: ''
        numpy.version: 'numpy>=1.18.1'
        scipy.version: 'scipy'
        onnxrt.version: 'onnxruntime==1.4.0'
        onnxcc.version: 'onnxconverter-common==1.7.0'
        sklearn.version: '==0.23.2'
      Py37-Onnx170-Rt130-Skl0231:
        python.version: '3.7'
        onnx.version: 'onnx==1.7.0'
        onnx.target_opset: ''
        numpy.version: 'numpy>=1.18.1'
        scipy.version: 'scipy'
        onnxrt.version: 'onnxruntime==1.3.0'
        onnxcc.version: 'onnxconverter-common==1.7.0'
        sklearn.version: '==0.23.1'
      Py37-Onnx160-Rt120-Skl0222:
        python.version: '3.7'
        onnx.version: 'onnx==1.6.0'
        onnx.target_opset: ''
        numpy.version: 'numpy==1.18.1'
        scipy.version: 'scipy'
        onnxrt.version: 'onnxruntime==1.2.0'
        onnxcc.version: 'onnxconverter-common==1.6.1'
        sklearn.version: '==0.22.2'
      Py37-Onnx160-Rt110-Skl0221:
        python.version: '3.7'
        onnx.version: 'onnx==1.6.0'
        onnx.target_opset: ''
        numpy.version: 'numpy>=1.17.0'
        scipy.version: 'scipy'
        onnxrt.version: 'onnxruntime==1.1.0'
        onnxcc.version: 'onnxconverter-common==1.6.1'
        sklearn.version: '==0.22.1'
      Py37-Onnx160-Rt100-Skl0213:
        python.version: '3.7'
        onnx.version: 'onnx==1.6.0'
        onnx.target_opset: ''
        numpy.version: 'numpy>=1.17.0'
        scipy.version: 'scipy'
        onnxrt.version: 'onnxruntime==1.0.0'
        onnxcc.version: 'onnxconverter-common==1.6.1'
        sklearn.version: '==0.21.3'
      Py37-Onnx150-Rt050-Skl0213:
        python.version: '3.7'
        onnx.version: 'onnx==1.5.0'
        onnx.target_opset: ''
        numpy.version: 'numpy>=1.17.0'
        scipy.version: 'scipy'
        onnxrt.version: 'onnxruntime==0.5.0'
        onnxcc.version: 'onnxconverter-common==1.6.1'
        sklearn.version: '==0.21.3'
      Py36-Onnx141-Rt040-Skl0213:
        python.version: '3.6'
        onnx.version: 'onnx==1.4.1'
        onnx.target_opset: ''
        numpy.version: 'numpy>=1.17.0'
        scipy.version: 'scipy'
        onnxrt.version: 'onnxruntime==0.4.0'
        onnxcc.version: 'onnxconverter-common==1.6.1'
        sklearn.version: '==0.21.3'
    maxParallel: 3

  steps:
  - powershell: Write-Host "##vso[task.prependpath]$env:CONDA\Scripts"
    displayName: Add conda to PATH

  - script: conda create --yes --quiet --name skl2onnxEnvironment $(numpy.version) $(scipy.version) pandas python=$(python.version) pytest
    displayName: Create Anaconda environment

  - script: |
      call activate skl2onnxEnvironment
      python -m pip install --upgrade pip
      conda install -y -c conda-forge protobuf
    displayName: 'Install protobuf'

  - script: |
      call activate skl2onnxEnvironment
      python -m pip install typing-extensions
      python -m pip install $(onnx.version)
    displayName: 'Install onnx'

  - script: |
      call activate skl2onnxEnvironment
      python -m pip install $(onnxrt.version)
    displayName: 'Install onnxruntime'

  - script: |
      call activate skl2onnxEnvironment
      python -c "import numpy"
    displayName: 'check numpy'

  - script: |
      call activate skl2onnxEnvironment
      # latest version of scikit-learn are not available on conda
      pip install scikit-learn$(sklearn.version)
    displayName: 'install scikit-learn'

  - script: |
      call activate skl2onnxEnvironment
      python -c "import numpy"
    displayName: 'check numpy'

  - script: |
      call activate skl2onnxEnvironment
      pip install flake8
    displayName: 'install flake8'

  - script: |
      call activate skl2onnxEnvironment
      flake8 skl2onnx tests tests_onnxmltools
    displayName: 'flake8'

  - script: |
      call activate skl2onnxEnvironment
      pip install $(onnxcc.version)
    displayName: 'install onnxconverter-common'

  - script: |
      call activate skl2onnxEnvironment
      pip install -r requirements.txt
      pip install -r requirements-dev.txt
    displayName: 'install requirements'

  - script: |
      call activate skl2onnxEnvironment
      pip install -e .
    displayName: 'install skl2onnx'

  - script: |
      call activate skl2onnxEnvironment
      python -c "import numpy"
    displayName: 'check numpy'

  - script: |
      call activate skl2onnxEnvironment
      if "$(onnx.target_opset)" neq "" set TEST_TARGET_OPSET=$(onnx.target_opset)
      cd tests
      python -c "import test_utils;print(test_utils.TARGET_OPSET, test_utils.TARGET_IR)"
      cd ..
    displayName: 'target_opset'

  - script: |
      call activate skl2onnxEnvironment
      if "$(onnx.target_opset)" neq "" set TEST_TARGET_OPSET=$(onnx.target_opset)
      python -m pytest tests --durations=0 --basetemp=temp --doctest-modules --junitxml=junit/test-results.xml
    displayName: 'pytest'

  - task: PublishTestResults@2
    inputs:
      testResultsFiles: '**/test-results.xml'
      testCoverageFiles: 'htmlcov/**'
      testRunTitle: 'Python $(python.version)'
    condition: succeededOrFailed()<|MERGE_RESOLUTION|>--- conflicted
+++ resolved
@@ -13,26 +13,24 @@
     vmImage: 'vs2017-win2016'
   strategy:
     matrix:
-<<<<<<< HEAD
       Py39-Onnx190-Rt170-Skl0241:
         python.version: '3.9'
         onnx.version: 'onnx==1.9.0'  # '-i https://test.pypi.org/simple/ onnx'
-=======
-      Py38-Onnx181-Rt170-Skl0242:
-        python.version: '3.8'
-        onnx.version: 'onnx==1.8.1'  # '-i https://test.pypi.org/simple/ onnx'
->>>>>>> 785a2771
         onnx.target_opset: ''
         numpy.version: 'numpy>=1.18.1'
         scipy.version: 'scipy'
         onnxrt.version: 'onnxruntime==1.7.0'  # -i https://test.pypi.org/simple/ ort-nightly'
-<<<<<<< HEAD
         onnxcc.version: 'onnxconverter-common==1.8.1'  # git+https://github.com/microsoft/onnxconverter-common.git
         sklearn.version: '==0.24.1'
-=======
+      Py38-Onnx181-Rt170-Skl0242:
+        python.version: '3.8'
+        onnx.version: 'onnx==1.8.1'  # '-i https://test.pypi.org/simple/ onnx'
+        onnx.target_opset: ''
+        numpy.version: 'numpy>=1.18.1'
+        scipy.version: 'scipy'
+        onnxrt.version: 'onnxruntime==1.7.0'  # -i https://test.pypi.org/simple/ ort-nightly'
         onnxcc.version: 'onnxconverter-common==1.7.0'  # git+https://github.com/microsoft/onnxconverter-common.git
         sklearn.version: '==0.24.2'
->>>>>>> 785a2771
       Py38-Onnx181-Rt170-Skl0241:
         python.version: '3.8'
         onnx.version: 'onnx==1.8.1'  # '-i https://test.pypi.org/simple/ onnx'
