--- conflicted
+++ resolved
@@ -13,11 +13,7 @@
     vmImage: 'windows-2019'
   strategy:
     matrix:
-<<<<<<< HEAD
-      Py37-Onnx170-Rt140-Skl0231:
-=======
       Py37-Onnx170-Rt140-Skl0232:
->>>>>>> ddcbaed9
         python.version: '3.7'
         # onnx.version: '-i https://test.pypi.org/simple/ onnx'
         onnx.version: 'onnx==1.7.0'
@@ -27,16 +23,6 @@
         onnxrt.version: 'onnxruntime==1.4.0'  # -i https://test.pypi.org/simple/ ort-nightly'
         onnxcc.version: 'git+https://github.com/microsoft/onnxconverter-common.git'
         sklearn.version: '==0.23.2'
-      Py37-Onnx170-Rt130-Skl0231:
-        python.version: '3.7'
-        # onnx.version: '-i https://test.pypi.org/simple/ onnx'
-        onnx.version: 'onnx==1.7.0'
-        onnx.target_opset: ''
-        numpy.version: 'numpy>=1.18.1'
-        scipy.version: 'scipy'
-        onnxrt.version: 'onnxruntime==1.3.0'
-        onnxcc.version: 'onnxconverter-common==1.7.0'
-        sklearn.version: '==0.23.1'
       Py37-Onnx170-Rt130-Skl0231:
         python.version: '3.7'
         # onnx.version: '-i https://test.pypi.org/simple/ onnx'
