--- conflicted
+++ resolved
@@ -52,12 +52,7 @@
     displayName: 'install flake8'
 
   - script: |
-<<<<<<< HEAD
-      flake8 skl2onnx tests
-      flake8 skl2onnx tests_third_party_skl
-=======
-      flake8 skl2onnx tests tests_onnxmltools
->>>>>>> 23b6aad2
+      flake8 skl2onnx tests tests_third_party_skl
     displayName: 'flake8'
 
   - script: |
