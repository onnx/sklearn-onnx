# Python package
# Create and test a Python package on multiple Python versions.
# Add steps that analyze code, save the dist with the build record, publish to a PyPI-compatible index, and more:
# https://docs.microsoft.com/azure/devops/pipelines/languages/python

trigger:
- master

jobs:

- job: 'Test'
  pool:
    vmImage: 'vs2017-win2016'
  strategy:
    matrix:
<<<<<<< HEAD
      Py37-Onnx180-Rt152-Skl0232:
        python.version: '3.7'
        onnx.version: 'onnx==1.8.0'  # -i https://test.pypi.org/simple/ onnx'
        onnx.target_opset: ''
        numpy.version: 'numpy>=1.18.1'
        scipy.version: 'scipy'
        onnxrt.version: '-i https://test.pypi.org/simple/ ort-nightly'
=======
      Py37-Onnx170-Rt151-Skl0232:
        python.version: '3.7'
        # onnx.version: '-i https://test.pypi.org/simple/ onnx'
        onnx.version: 'onnx==1.7.0'
        onnx.target_opset: ''
        numpy.version: 'numpy>=1.18.1'
        scipy.version: 'scipy'
        onnxrt.version: 'onnxruntime==1.5.1'  # -i https://test.pypi.org/simple/ ort-nightly'
>>>>>>> 1a68d716
        onnxcc.version: 'git+https://github.com/microsoft/onnxconverter-common.git'
        sklearn.version: '==0.23.2'
      Py37-Onnx170-Rt140-Skl0232:
        python.version: '3.7'
        # onnx.version: '-i https://test.pypi.org/simple/ onnx'
        onnx.version: 'onnx==1.7.0'
        onnx.target_opset: ''
        numpy.version: 'numpy>=1.18.1'
        scipy.version: 'scipy'
        onnxrt.version: 'onnxruntime==1.4.0'  # -i https://test.pypi.org/simple/ ort-nightly'
        onnxcc.version: 'git+https://github.com/microsoft/onnxconverter-common.git'
        sklearn.version: '==0.23.2'
      Py37-Onnx170-Rt130-Skl0231:
        python.version: '3.7'
        # onnx.version: '-i https://test.pypi.org/simple/ onnx'
        onnx.version: 'onnx==1.7.0'
        onnx.target_opset: ''
        numpy.version: 'numpy>=1.18.1'
        scipy.version: 'scipy'
        onnxrt.version: 'onnxruntime==1.3.0'
        onnxcc.version: 'onnxconverter-common==1.7.0'
        sklearn.version: '==0.23.1'
      Py37-Onnx160-Rt120-Skl0221:
        python.version: '3.7'
        onnx.version: 'onnx==1.6.0'
        onnx.target_opset: ''
        numpy.version: 'numpy==1.18.1'
        scipy.version: 'scipy'
        onnxrt.version: 'onnxruntime==1.2.0'
        onnxcc.version: 'onnxconverter-common==1.6.1'
        sklearn.version: '==0.22.1'
      Py37-Onnx160-Rt110-Skl0220:
        python.version: '3.7'
        onnx.version: 'onnx==1.6.0'
        onnx.target_opset: ''
        numpy.version: 'numpy>=1.17.0'
        scipy.version: 'scipy'
        onnxrt.version: 'onnxruntime==1.1.0'
        onnxcc.version: 'onnxconverter-common==1.6.1'
        sklearn.version: '==0.22.0'
      Py37-Onnx160-Rt100-Skl0213:
        python.version: '3.7'
        onnx.version: 'onnx==1.6.0'
        onnx.target_opset: ''
        numpy.version: 'numpy>=1.17.0'
        scipy.version: 'scipy'
        onnxrt.version: 'onnxruntime==1.0.0'
        onnxcc.version: 'onnxconverter-common==1.6.1'
        sklearn.version: '==0.21.3'
      Py37-Onnx150-Rt050-Skl0213:
        python.version: '3.7'
        onnx.version: 'onnx==1.5.0'
        onnx.target_opset: ''
        numpy.version: 'numpy>=1.17.0'
        scipy.version: 'scipy'
        onnxrt.version: 'onnxruntime==0.5.0'
        onnxcc.version: 'onnxconverter-common==1.6.1'
        sklearn.version: '==0.21.3'
      Py36-Onnx141-Rt040-Skl0213:
        python.version: '3.6'
        onnx.version: 'onnx==1.4.1'
        onnx.target_opset: ''
        numpy.version: 'numpy>=1.17.0'
        scipy.version: 'scipy'
        onnxrt.version: 'onnxruntime==0.4.0'
        onnxcc.version: 'onnxconverter-common==1.6.1'
        sklearn.version: '==0.21.3'
      Py36-Onnx130-Rt021-Skl0203:
        python.version: '3.6'
        onnx.version: 'onnx==1.3.0'
        onnx.target_opset: ''
        numpy.version: 'numpy>=1.16.0'
        scipy.version: 'scipy'
        onnxrt.version: 'onnxruntime==0.2.1'
        onnxcc.version: 'onnxconverter-common==1.6.1'
        sklearn.version: '==0.20.3'        
    maxParallel: 3

  steps:
  - powershell: Write-Host "##vso[task.prependpath]$env:CONDA\Scripts"
    displayName: Add conda to PATH

  - script: conda create --yes --quiet --name skl2onnxEnvironment $(numpy.version) $(scipy.version) pandas python=$(python.version) pytest
    displayName: Create Anaconda environment

  - script: |
      call activate skl2onnxEnvironment
      python -m pip install --upgrade pip
      conda install -y -c conda-forge protobuf
    displayName: 'Install protobuf'

  - script: |
      call activate skl2onnxEnvironment
      python -m pip install typing-extensions
      python -m pip install $(onnx.version)
    displayName: 'Install onnx'

  - script: |
      call activate skl2onnxEnvironment
      python -m pip install $(onnxrt.version)
    displayName: 'Install onnxruntime'

  - script: |
      call activate skl2onnxEnvironment
      python -c "import numpy"
    displayName: 'check numpy'

  - script: |
      call activate skl2onnxEnvironment
      # latest version of scikit-learn are not available on conda
      pip install scikit-learn$(sklearn.version)
    displayName: 'install scikit-learn'

  - script: |
      call activate skl2onnxEnvironment
      python -c "import numpy"
    displayName: 'check numpy'

  - script: |
      call activate skl2onnxEnvironment
      pip install flake8
    displayName: 'install flake8'

  - script: |
      call activate skl2onnxEnvironment
      flake8 skl2onnx tests tests_onnxmltools
    displayName: 'flake8'

  - script: |
      call activate skl2onnxEnvironment
      pip install $(onnxcc.version)
    displayName: 'install onnxconverter-common'

  - script: |
      call activate skl2onnxEnvironment
      pip install -r requirements.txt
      pip install -r requirements-dev.txt
    displayName: 'install requirements'

  - script: |
      call activate skl2onnxEnvironment
      pip install -e .
    displayName: 'install skl2onnx'

  - script: |
      call activate skl2onnxEnvironment
      python -c "import numpy"
    displayName: 'check numpy'

  - script: |
      call activate skl2onnxEnvironment
      if "$(onnx.target_opset)" neq "" set TEST_TARGET_OPSET=$(onnx.target_opset)
      cd tests
      python -c "import test_utils;print(test_utils.TARGET_OPSET, test_utils.TARGET_IR)"
      cd ..
    displayName: 'target_opset'

  - script: |
      call activate skl2onnxEnvironment
      if "$(onnx.target_opset)" neq "" set TEST_TARGET_OPSET=$(onnx.target_opset)
      python -m pytest tests --durations=0 --basetemp=temp --doctest-modules --junitxml=junit/test-results.xml
    displayName: 'pytest'

  - script: |
      call activate skl2onnxEnvironment
      if "$(onnx.target_opset)" neq "" set TEST_TARGET_OPSET=$(onnx.target_opset)
      pip install lightgbm xgboost
      pip install --no-deps onnxmltools
    displayName: 'install onnxmltools'

  - task: PublishTestResults@2
    inputs:
      testResultsFiles: '**/test-results.xml'
      testCoverageFiles: 'htmlcov/**'
      testRunTitle: 'Python $(python.version)'
    condition: succeededOrFailed()<|MERGE_RESOLUTION|>--- conflicted
+++ resolved
@@ -13,15 +13,14 @@
     vmImage: 'vs2017-win2016'
   strategy:
     matrix:
-<<<<<<< HEAD
       Py37-Onnx180-Rt152-Skl0232:
         python.version: '3.7'
         onnx.version: 'onnx==1.8.0'  # -i https://test.pypi.org/simple/ onnx'
         onnx.target_opset: ''
-        numpy.version: 'numpy>=1.18.1'
+        numpy.version: 'numpy>=1.19.1'
         scipy.version: 'scipy'
         onnxrt.version: '-i https://test.pypi.org/simple/ ort-nightly'
-=======
+        sklearn.version: '==0.23.2'
       Py37-Onnx170-Rt151-Skl0232:
         python.version: '3.7'
         # onnx.version: '-i https://test.pypi.org/simple/ onnx'
@@ -30,7 +29,6 @@
         numpy.version: 'numpy>=1.18.1'
         scipy.version: 'scipy'
         onnxrt.version: 'onnxruntime==1.5.1'  # -i https://test.pypi.org/simple/ ort-nightly'
->>>>>>> 1a68d716
         onnxcc.version: 'git+https://github.com/microsoft/onnxconverter-common.git'
         sklearn.version: '==0.23.2'
       Py37-Onnx170-Rt140-Skl0232:
