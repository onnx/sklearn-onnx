--- conflicted
+++ resolved
@@ -13,10 +13,16 @@
     vmImage: 'windows-latest'
   strategy:
     matrix:
-<<<<<<< HEAD
-      Py38-Onnx180-RtTST-Skl0240:
-        python.version: '3.8'
-=======
+      Py38-Onnx181-Rtn-Skl0240:
+        python.version: '3.8'
+        # onnx.version: '-i https://test.pypi.org/simple/ onnx'
+        onnx.version: 'onnx==1.8.1'
+        onnx.target_opset: ''
+        numpy.version: 'numpy>=1.18.1'
+        scipy.version: 'scipy'
+        onnxrt.version: '-i https://test.pypi.org/simple/ ort-nightly'
+        onnxcc.version: 'git+https://github.com/microsoft/onnxconverter-common.git'
+        sklearn.version: '==0.24.0'
       Py38-Onnx181-Rt160-Skl0240:
         python.version: '3.8'
         # onnx.version: '-i https://test.pypi.org/simple/ onnx'
@@ -39,7 +45,6 @@
         sklearn.version: '==0.24.0'
       Py37-Onnx170-Rt151-Skl0232:
         python.version: '3.7'
->>>>>>> c60a5453
         # onnx.version: '-i https://test.pypi.org/simple/ onnx'
         onnx.version: 'onnx==1.8.0'
         onnx.target_opset: ''
