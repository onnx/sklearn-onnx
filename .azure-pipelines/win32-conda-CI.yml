# Python package
# Create and test a Python package on multiple Python versions.
# Add steps that analyze code, save the dist with the build record, publish to a PyPI-compatible index, and more:
# https://docs.microsoft.com/azure/devops/pipelines/languages/python

trigger:
- master

jobs:

- job: 'Test'
  pool:
    vmImage: 'vs2017-win2016'
  strategy:
    matrix:
<<<<<<< HEAD
      Py37-Onnx170-Rt120-0221:
        python.version: '3.7'
        # onnx.version: '-i https://test.pypi.org/simple/ onnx'
        onnx.version: 'onnx==1.7.0'
        numpy.version: 'numpy>=1.18.1'
        scipy.version: 'scipy'
        onnxrt.version: '==1.2.0'
        onnxcc.version: 'git+https://github.com/microsoft/onnxconverter-common.git'
        sklearn.version: '==0.22.1'
      Py37-Onnx160-Rt120-0221:
        python.version: '3.7'
        onnx.version: 'onnx==1.6.0'
        numpy.version: 'numpy==1.18.1'
        scipy.version: 'scipy'
        onnxrt.version: '==1.2.0'
        onnxcc.version: 'onnxconverter-common==1.6.1'
        sklearn.version: '==0.22.1'
      Py37-Onnx160-Rt110-0220:
=======
      Py37-Onnx160-Rt120-Skl023:
        python.version: '3.7'
        onnx.version: 'onnx==1.6.0'
        numpy.version: 'numpy>=1.17.0'
        scipy.version: 'scipy'
        onnxrt.version: '==1.1.0'
        sklearn.version: '==0.23.0'
      Py37-Onnx160-Rt110:
>>>>>>> ed9b5d25
        python.version: '3.7'
        onnx.version: 'onnx==1.6.0'
        numpy.version: 'numpy>=1.17.0'
        scipy.version: 'scipy'
        onnxrt.version: '==1.1.0'
        onnxcc.version: 'onnxconverter-common==1.6.1'
        sklearn.version: '==0.22.0'
      Py37-Onnx160-Rt100-0213:
        python.version: '3.7'
        onnx.version: 'onnx==1.6.0'
        numpy.version: 'numpy>=1.17.0'
        scipy.version: 'scipy'
        onnxrt.version: '==1.0.0'
        onnxcc.version: 'onnxconverter-common==1.6.1'
        sklearn.version: '==0.21.3'
      Py37-Onnx150-Rt050:
        python.version: '3.7'
        onnx.version: 'onnx==1.5.0'
        numpy.version: 'numpy>=1.17.0'
        scipy.version: 'scipy'
        onnxrt.version: '==0.5.0'
        onnxcc.version: 'onnxconverter-common==1.6.1'
        sklearn.version: '==0.21.3'
      Py36-Onnx141-Rt040:
        python.version: '3.6'
        onnx.version: 'onnx==1.4.1'
        numpy.version: 'numpy>=1.17.0'
        scipy.version: 'scipy'
        onnxrt.version: '==0.4.0'
        onnxcc.version: 'onnxconverter-common==1.6.1'
        sklearn.version: '==0.21.3'
      Py36-Onnx130-Rt021:
        python.version: '3.6'
        onnx.version: 'onnx==1.3.0'
        numpy.version: 'numpy>=1.16.0'
        scipy.version: 'scipy'
        onnxrt.version: '==0.2.1'
        onnxcc.version: 'onnxconverter-common==1.6.1'
        sklearn.version: '==0.20.3'        
    maxParallel: 3

  steps:
  - powershell: Write-Host "##vso[task.prependpath]$env:CONDA\Scripts"
    displayName: Add conda to PATH

  - script: conda create --yes --quiet --name skl2onnxEnvironment $(numpy.version) $(scipy.version) pandas python=$(python.version) pytest
    displayName: Create Anaconda environment

  - script: |
      call activate skl2onnxEnvironment
      python -m pip install --upgrade pip
      conda install -y -c conda-forge protobuf
    displayName: 'Install protobuf'

  - script: |
      call activate skl2onnxEnvironment
      python -m pip install typing-extensions
      python -m pip install $(onnx.version)
    displayName: 'Install onnx'

  - script: |
      call activate skl2onnxEnvironment
      python -m pip install onnxruntime$(onnxrt.version)
    displayName: 'Install onnxruntime'

  - script: |
      call activate skl2onnxEnvironment
      python -c "import numpy"
    displayName: 'check numpy'

  - script: |
      call activate skl2onnxEnvironment
      # latest version of scikit-learn are not available on conda
      pip install scikit-learn$(sklearn.version)
    displayName: 'install scikit-learn'

  - script: |
      call activate skl2onnxEnvironment
      python -c "import numpy"
    displayName: 'check numpy'

  - script: |
      call activate skl2onnxEnvironment
      pip install flake8
    displayName: 'install flake8'

  - script: |
      call activate skl2onnxEnvironment
      flake8 skl2onnx tests tests_onnxmltools
    displayName: 'flake8'

  - script: |
      call activate skl2onnxEnvironment
      pip install $(onnxcc.version)
    displayName: 'install onnxconverter-common'

  - script: |
      call activate skl2onnxEnvironment
      pip install -r requirements.txt
      pip install -r requirements-dev.txt
    displayName: 'install requirements'

  - script: |
      call activate skl2onnxEnvironment
      pip install -e .
    displayName: 'install skl2onnx'

  - script: |
      call activate skl2onnxEnvironment
      python -c "import numpy"
    displayName: 'check numpy'

  - script: |
      call activate skl2onnxEnvironment
      python -m pytest tests --durations=0 --basetemp=temp --doctest-modules --junitxml=junit/test-results.xml
    displayName: 'pytest'

  - script: |
      call activate skl2onnxEnvironment
      pip install lightgbm xgboost
      pip install onnxmltools --no-deps
    displayName: 'install onnxmltools'

  - task: PublishTestResults@2
    inputs:
      testResultsFiles: '**/test-results.xml'
      testCoverageFiles: 'htmlcov/**'
      testRunTitle: 'Python $(python.version)'
    condition: succeededOrFailed()<|MERGE_RESOLUTION|>--- conflicted
+++ resolved
@@ -13,8 +13,7 @@
     vmImage: 'vs2017-win2016'
   strategy:
     matrix:
-<<<<<<< HEAD
-      Py37-Onnx170-Rt120-0221:
+      Py37-Onnx170-Rt120-0230:
         python.version: '3.7'
         # onnx.version: '-i https://test.pypi.org/simple/ onnx'
         onnx.version: 'onnx==1.7.0'
@@ -22,7 +21,14 @@
         scipy.version: 'scipy'
         onnxrt.version: '==1.2.0'
         onnxcc.version: 'git+https://github.com/microsoft/onnxconverter-common.git'
-        sklearn.version: '==0.22.1'
+        sklearn.version: '==0.23.0'
+      Py37-Onnx160-Rt120-Skl023:
+        python.version: '3.7'
+        onnx.version: 'onnx==1.6.0'
+        numpy.version: 'numpy>=1.17.0'
+        scipy.version: 'scipy'
+        onnxrt.version: '==1.1.0'
+        sklearn.version: '==0.23.0'
       Py37-Onnx160-Rt120-0221:
         python.version: '3.7'
         onnx.version: 'onnx==1.6.0'
@@ -31,17 +37,7 @@
         onnxrt.version: '==1.2.0'
         onnxcc.version: 'onnxconverter-common==1.6.1'
         sklearn.version: '==0.22.1'
-      Py37-Onnx160-Rt110-0220:
-=======
-      Py37-Onnx160-Rt120-Skl023:
-        python.version: '3.7'
-        onnx.version: 'onnx==1.6.0'
-        numpy.version: 'numpy>=1.17.0'
-        scipy.version: 'scipy'
-        onnxrt.version: '==1.1.0'
-        sklearn.version: '==0.23.0'
       Py37-Onnx160-Rt110:
->>>>>>> ed9b5d25
         python.version: '3.7'
         onnx.version: 'onnx==1.6.0'
         numpy.version: 'numpy>=1.17.0'
