--- conflicted
+++ resolved
@@ -52,13 +52,8 @@
     def test_model_knn_regressor2_1(self):
         model, X = self._fit_model(KNeighborsRegressor(n_neighbors=1),
                                    n_targets=2)
-<<<<<<< HEAD
-        model_onnx = convert_sklearn(model, 'KNN regressor',
-                                     [('input', FloatTensorType([1, 4]))])
-=======
         model_onnx = convert_sklearn(model, "KNN regressor",
                                      [("input", FloatTensorType([1, 4]))])
->>>>>>> ee1a631c
         self.assertIsNotNone(model_onnx)
         dump_data_and_model(
             X.astype(numpy.float32)[:2],
@@ -73,13 +68,8 @@
     def test_model_knn_regressor2_2(self):
         model, X = self._fit_model(KNeighborsRegressor(n_neighbors=2),
                                    n_targets=2)
-<<<<<<< HEAD
-        model_onnx = convert_sklearn(model, 'KNN regressor',
-                                     [('input', FloatTensorType([1, 4]))])
-=======
         model_onnx = convert_sklearn(model, "KNN regressor",
                                      [("input", FloatTensorType([1, 4]))])
->>>>>>> ee1a631c
         self.assertIsNotNone(model_onnx)
         dump_data_and_model(
             X.astype(numpy.float32)[:2],
@@ -126,16 +116,11 @@
     def test_model_knn_classifier_binary_class(self):
         model, X = self._fit_model_binary_classification(
             KNeighborsClassifier())
-<<<<<<< HEAD
-        model_onnx = convert_sklearn(model, 'KNN classifier binary',
-                                     [('input', FloatTensorType([1, 3]))])
-=======
         model_onnx = convert_sklearn(
             model,
             "KNN classifier binary",
             [("input", FloatTensorType([1, 3]))],
         )
->>>>>>> ee1a631c
         self.assertIsNotNone(model_onnx)
         dump_data_and_model(
             numpy.atleast_2d(X[0]).astype(numpy.float32)[:7],
@@ -167,8 +152,7 @@
             allow_failure="StrictVersion(onnx.__version__) "
             "== StrictVersion('1.1.2') or "
             "StrictVersion(onnxruntime.__version__) <= StrictVersion('0.2.1') "
-            "or StrictVersion(onnx.__version__) == StrictVersion('1.4.1')",
-        )
+            "or StrictVersion(onnx.__version__) == StrictVersion('1.4.1')")
 
     def test_model_knn_classifier_weights_distance(self):
         model, X = self._fit_model_multiclass_classification(
