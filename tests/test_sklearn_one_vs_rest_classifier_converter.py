--- conflicted
+++ resolved
@@ -8,17 +8,14 @@
 from sklearn.linear_model import LogisticRegression, LinearRegression
 from sklearn.multiclass import OneVsRestClassifier
 from sklearn.neural_network import MLPClassifier, MLPRegressor
-<<<<<<< HEAD
 from sklearn.datasets import make_classification
 from sklearn.model_selection import train_test_split
-=======
 from sklearn.ensemble import RandomForestClassifier
 from sklearn.exceptions import ConvergenceWarning
 try:
     from sklearn.utils._testing import ignore_warnings
 except ImportError:
     from sklearn.utils.testing import ignore_warnings
->>>>>>> 2766f3fa
 from skl2onnx import convert_sklearn
 from skl2onnx.common.data_types import (
     FloatTensorType,
