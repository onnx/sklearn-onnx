--- conflicted
+++ resolved
@@ -9,16 +9,13 @@
 from sklearn.multiclass import OneVsRestClassifier
 from sklearn.neural_network import MLPClassifier, MLPRegressor
 from sklearn.ensemble import RandomForestClassifier
-<<<<<<< HEAD
 from sklearn.datasets import make_classification
 from sklearn.model_selection import train_test_split
-=======
 from sklearn.exceptions import ConvergenceWarning
 try:
     from sklearn.utils._testing import ignore_warnings
 except ImportError:
     from sklearn.utils.testing import ignore_warnings
->>>>>>> a97de9da
 from skl2onnx import convert_sklearn
 from skl2onnx.common.data_types import (
     FloatTensorType,
