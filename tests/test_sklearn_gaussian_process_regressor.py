# -------------------------------------------------------------------------
# Copyright (c) Microsoft Corporation. All rights reserved.
# Licensed under the MIT License. See License.txt in the project root for
# license information.
# --------------------------------------------------------------------------

import unittest
import inspect
import warnings
from io import StringIO
from distutils.version import StrictVersion
import numpy as np
import pandas as pd
from numpy.testing import assert_almost_equal
from sklearn.datasets import load_iris, make_regression
from sklearn.gaussian_process import GaussianProcessRegressor
from sklearn.gaussian_process.kernels import (
    Sum, DotProduct, ExpSineSquared, RationalQuadratic,
    RBF, ConstantKernel as C,
)
from sklearn.model_selection import train_test_split
from skl2onnx.common.data_types import FloatTensorType, DoubleTensorType
from skl2onnx import to_onnx
from skl2onnx.proto import get_latest_tested_opset_version
from skl2onnx.operator_converters.gaussian_process import (
    convert_kernel, convert_kernel_diag
)
from onnxruntime import InferenceSession, SessionOptions
try:
    from onnxruntime import GraphOptimizationLevel
except ImportError:
    GraphOptimizationLevel = None
from onnxruntime import __version__ as ort_version
from test_utils import dump_data_and_model, fit_regression_model, TARGET_OPSET


_TARGET_OPSET_ = min(get_latest_tested_opset_version(), TARGET_OPSET)


Xtrain_ = pd.read_csv(StringIO("""
1.000000000000000000e+02,1.158972369426435591e+02,5.667579938823991137e-01,2.264397682069040421e-02,1.182166076334919581e-02,2.600819340784729095e-01
1.000000000000000000e+02,8.493978168996618194e+01,2.775702708579337874e-01,1.887456201351307358e-02,2.912599235354124821e-02,2.327206144705836199e-01
1.000000000000000000e+02,8.395765637241281354e+01,7.760226193410907358e-01,2.139558949508506974e-02,1.944769253403489523e-02,5.462612465817335838e-01
1.000000000000000000e+02,1.251224039142802411e+02,1.085922727328213266e+00,1.650449428041057126e-02,2.006508371199252141e-02,3.925044939686896939e-01
1.000000000000000000e+02,7.292655293041464404e+01,1.310113459857209950e+00,2.422656953481223258e-02,3.328909433367271964e-02,4.321979372794531593e-01
1.000000000000000000e+02,1.002649729946309094e+02,1.105327461462607630e+00,2.148827969317553335e-02,3.148001380372193736e-02,1.684894130082370545e-01
1.000000000000000000e+02,9.628657457451673451e+01,3.460979367851939603e-01,1.538570748635538499e-02,3.597376501128631693e-02,5.345963757636325031e-01
1.000000000000000000e+02,8.121250906502669409e+01,1.865077048426986073e+00,2.182149790268794742e-02,4.300530595437276893e-02,5.083327963416256479e-01
1.000000000000000000e+02,8.612638714481262525e+01,2.717895097207565502e-01,2.029318789405683970e-02,2.387016690377936207e-02,1.889736980423707968e-01
1.000000000000000000e+02,7.377491009582655579e+01,7.210994150180145557e-01,2.239484250704669444e-02,1.642684033674572316e-02,4.341188586319142395e-01
""".strip("\n\r ")), header=None).values

Xtest_ = pd.read_csv(StringIO("""
1.000000000000000000e+02,1.061277971307766705e+02,1.472195004809226493e+00,2.307125069497626552e-02,4.539948095743629591e-02,2.855191098141335870e-01
1.000000000000000000e+02,9.417031896832908444e+01,1.249743892709246573e+00,2.370416174339620707e-02,2.613847280316268853e-02,5.097165413593484073e-01
1.000000000000000000e+02,9.305231488674536422e+01,1.795726729335217264e+00,2.473274733802270642e-02,1.349765645107412620e-02,9.410288840541443378e-02
1.000000000000000000e+02,7.411264142156210255e+01,1.747723020195752319e+00,1.559695663417645997e-02,4.230394035515055301e-02,2.225492746314280956e-01
1.000000000000000000e+02,9.326006195761877393e+01,1.738860294343326229e+00,2.280160135767652502e-02,4.883335335161764074e-02,2.806808409247734115e-01
1.000000000000000000e+02,8.341529291866362428e+01,5.119682123742423929e-01,2.488795768635816003e-02,4.887573336092913834e-02,1.673462179673477768e-01
1.000000000000000000e+02,1.182436477919874562e+02,1.733516391831658954e+00,1.533520930349476820e-02,3.131213519485807895e-02,1.955345358785769427e-01
1.000000000000000000e+02,1.228982583299257101e+02,1.115599996405831629e+00,1.929354155079938959e-02,3.056996308544096715e-03,1.197052763998271013e-01
1.000000000000000000e+02,1.160303269386108838e+02,1.018627021014927303e+00,2.248784981616459844e-02,2.688111547114307651e-02,3.326105131778724355e-01
1.000000000000000000e+02,1.163414374640396005e+02,6.644299545804077667e-01,1.508088417713602906e-02,4.451836657613789106e-02,3.245643044204808425e-01
""".strip("\n\r ")), header=None).values

Ytrain_ = pd.read_csv(StringIO("""
1.810324564191880370e+01
4.686462914930641377e-01
1.032271142638131778e+01
3.308144139528823047e+01
6.525165063871320115e+00
7.501105337335136625e+00
1.047000553596901895e+01
1.652864171243088975e+01
2.491797751537555006e-01
3.413210402096089169e+00
""".strip("\n\r ")), header=None).values

Ytest_ = pd.read_csv(StringIO("""
1.836586066727948463e+01
1.848708258852349573e+01
1.641115566770171341e+00
2.555927439688699288e+00
1.216079754835943660e+01
3.545972261849191787e-01
2.385075724064493130e+01
2.289825832992571009e+01
2.353204496952379898e+01
2.237280571788585348e+01
""".strip("\n\r ")), header=None).values


THRESHOLD = "0.4.0"
THRESHOLD2 = "0.5.0"


class TestSklearnGaussianProcessRegressor(unittest.TestCase):

    def remove_dim1(self, arr):
        new_shape = tuple(v for v in arr.shape if v != 1)
        if new_shape != arr.shape:
            arr = arr.reshape(new_shape)
        return arr

    def check_outputs(self, model, model_onnx, Xtest,
                      predict_attributes, decimal=5,
                      skip_if_float32=False, disable_optimisation=True):
        if "TransposeScaleMatMul" in str(model_onnx):
            raise RuntimeError("This node must not be added.")
        if predict_attributes is None:
            predict_attributes = {}
        exp = model.predict(Xtest, **predict_attributes)
        if disable_optimisation and GraphOptimizationLevel is not None:
            opts = SessionOptions()
            opts.graph_optimization_level = (
                GraphOptimizationLevel.ORT_DISABLE_ALL)
            sess = InferenceSession(
                model_onnx.SerializeToString(), sess_options=opts)
        else:
            sess = InferenceSession(model_onnx.SerializeToString())
        got = sess.run(None, {'X': Xtest})
        if isinstance(exp, tuple):
            if len(exp) != len(got):
                raise AssertionError("Mismatched number of outputs.")
            for i, (e, g) in enumerate(zip(exp, got)):
                if skip_if_float32 and g.dtype == np.float32:
                    continue
                try:
                    assert_almost_equal(self.remove_dim1(e),
                                        self.remove_dim1(g),
                                        decimal=decimal)
                except AssertionError as e:  # noqa
                    raise AssertionError(
                        "Mismatch for output {} and attributes {}"
                        ".".format(i, predict_attributes)) from e
        else:
            if skip_if_float32 and Xtest.dtype == np.float32:
                return
            assert_almost_equal(np.squeeze(exp),
                                np.squeeze(got), decimal=decimal)

    @unittest.skipIf(
        StrictVersion(ort_version) <= StrictVersion(THRESHOLD),
        reason="onnxruntime %s" % THRESHOLD)
    def test_kernel_constant1(self):
        ker = C(5.)
        onx = convert_kernel(ker, 'X', output_names=['Y'], dtype=np.float32,
                             op_version=_TARGET_OPSET_)
        model_onnx = onx.to_onnx(
            inputs=[('X', FloatTensorType([None, None]))],
            target_opset=TARGET_OPSET)
        sess = InferenceSession(model_onnx.SerializeToString())
        res = sess.run(None, {'X': Xtest_.astype(np.float32)})[0]
        m1 = res
        m2 = ker(Xtest_)
        assert_almost_equal(m1, m2, decimal=5)

    @unittest.skipIf(
        StrictVersion(ort_version) <= StrictVersion(THRESHOLD),
        reason="onnxruntime %s" % THRESHOLD)
    def test_kernel_rbf1(self):
        ker = RBF(length_scale=1, length_scale_bounds=(1e-3, 1e3))
        onx = convert_kernel(ker, 'X', output_names=['Y'], dtype=np.float32,
                             op_version=_TARGET_OPSET_)
        model_onnx = onx.to_onnx(
            inputs=[('X', FloatTensorType([None, None]))])
        sess = InferenceSession(model_onnx.SerializeToString())
        res = sess.run(None, {'X': Xtest_.astype(np.float32)})[0]
        m1 = res
        m2 = ker(Xtest_)
        assert_almost_equal(m1, m2, decimal=5)

    @unittest.skipIf(
        StrictVersion(ort_version) <= StrictVersion(THRESHOLD),
        reason="onnxruntime %s" % THRESHOLD)
    def test_kernel_rbf10(self):
        ker = RBF(length_scale=10, length_scale_bounds=(1e-3, 1e3))
        onx = convert_kernel(ker, 'X', output_names=['Y'], dtype=np.float32,
                             op_version=_TARGET_OPSET_)
        model_onnx = onx.to_onnx(
            inputs=[('X', FloatTensorType([None, None]))])
        sess = InferenceSession(model_onnx.SerializeToString())
        res = sess.run(None, {'X': Xtest_.astype(np.float32)})[0]
        m1 = res
        m2 = ker(Xtest_)
        assert_almost_equal(m1, m2, decimal=5)

    @unittest.skipIf(
        StrictVersion(ort_version) <= StrictVersion(THRESHOLD),
        reason="onnxruntime %s" % THRESHOLD)
    def test_kernel_rbf2(self):
        ker = RBF(length_scale=1, length_scale_bounds="fixed")
        onx = convert_kernel(ker, 'X', output_names=['Y'], dtype=np.float32,
                             op_version=_TARGET_OPSET_)
        model_onnx = onx.to_onnx(
            inputs=[('X', FloatTensorType([None, None]))])
        sess = InferenceSession(model_onnx.SerializeToString())
        res = sess.run(None, {'X': Xtest_.astype(np.float32)})[0]
        m1 = res
        m2 = ker(Xtest_)
        assert_almost_equal(m1, m2, decimal=5)

    @unittest.skipIf(
        StrictVersion(ort_version) <= StrictVersion(THRESHOLD),
        reason="onnxruntime %s" % THRESHOLD)
    def test_kernel_rbf_mul(self):
        ker = (C(1.0, constant_value_bounds="fixed") *
               RBF(1.0, length_scale_bounds="fixed"))
        onx = convert_kernel(ker, 'X', output_names=['Y'], dtype=np.float32,
                             op_version=_TARGET_OPSET_)
        model_onnx = onx.to_onnx(
            inputs=[('X', FloatTensorType([None, None]))])
        sess = InferenceSession(model_onnx.SerializeToString())
        res = sess.run(None, {'X': Xtest_.astype(np.float32)})[0]
        m1 = res
        m2 = ker(Xtest_)
        assert_almost_equal(m1, m2, decimal=5)

    @unittest.skipIf(
        StrictVersion(ort_version) <= StrictVersion(THRESHOLD),
        reason="onnxruntime %s" % THRESHOLD)
    def test_kernel_ker1_def(self):
        ker = (C(1.0, (1e-3, 1e3)) *
               RBF(length_scale=10, length_scale_bounds=(1e-3, 1e3)))
        onx = convert_kernel(ker, 'X', output_names=['Y'], dtype=np.float32,
                             op_version=_TARGET_OPSET_)
        model_onnx = onx.to_onnx(
            inputs=[('X', FloatTensorType([None, None]))])
        sess = InferenceSession(model_onnx.SerializeToString())
        res = sess.run(None, {'X': Xtest_.astype(np.float32)})[0]
        m1 = res
        m2 = ker(Xtest_)
        assert_almost_equal(m1, m2, decimal=5)

    @unittest.skipIf(
        StrictVersion(ort_version) <= StrictVersion(THRESHOLD),
        reason="onnxruntime %s" % THRESHOLD)
    def test_kernel_ker12_def(self):
        ker = (Sum(C(0.1, (1e-3, 1e3)), C(0.1, (1e-3, 1e3)) *
               RBF(length_scale=1, length_scale_bounds=(1e-3, 1e3))))
        onx = convert_kernel(ker, 'X', output_names=['Y'], dtype=np.float32,
                             op_version=_TARGET_OPSET_)
        model_onnx = onx.to_onnx(
            inputs=[('X', FloatTensorType([None, None]))],
            target_opset=_TARGET_OPSET_)
        sess = InferenceSession(model_onnx.SerializeToString())
        res = sess.run(None, {'X': Xtest_.astype(np.float32)})[0]
        m1 = res
        m2 = ker(Xtest_)
        assert_almost_equal(m1, m2, decimal=5)

    @unittest.skipIf(
        StrictVersion(ort_version) <= StrictVersion(THRESHOLD),
        reason="onnxruntime %s" % THRESHOLD)
    def test_kernel_ker2_def(self):
        ker = Sum(
            C(0.1, (1e-3, 1e3)) * RBF(length_scale=10,
                                      length_scale_bounds=(1e-3, 1e3)),
            C(0.1, (1e-3, 1e3)) * RBF(length_scale=1,
                                      length_scale_bounds=(1e-3, 1e3))
        )
        onx = convert_kernel(ker, 'X', output_names=['Y'], dtype=np.float32,
                             op_version=_TARGET_OPSET_)
        model_onnx = onx.to_onnx(
            inputs=[('X', FloatTensorType([None, None]))],
            target_opset=_TARGET_OPSET_)
        sess = InferenceSession(model_onnx.SerializeToString())
        res = sess.run(None, {'X': Xtest_.astype(np.float32)})[0]
        m1 = res
        m2 = ker(Xtest_)
        assert_almost_equal(m1, m2, decimal=0)

    @unittest.skipIf(
        StrictVersion(ort_version) <= StrictVersion(THRESHOLD),
        reason="onnxruntime %s" % THRESHOLD)
    def test_kernel_ker2_dotproduct(self):
        ker = DotProduct(sigma_0=2.)
        onx = convert_kernel(ker, 'X', output_names=['Y'], dtype=np.float32,
                             op_version=_TARGET_OPSET_)
        model_onnx = onx.to_onnx(
            inputs=[('X', FloatTensorType())],
            outputs=[('Y', FloatTensorType())],
            target_opset=_TARGET_OPSET_)
        sess = InferenceSession(model_onnx.SerializeToString())

        x = np.array([[1, 2], [3, 4], [5, 6]], dtype=np.float32)
        res = sess.run(None, {'X': x})
        m1 = res[0]
        m2 = ker(x)
        assert_almost_equal(m1, m2, decimal=5)

        res = sess.run(None, {'X': Xtest_.astype(np.float32)})
        m1 = res[0]
        m2 = ker(Xtest_)
        assert_almost_equal(m1, m2, decimal=2)

    @unittest.skipIf(
        StrictVersion(ort_version) <= StrictVersion(THRESHOLD),
        reason="onnxruntime %s" % THRESHOLD)
    def test_kernel_ker2_exp_sine_squared(self):
        ker = ExpSineSquared()
        onx = convert_kernel(ker, 'X', output_names=['Y'], dtype=np.float32,
                             op_version=_TARGET_OPSET_)
        model_onnx = onx.to_onnx(
            inputs=[('X', FloatTensorType([None, None]))],
            target_opset=_TARGET_OPSET_)
        sess = InferenceSession(model_onnx.SerializeToString())
        res = sess.run(None, {'X': Xtest_.astype(np.float32)})[0]
        m1 = res
        m2 = ker(Xtest_)
        assert_almost_equal(m1, m2, decimal=4)

        onx = convert_kernel(ker, 'X', output_names=['Z'],
                             x_train=(Xtest_ * 2).astype(np.float32),
                             dtype=np.float32, op_version=_TARGET_OPSET_)
        model_onnx = onx.to_onnx(
            inputs=[('X', FloatTensorType([None, None]))],
            target_opset=_TARGET_OPSET_)
        sess = InferenceSession(model_onnx.SerializeToString())
        res = sess.run(None, {'X': Xtest_.astype(np.float32)})[0]
        m1 = res
        m2 = ker(Xtest_, Xtest_ * 2)
        assert_almost_equal(m1, m2, decimal=4)

    @unittest.skipIf(
        StrictVersion(ort_version) <= StrictVersion(THRESHOLD),
        reason="onnxruntime %s" % THRESHOLD)
    def test_kernel_exp_sine_squared_diag(self):
        ker = ExpSineSquared()
        onx = convert_kernel_diag(
            ker, 'X', output_names=['Y'], dtype=np.float32,
            op_version=_TARGET_OPSET_)
        model_onnx = onx.to_onnx(
            inputs=[('X', FloatTensorType([None, None]))],
            target_opset=_TARGET_OPSET_)
        sess = InferenceSession(model_onnx.SerializeToString())
        res = sess.run(None, {'X': Xtest_.astype(np.float32)})[0]
        m1 = res
        m2 = ker.diag(Xtest_)
        assert_almost_equal(m1, m2, decimal=4)

    @unittest.skipIf(
        StrictVersion(ort_version) <= StrictVersion(THRESHOLD),
        reason="onnxruntime %s" % THRESHOLD)
    def test_kernel_rational_quadratic_diag(self):
        ker = RationalQuadratic()
        onx = convert_kernel_diag(
            ker, 'X', output_names=['Y'], dtype=np.float32,
            op_version=_TARGET_OPSET_)
        model_onnx = onx.to_onnx(
            inputs=[('X', FloatTensorType([None, None]))],
            target_opset=_TARGET_OPSET_)
        sess = InferenceSession(model_onnx.SerializeToString())
        res = sess.run(None, {'X': Xtest_.astype(np.float32)})[0]
        m1 = res
        m2 = ker.diag(Xtest_)
        assert_almost_equal(m1, m2, decimal=4)

    @unittest.skipIf(
        StrictVersion(ort_version) <= StrictVersion(THRESHOLD),
        reason="onnxruntime %s" % THRESHOLD)
    def test_kernel_dot_product_diag(self):
        ker = DotProduct()
        onx = convert_kernel_diag(
            ker, 'X', output_names=['Y'], dtype=np.float32,
            op_version=_TARGET_OPSET_)
        model_onnx = onx.to_onnx(
            inputs=[('X', FloatTensorType([None, None]))],
            target_opset=_TARGET_OPSET_)
        sess = InferenceSession(model_onnx.SerializeToString())
        res = sess.run(None, {'X': Xtest_.astype(np.float32)})[0]
        m1 = res
        m2 = ker.diag(Xtest_)
        assert_almost_equal(m1 / 1000, m2 / 1000, decimal=5)

    @unittest.skipIf(
        StrictVersion(ort_version) <= StrictVersion(THRESHOLD),
        reason="onnxruntime %s" % THRESHOLD)
    def test_kernel_dot_product(self):
        ker = DotProduct()
        onx = convert_kernel(ker, 'X', output_names=['Y'], dtype=np.float32,
                             op_version=_TARGET_OPSET_)
        model_onnx = onx.to_onnx(
            inputs=[('X', FloatTensorType([None, None]))],
            target_opset=_TARGET_OPSET_)
        sess = InferenceSession(model_onnx.SerializeToString())
        res = sess.run(None, {'X': Xtest_.astype(np.float32)})[0]
        m1 = res
        m2 = ker(Xtest_)
        assert_almost_equal(m1 / 1000, m2 / 1000, decimal=5)

        onx = convert_kernel(ker, 'X', output_names=['Z'],
                             x_train=(Xtest_ * 2).astype(np.float32),
                             dtype=np.float32, op_version=_TARGET_OPSET_)
        model_onnx = onx.to_onnx(
            inputs=[('X', FloatTensorType([None, None]))],
            target_opset=_TARGET_OPSET_)
        sess = InferenceSession(model_onnx.SerializeToString())
        res = sess.run(None, {'X': Xtest_.astype(np.float32)})[0]
        m1 = res
        m2 = ker(Xtest_, Xtest_ * 2)
        assert_almost_equal(m1 / 1000, m2 / 1000, decimal=5)

    @unittest.skipIf(
        StrictVersion(ort_version) <= StrictVersion(THRESHOLD),
        reason="onnxruntime %s" % THRESHOLD)
    def test_kernel_rational_quadratic(self):
        ker = RationalQuadratic()
        onx = convert_kernel(ker, 'X', output_names=['Y'], dtype=np.float32,
                             op_version=_TARGET_OPSET_)
        model_onnx = onx.to_onnx(
            inputs=[('X', FloatTensorType([None, None]))],
            target_opset=_TARGET_OPSET_)
        sess = InferenceSession(model_onnx.SerializeToString())
        res = sess.run(None, {'X': Xtest_.astype(np.float32)})[0]
        m1 = res
        m2 = ker(Xtest_)
        assert_almost_equal(m1, m2, decimal=5)

        onx = convert_kernel(ker, 'X', output_names=['Z'],
                             x_train=(Xtest_ * 2).astype(np.float32),
                             dtype=np.float32, op_version=_TARGET_OPSET_)
        model_onnx = onx.to_onnx(
            inputs=[('X', FloatTensorType([None, None]))])
        sess = InferenceSession(model_onnx.SerializeToString())
        res = sess.run(None, {'X': Xtest_.astype(np.float32)})[0]
        m1 = res
        m2 = ker(Xtest_, Xtest_ * 2)
        assert_almost_equal(m1, m2, decimal=3)

    @unittest.skipIf(
        StrictVersion(ort_version) <= StrictVersion(THRESHOLD),
        reason="onnxruntime %s" % THRESHOLD)
    def test_gpr_rbf_unfitted(self):

        se = (C(1.0, (1e-3, 1e3)) *
              RBF(length_scale=10, length_scale_bounds=(1e-3, 1e3)))
        kernel = (Sum(se, C(0.1, (1e-3, 1e3)) *
                  RBF(length_scale=1, length_scale_bounds=(1e-3, 1e3))))

        gp = GaussianProcessRegressor(alpha=1e-5, kernel=kernel,
                                      n_restarts_optimizer=25,
                                      normalize_y=True)

        # return_cov=False, return_std=False
        model_onnx = to_onnx(
            gp, initial_types=[('X', FloatTensorType([]))],
            target_opset=_TARGET_OPSET_)
        self.assertTrue(model_onnx is not None)
        dump_data_and_model(Xtest_.astype(np.float32), gp, model_onnx,
                            verbose=False,
                            basename="SklearnGaussianProcessRBFUnfitted")

        # return_cov=True, return_std=True
        options = {GaussianProcessRegressor: {"return_std": True,
                                              "return_cov": True}}
        try:
            to_onnx(gp, Xtrain_.astype(np.float32), options=options,
                    target_opset=TARGET_OPSET)
        except RuntimeError as e:
            assert "Not returning standard deviation" in str(e)

        # return_std=True
        options = {GaussianProcessRegressor: {"return_std": True}}
        model_onnx = to_onnx(
            gp, options=options,
            initial_types=[('X', FloatTensorType([None, None]))],
            target_opset=TARGET_OPSET)
        self.assertTrue(model_onnx is not None)
        self.check_outputs(gp, model_onnx, Xtest_.astype(np.float32),
                           predict_attributes=options[
                            GaussianProcessRegressor])

        # return_cov=True
        options = {GaussianProcessRegressor: {"return_cov": True}}
        # model_onnx = to_onnx(gp, Xtrain_.astype(np.float32), options=options)
        model_onnx = to_onnx(
            gp, options=options,
            initial_types=[('X', FloatTensorType([None, None]))],
            target_opset=TARGET_OPSET)
        self.assertTrue(model_onnx is not None)
        self.check_outputs(gp, model_onnx, Xtest_.astype(np.float32),
                           predict_attributes=options[
                             GaussianProcessRegressor])

    @unittest.skipIf(
        StrictVersion(ort_version) < StrictVersion("1.6.0"),
        reason="shape_inference fails")
    @unittest.skipIf(
        StrictVersion(ort_version) <= StrictVersion(THRESHOLD),
        reason="onnxruntime %s" % THRESHOLD)
    def test_gpr_rbf_fitted_true(self):

        gp = GaussianProcessRegressor(alpha=1e-5,
                                      n_restarts_optimizer=25,
                                      normalize_y=True)
        gp, X = fit_regression_model(gp)

        # return_cov=False, return_std=False
        model_onnx = to_onnx(
            gp, initial_types=[('X', DoubleTensorType([None, None]))],
            target_opset=TARGET_OPSET)
        self.assertTrue(model_onnx is not None)
        dump_data_and_model(X.astype(np.float64), gp, model_onnx,
                            verbose=False,
                            basename="SklearnGaussianProcessRBFTDouble")

    @unittest.skipIf(
        StrictVersion(ort_version) <= StrictVersion(THRESHOLD),
        reason="onnxruntime %s" % THRESHOLD)
    def test_gpr_rbf_fitted_false(self):

        gp = GaussianProcessRegressor(alpha=1e-5,
                                      n_restarts_optimizer=25,
                                      normalize_y=False)
        gp.fit(Xtrain_, Ytrain_)

        # return_cov=False, return_std=False
        model_onnx = to_onnx(
            gp, initial_types=[('X', FloatTensorType([None, None]))],
            target_opset=TARGET_OPSET)
        self.assertTrue(model_onnx is not None)
        dump_data_and_model(Xtest_.astype(np.float32), gp, model_onnx,
                            verbose=False,
                            basename="SklearnGaussianProcessRBF-Dec4")

    @unittest.skipIf(
        StrictVersion(ort_version) <= StrictVersion(THRESHOLD),
        reason="onnxruntime %s" % THRESHOLD)
    def test_gpr_rbf_fitted_return_std_true(self):
        gp = GaussianProcessRegressor(alpha=1e-5,
                                      n_restarts_optimizer=25,
                                      normalize_y=True)
        gp.fit(Xtrain_, Ytrain_)

        # return_cov=False, return_std=False
        options = {GaussianProcessRegressor: {"return_std": True}}
        try:
            to_onnx(
                gp, initial_types=[('X', FloatTensorType([None, None]))],
                options=options, target_opset=TARGET_OPSET)
        except RuntimeError as e:
            assert "The method *predict* must be called" in str(e)
        gp.predict(Xtrain_, return_std=True)
        model_onnx = to_onnx(
            gp, initial_types=[('X', FloatTensorType([None, None]))],
            options=options, target_opset=TARGET_OPSET)
        self.assertTrue(model_onnx is not None)
        self.check_outputs(gp, model_onnx, Xtest_.astype(np.float32),
                           predict_attributes=options[
                             GaussianProcessRegressor],
                           decimal=4, disable_optimisation=True)
        dump_data_and_model(Xtest_.astype(np.float32), gp, model_onnx,
                            verbose=False,
                            basename="SklearnGaussianProcessRBFStd-Out0",
                            disable_optimisation=True)

    @unittest.skipIf(
        StrictVersion(ort_version) <= StrictVersion(THRESHOLD),
        reason="onnxruntime %s" % THRESHOLD)
    def test_gpr_rbf_fitted_return_std_exp_sine_squared_true(self):
<<<<<<< HEAD
        X = 15 * np.random.rand(100, 2)
        y = np.sin(X[:, 0] - X[:, 1]).ravel() + 3
        y += 0.5 * (0.5 - np.random.rand(X.shape[0]))
=======
        state = np.random.RandomState(0)
        X = 15 * state.rand(100, 2)
        y = np.sin(X[:, 0] - X[:, 1]).ravel()
        y += 0.5 * (0.5 - state.rand(X.shape[0]))
>>>>>>> 455e6d54
        X_train, X_test, y_train, _ = train_test_split(X, y)
        gp = GaussianProcessRegressor(
            kernel=ExpSineSquared(periodicity_bounds=(1e-10, 1e10)),
            alpha=1e-7, n_restarts_optimizer=25, normalize_y=True,
            random_state=1)
        try:
            gp.fit(X_train, y_train)
        except (AttributeError, TypeError):
            # unstable bug in scikit-learn, fixed in 0.24
            return

        # return_cov=False, return_std=False
        options = {GaussianProcessRegressor: {"return_std": True}}
        gp.predict(X_train, return_std=True)
        model_onnx = to_onnx(
            gp, initial_types=[('X', DoubleTensorType([None, None]))],
            options=options, target_opset=TARGET_OPSET)
        self.assertTrue(model_onnx is not None)
        dump_data_and_model(
            X_test.astype(np.float64), gp, model_onnx,
            verbose=False,
            basename="SklearnGaussianProcessExpSineSquaredStdT-Out0-Dec3",
            disable_optimisation=True)
        self.check_outputs(gp, model_onnx, X_test.astype(np.float64),
                           predict_attributes=options[
                             GaussianProcessRegressor],
                           decimal=4, disable_optimisation=True)

    @unittest.skipIf(
        StrictVersion(ort_version) <= StrictVersion(THRESHOLD),
        reason="onnxruntime %s" % THRESHOLD)
    def test_gpr_rbf_fitted_return_std_exp_sine_squared_false(self):
        X = 15 * np.random.rand(100, 2)
        y = np.sin(X[:, 0] - X[:, 1]).ravel()
        y += 0.5 * (0.5 - np.random.rand(X.shape[0]))
        X_train, X_test, y_train, _ = train_test_split(X, y)
        gp = GaussianProcessRegressor(
            kernel=ExpSineSquared(periodicity_bounds=(1e-10, 1e10)),
            alpha=1e-7, n_restarts_optimizer=20, normalize_y=False,
            random_state=0)
        try:
            gp.fit(X_train, y_train)
        except (AttributeError, TypeError):
            # unstable bug in scikit-learn, fixed in 0.24
            return

        # return_cov=False, return_std=False
        options = {GaussianProcessRegressor: {"return_std": True}}
        gp.predict(X_train, return_std=True)
        model_onnx = to_onnx(
            gp, initial_types=[('X', DoubleTensorType([None, None]))],
            options=options, target_opset=TARGET_OPSET)
        self.assertTrue(model_onnx is not None)
        dump_data_and_model(
            X_test.astype(np.float64), gp, model_onnx,
            verbose=False,
            basename="SklearnGaussianProcessExpSineSquaredStdF-Out0-Dec3")
        self.check_outputs(gp, model_onnx, X_test.astype(np.float64),
                           predict_attributes=options[
                             GaussianProcessRegressor],
                           decimal=4)

    @unittest.skipIf(
        StrictVersion(ort_version) <= StrictVersion(THRESHOLD),
        reason="onnxruntime %s" % THRESHOLD)
    def test_gpr_rbf_fitted_return_std_exp_sine_squared_double_true(self):

        gp = GaussianProcessRegressor(kernel=ExpSineSquared(),
                                      alpha=1e-7,
                                      n_restarts_optimizer=15,
                                      normalize_y=True)
        try:
            gp.fit(Xtrain_, Ytrain_)
        except (AttributeError, TypeError) as e:
            # unstable issue fixed with scikit-learn>=0.24
            warnings.warn(
                "Training did not converge but fails at raising "
                "a warning: %r." % e)
            return

        # return_cov=False, return_std=False
        options = {GaussianProcessRegressor: {"return_std": True}}
        gp.predict(Xtrain_, return_std=True)
        model_onnx = to_onnx(
            gp, initial_types=[('X', DoubleTensorType([None, None]))],
            options=options, target_opset=TARGET_OPSET)
        self.assertTrue(model_onnx is not None)
        dump_data_and_model(
            Xtest_.astype(np.float64), gp, model_onnx,
            verbose=False,
            basename="SklearnGaussianProcessExpSineSquaredStdDouble-Out0-Dec3",
            disable_optimisation=True)
        self.check_outputs(gp, model_onnx, Xtest_.astype(np.float64),
                           predict_attributes=options[
                             GaussianProcessRegressor],
                           decimal=3, disable_optimisation=True)

    @unittest.skipIf(
        StrictVersion(ort_version) <= StrictVersion(THRESHOLD),
        reason="onnxruntime %s" % THRESHOLD)
    def test_gpr_rbf_fitted_return_std_dot_product_true(self):
        X = 15 * np.random.rand(100, 2)
        y = np.sin(X[:, 0] - X[:, 1]).ravel()
        y += 0.5 * (0.5 - np.random.rand(X.shape[0]))
        X_train, X_test, y_train, _ = train_test_split(X, y)
        gp = GaussianProcessRegressor(kernel=DotProduct(),
                                      alpha=1e-2,
                                      n_restarts_optimizer=25,
                                      normalize_y=True,
                                      random_state=0)
        try:
            gp.fit(X_train, y_train)
        except (AttributeError, TypeError):
            # unstable bug in scikit-learn, fixed in 0.24
            return

        gp.predict(X_train, return_std=True)

        # return_cov=False, return_std=False
        options = {GaussianProcessRegressor: {"return_std": True}}
        model_onnx = to_onnx(
            gp, initial_types=[('X', DoubleTensorType([None, None]))],
            options=options, target_opset=TARGET_OPSET)
        self.assertTrue(model_onnx is not None)
        dump_data_and_model(
            X_test.astype(np.float64), gp, model_onnx,
            basename="SklearnGaussianProcessDotProductStdDouble-Out0-Dec3",
            disable_optimisation=True)
        self.check_outputs(gp, model_onnx, X_test.astype(np.float64),
                           predict_attributes=options[
                             GaussianProcessRegressor],
                           decimal=3, disable_optimisation=True)

    @unittest.skipIf(
        StrictVersion(ort_version) <= StrictVersion(THRESHOLD),
        reason="onnxruntime %s" % THRESHOLD)
    def test_gpr_rbf_fitted_return_std_rational_quadratic_true(self):

        X, y = make_regression(n_features=2, n_informative=2, random_state=2)
        X_train, X_test, y_train, _ = train_test_split(X, y)
        gp = GaussianProcessRegressor(kernel=RationalQuadratic(),
                                      alpha=1e-3,
                                      n_restarts_optimizer=25,
                                      normalize_y=True)
        try:
            gp.fit(X_train, y_train)
        except (AttributeError, TypeError):
            # unstable bug fixed in scikit-learn 0.24
            return
        gp.predict(X_train, return_std=True)

        # return_cov=False, return_std=False
        options = {GaussianProcessRegressor: {"return_std": True}}
        model_onnx = to_onnx(
            gp, initial_types=[('X', DoubleTensorType([None, None]))],
            options=options, target_opset=TARGET_OPSET)
        self.assertTrue(model_onnx is not None)
        dump_data_and_model(
            X_test.astype(np.float64), gp, model_onnx,
            basename="SklearnGaussianProcessRationalQuadraticStdDouble-Out0",
            disable_optimisation=True)
        self.check_outputs(gp, model_onnx, X_test.astype(np.float64),
                           predict_attributes=options[
                             GaussianProcessRegressor],
                           disable_optimisation=True)

    @unittest.skipIf(
        StrictVersion(ort_version) <= StrictVersion(THRESHOLD),
        reason="onnxruntime %s" % THRESHOLD)
    def test_gpr_fitted_shapes(self):
        data = load_iris()
        X = data.data.astype(np.float32)
        y = data.target.astype(np.float32)
        X_train, X_test, y_train, y_test = train_test_split(X, y)
        gp = GaussianProcessRegressor()
        gp.fit(X_train, y_train)

        model_onnx = to_onnx(
            gp, initial_types=[('X', FloatTensorType([None, None]))],
            target_opset=TARGET_OPSET)
        self.assertTrue(model_onnx is not None)
        self.check_outputs(gp, model_onnx, X_test, {}, skip_if_float32=True)

    @unittest.skipIf(
        StrictVersion(ort_version) <= StrictVersion(THRESHOLD),
        reason="onnxruntime %s" % THRESHOLD)
    def test_gpr_fitted_partial_float64(self):
        data = load_iris()
        X = data.data
        y = data.target
        X_train, X_test, y_train, y_test = train_test_split(X, y)
        gp = GaussianProcessRegressor(kernel=DotProduct(), alpha=10.)
        gp.fit(X_train, y_train)

        model_onnx = to_onnx(
            gp, initial_types=[('X', FloatTensorType([None, None]))],
            target_opset=_TARGET_OPSET_)
        self.assertTrue(model_onnx is not None)
        try:
            self.check_outputs(gp, model_onnx, X_test.astype(np.float32), {})
        except AssertionError as e:
            assert "Max relative difference:" in str(e)

        model_onnx = to_onnx(
            gp, initial_types=[('X', DoubleTensorType([None, None]))])
        self.assertTrue(model_onnx is not None)
        self.check_outputs(gp, model_onnx, X_test, {})

    @unittest.skipIf(
        StrictVersion(ort_version) <= StrictVersion(THRESHOLD2),
        reason="onnxruntime %s" % THRESHOLD)
    def test_gpr_fitted_partial_float64_operator_cdist_rbf(self):
        data = load_iris()
        X = data.data
        y = data.target
        X_train, X_test, y_train, y_test = train_test_split(X, y)
        gp = GaussianProcessRegressor(kernel=RBF(), alpha=10.)
        gp.fit(X_train, y_train)

        try:
            to_onnx(
                gp, initial_types=[('X', FloatTensorType([None, None]))],
                options={GaussianProcessRegressor: {'optim': 'CDIST'}},
                target_opset=TARGET_OPSET)
            raise AssertionError("CDIST is not implemented")
        except ValueError:
            pass

        model_onnx = to_onnx(
            gp, initial_types=[('X', FloatTensorType([None, None]))],
            options={GaussianProcessRegressor: {'optim': 'cdist'}},
            target_opset=TARGET_OPSET)
        self.assertTrue(model_onnx is not None)
        name_save = inspect.currentframe().f_code.co_name + '.onnx'
        with open(name_save, 'wb') as f:
            f.write(model_onnx.SerializeToString())
        try:
            self.check_outputs(gp, model_onnx, X_test.astype(np.float32), {})
        except RuntimeError as e:
            if "CDist is not a registered" in str(e):
                return
        except AssertionError as e:
            assert "Max relative difference:" in str(e)

        model_onnx = to_onnx(
            gp, initial_types=[('X', DoubleTensorType([None, None]))],
            target_opset=TARGET_OPSET)
        self.assertTrue(model_onnx is not None)
        self.check_outputs(gp, model_onnx, X_test, {})

    @unittest.skipIf(
        StrictVersion(ort_version) <= StrictVersion(THRESHOLD2),
        reason="onnxruntime %s" % THRESHOLD)
    def test_gpr_fitted_partial_float64_operator_cdist_sine(self):
        data = load_iris()
        X = data.data[:, :2]
        y = data.target
        X_train, X_test, y_train, y_test = train_test_split(X, y)
        gp = GaussianProcessRegressor(kernel=ExpSineSquared(), alpha=100.)
        gp.fit(X_train, y_train)

        try:
            to_onnx(
                gp, initial_types=[('X', FloatTensorType([None, None]))],
                options={GaussianProcessRegressor: {'optim': 'CDIST'}},
                target_opset=TARGET_OPSET)
            raise AssertionError("CDIST is not implemented")
        except ValueError:
            pass

        model_onnx = to_onnx(
            gp, initial_types=[('X', FloatTensorType([None, None]))],
            options={GaussianProcessRegressor: {'optim': 'cdist'}},
            target_opset=TARGET_OPSET)
        self.assertTrue(model_onnx is not None)
        name_save = inspect.currentframe().f_code.co_name + '.onnx'
        with open(name_save, 'wb') as f:
            f.write(model_onnx.SerializeToString())
        try:
            self.check_outputs(gp, model_onnx, X_test.astype(np.float32), {})
        except RuntimeError as e:
            if "CDist is not a registered" in str(e):
                return
        except AssertionError as e:
            assert "Max relative difference:" in str(e)

        model_onnx = to_onnx(
            gp, initial_types=[('X', DoubleTensorType([None, None]))],
            target_opset=TARGET_OPSET)
        self.assertTrue(model_onnx is not None)
        self.check_outputs(gp, model_onnx, X_test, {})

    @unittest.skipIf(
        StrictVersion(ort_version) <= StrictVersion(THRESHOLD2),
        reason="onnxruntime %s" % THRESHOLD)
    def test_gpr_fitted_partial_float64_operator_cdist_quad(self):
        data = load_iris()
        X = data.data
        y = data.target
        X_train, X_test, y_train, y_test = train_test_split(X, y)
        gp = GaussianProcessRegressor(kernel=RationalQuadratic(), alpha=100.)
        gp.fit(X_train, y_train)

        try:
            to_onnx(
                gp, initial_types=[('X', FloatTensorType([None, None]))],
                options={GaussianProcessRegressor: {'optim': 'CDIST'}},
                target_opset=TARGET_OPSET)
            raise AssertionError("CDIST is not implemented")
        except ValueError:
            pass

        model_onnx = to_onnx(
            gp, initial_types=[('X', FloatTensorType([None, None]))],
            options={GaussianProcessRegressor: {'optim': 'cdist'}},
            target_opset=TARGET_OPSET)
        self.assertTrue(model_onnx is not None)
        name_save = inspect.currentframe().f_code.co_name + '.onnx'
        with open(name_save, 'wb') as f:
            f.write(model_onnx.SerializeToString())
        try:
            self.check_outputs(gp, model_onnx, X_test.astype(np.float32), {})
        except RuntimeError as e:
            if "CDist is not a registered" in str(e):
                return
        except AssertionError as e:
            assert "Max relative difference:" in str(e)

        model_onnx = to_onnx(
            gp, initial_types=[('X', DoubleTensorType([None, None]))],
            target_opset=TARGET_OPSET)
        self.assertTrue(model_onnx is not None)
        self.check_outputs(gp, model_onnx, X_test, {})


if __name__ == "__main__":
    unittest.main()<|MERGE_RESOLUTION|>--- conflicted
+++ resolved
@@ -559,16 +559,10 @@
         StrictVersion(ort_version) <= StrictVersion(THRESHOLD),
         reason="onnxruntime %s" % THRESHOLD)
     def test_gpr_rbf_fitted_return_std_exp_sine_squared_true(self):
-<<<<<<< HEAD
-        X = 15 * np.random.rand(100, 2)
-        y = np.sin(X[:, 0] - X[:, 1]).ravel() + 3
-        y += 0.5 * (0.5 - np.random.rand(X.shape[0]))
-=======
         state = np.random.RandomState(0)
         X = 15 * state.rand(100, 2)
         y = np.sin(X[:, 0] - X[:, 1]).ravel()
         y += 0.5 * (0.5 - state.rand(X.shape[0]))
->>>>>>> 455e6d54
         X_train, X_test, y_train, _ = train_test_split(X, y)
         gp = GaussianProcessRegressor(
             kernel=ExpSineSquared(periodicity_bounds=(1e-10, 1e10)),
