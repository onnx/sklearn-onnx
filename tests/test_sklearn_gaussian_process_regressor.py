# -------------------------------------------------------------------------
# Copyright (c) Microsoft Corporation. All rights reserved.
# Licensed under the MIT License. See License.txt in the project root for
# license information.
# --------------------------------------------------------------------------

import unittest
import inspect
import warnings
from io import StringIO
from distutils.version import StrictVersion
import numpy as np
import pandas as pd
from numpy.testing import assert_almost_equal
from sklearn.datasets import load_iris, make_regression
from sklearn.gaussian_process import GaussianProcessRegressor
from sklearn.gaussian_process.kernels import (
    Sum, DotProduct, ExpSineSquared, RationalQuadratic,
    RBF, ConstantKernel as C,
)
from sklearn.model_selection import train_test_split
from skl2onnx.common.data_types import FloatTensorType, DoubleTensorType
from skl2onnx import to_onnx
from skl2onnx.proto import get_latest_tested_opset_version
from skl2onnx.operator_converters.gaussian_process import (
    convert_kernel, convert_kernel_diag
)
from onnxruntime import InferenceSession, SessionOptions
try:
    from onnxruntime import GraphOptimizationLevel
except ImportError:
    GraphOptimizationLevel = None
from onnxruntime import __version__ as ort_version
from test_utils import dump_data_and_model, fit_regression_model, TARGET_OPSET


_TARGET_OPSET_ = min(get_latest_tested_opset_version(), TARGET_OPSET)


Xtrain_ = pd.read_csv(StringIO("""
1.000000000000000000e+02,1.158972369426435591e+02,5.667579938823991137e-01,2.264397682069040421e-02,1.182166076334919581e-02,2.600819340784729095e-01
1.000000000000000000e+02,8.493978168996618194e+01,2.775702708579337874e-01,1.887456201351307358e-02,2.912599235354124821e-02,2.327206144705836199e-01
1.000000000000000000e+02,8.395765637241281354e+01,7.760226193410907358e-01,2.139558949508506974e-02,1.944769253403489523e-02,5.462612465817335838e-01
1.000000000000000000e+02,1.251224039142802411e+02,1.085922727328213266e+00,1.650449428041057126e-02,2.006508371199252141e-02,3.925044939686896939e-01
1.000000000000000000e+02,7.292655293041464404e+01,1.310113459857209950e+00,2.422656953481223258e-02,3.328909433367271964e-02,4.321979372794531593e-01
1.000000000000000000e+02,1.002649729946309094e+02,1.105327461462607630e+00,2.148827969317553335e-02,3.148001380372193736e-02,1.684894130082370545e-01
1.000000000000000000e+02,9.628657457451673451e+01,3.460979367851939603e-01,1.538570748635538499e-02,3.597376501128631693e-02,5.345963757636325031e-01
1.000000000000000000e+02,8.121250906502669409e+01,1.865077048426986073e+00,2.182149790268794742e-02,4.300530595437276893e-02,5.083327963416256479e-01
1.000000000000000000e+02,8.612638714481262525e+01,2.717895097207565502e-01,2.029318789405683970e-02,2.387016690377936207e-02,1.889736980423707968e-01
1.000000000000000000e+02,7.377491009582655579e+01,7.210994150180145557e-01,2.239484250704669444e-02,1.642684033674572316e-02,4.341188586319142395e-01
""".strip("\n\r ")), header=None).values

Xtest_ = pd.read_csv(StringIO("""
1.000000000000000000e+02,1.061277971307766705e+02,1.472195004809226493e+00,2.307125069497626552e-02,4.539948095743629591e-02,2.855191098141335870e-01
1.000000000000000000e+02,9.417031896832908444e+01,1.249743892709246573e+00,2.370416174339620707e-02,2.613847280316268853e-02,5.097165413593484073e-01
1.000000000000000000e+02,9.305231488674536422e+01,1.795726729335217264e+00,2.473274733802270642e-02,1.349765645107412620e-02,9.410288840541443378e-02
1.000000000000000000e+02,7.411264142156210255e+01,1.747723020195752319e+00,1.559695663417645997e-02,4.230394035515055301e-02,2.225492746314280956e-01
1.000000000000000000e+02,9.326006195761877393e+01,1.738860294343326229e+00,2.280160135767652502e-02,4.883335335161764074e-02,2.806808409247734115e-01
1.000000000000000000e+02,8.341529291866362428e+01,5.119682123742423929e-01,2.488795768635816003e-02,4.887573336092913834e-02,1.673462179673477768e-01
1.000000000000000000e+02,1.182436477919874562e+02,1.733516391831658954e+00,1.533520930349476820e-02,3.131213519485807895e-02,1.955345358785769427e-01
1.000000000000000000e+02,1.228982583299257101e+02,1.115599996405831629e+00,1.929354155079938959e-02,3.056996308544096715e-03,1.197052763998271013e-01
1.000000000000000000e+02,1.160303269386108838e+02,1.018627021014927303e+00,2.248784981616459844e-02,2.688111547114307651e-02,3.326105131778724355e-01
1.000000000000000000e+02,1.163414374640396005e+02,6.644299545804077667e-01,1.508088417713602906e-02,4.451836657613789106e-02,3.245643044204808425e-01
""".strip("\n\r ")), header=None).values

Ytrain_ = pd.read_csv(StringIO("""
1.810324564191880370e+01
4.686462914930641377e-01
1.032271142638131778e+01
3.308144139528823047e+01
6.525165063871320115e+00
7.501105337335136625e+00
1.047000553596901895e+01
1.652864171243088975e+01
2.491797751537555006e-01
3.413210402096089169e+00
""".strip("\n\r ")), header=None).values

Ytest_ = pd.read_csv(StringIO("""
1.836586066727948463e+01
1.848708258852349573e+01
1.641115566770171341e+00
2.555927439688699288e+00
1.216079754835943660e+01
3.545972261849191787e-01
2.385075724064493130e+01
2.289825832992571009e+01
2.353204496952379898e+01
2.237280571788585348e+01
""".strip("\n\r ")), header=None).values


THRESHOLD = "0.4.0"
THRESHOLD2 = "0.5.0"


class TestSklearnGaussianProcessRegressor(unittest.TestCase):

    def remove_dim1(self, arr):
        new_shape = tuple(v for v in arr.shape if v != 1)
        if new_shape != arr.shape:
            arr = arr.reshape(new_shape)
        return arr

    def check_outputs(self, model, model_onnx, Xtest,
                      predict_attributes, decimal=5,
                      skip_if_float32=False, disable_optimisation=True):
        if "TransposeScaleMatMul" in str(model_onnx):
            raise RuntimeError("This node must not be added.")
        if predict_attributes is None:
            predict_attributes = {}
        exp = model.predict(Xtest, **predict_attributes)
        if disable_optimisation and GraphOptimizationLevel is not None:
            opts = SessionOptions()
            opts.graph_optimization_level = (
                GraphOptimizationLevel.ORT_DISABLE_ALL)
            sess = InferenceSession(
                model_onnx.SerializeToString(), sess_options=opts)
        else:
            sess = InferenceSession(model_onnx.SerializeToString())
        got = sess.run(None, {'X': Xtest})
        if isinstance(exp, tuple):
            if len(exp) != len(got):
                raise AssertionError("Mismatched number of outputs.")
            for i, (e, g) in enumerate(zip(exp, got)):
                if skip_if_float32 and g.dtype == np.float32:
                    continue
                try:
                    assert_almost_equal(self.remove_dim1(e),
                                        self.remove_dim1(g),
                                        decimal=decimal)
                except AssertionError as e:  # noqa
                    raise AssertionError(
                        "Mismatch for output {} and attributes {}"
                        ".".format(i, predict_attributes)) from e
        else:
            if skip_if_float32 and Xtest.dtype == np.float32:
                return
            assert_almost_equal(np.squeeze(exp),
                                np.squeeze(got), decimal=decimal)

    @unittest.skipIf(
        StrictVersion(ort_version) <= StrictVersion(THRESHOLD),
        reason="onnxruntime %s" % THRESHOLD)
    def test_kernel_constant1(self):
        ker = C(5.)
        onx = convert_kernel(ker, 'X', output_names=['Y'], dtype=np.float32,
                             op_version=_TARGET_OPSET_)
        model_onnx = onx.to_onnx(
            inputs=[('X', FloatTensorType([None, None]))],
            target_opset=TARGET_OPSET)
        sess = InferenceSession(model_onnx.SerializeToString())
        res = sess.run(None, {'X': Xtest_.astype(np.float32)})[0]
        m1 = res
        m2 = ker(Xtest_)
        assert_almost_equal(m1, m2, decimal=5)

    @unittest.skipIf(
        StrictVersion(ort_version) <= StrictVersion(THRESHOLD),
        reason="onnxruntime %s" % THRESHOLD)
    def test_kernel_rbf1(self):
        ker = RBF(length_scale=1, length_scale_bounds=(1e-3, 1e3))
        onx = convert_kernel(ker, 'X', output_names=['Y'], dtype=np.float32,
                             op_version=_TARGET_OPSET_)
        model_onnx = onx.to_onnx(
            inputs=[('X', FloatTensorType([None, None]))])
        sess = InferenceSession(model_onnx.SerializeToString())
        res = sess.run(None, {'X': Xtest_.astype(np.float32)})[0]
        m1 = res
        m2 = ker(Xtest_)
        assert_almost_equal(m1, m2, decimal=5)

    @unittest.skipIf(
        StrictVersion(ort_version) <= StrictVersion(THRESHOLD),
        reason="onnxruntime %s" % THRESHOLD)
    def test_kernel_rbf10(self):
        ker = RBF(length_scale=10, length_scale_bounds=(1e-3, 1e3))
        onx = convert_kernel(ker, 'X', output_names=['Y'], dtype=np.float32,
                             op_version=_TARGET_OPSET_)
        model_onnx = onx.to_onnx(
            inputs=[('X', FloatTensorType([None, None]))])
        sess = InferenceSession(model_onnx.SerializeToString())
        res = sess.run(None, {'X': Xtest_.astype(np.float32)})[0]
        m1 = res
        m2 = ker(Xtest_)
        assert_almost_equal(m1, m2, decimal=5)

    @unittest.skipIf(
        StrictVersion(ort_version) <= StrictVersion(THRESHOLD),
        reason="onnxruntime %s" % THRESHOLD)
    def test_kernel_rbf2(self):
        ker = RBF(length_scale=1, length_scale_bounds="fixed")
        onx = convert_kernel(ker, 'X', output_names=['Y'], dtype=np.float32,
                             op_version=_TARGET_OPSET_)
        model_onnx = onx.to_onnx(
            inputs=[('X', FloatTensorType([None, None]))])
        sess = InferenceSession(model_onnx.SerializeToString())
        res = sess.run(None, {'X': Xtest_.astype(np.float32)})[0]
        m1 = res
        m2 = ker(Xtest_)
        assert_almost_equal(m1, m2, decimal=5)

    @unittest.skipIf(
        StrictVersion(ort_version) <= StrictVersion(THRESHOLD),
        reason="onnxruntime %s" % THRESHOLD)
    def test_kernel_rbf_mul(self):
        ker = (C(1.0, constant_value_bounds="fixed") *
               RBF(1.0, length_scale_bounds="fixed"))
        onx = convert_kernel(ker, 'X', output_names=['Y'], dtype=np.float32,
                             op_version=_TARGET_OPSET_)
        model_onnx = onx.to_onnx(
            inputs=[('X', FloatTensorType([None, None]))])
        sess = InferenceSession(model_onnx.SerializeToString())
        res = sess.run(None, {'X': Xtest_.astype(np.float32)})[0]
        m1 = res
        m2 = ker(Xtest_)
        assert_almost_equal(m1, m2, decimal=5)

    @unittest.skipIf(
        StrictVersion(ort_version) <= StrictVersion(THRESHOLD),
        reason="onnxruntime %s" % THRESHOLD)
    def test_kernel_ker1_def(self):
        ker = (C(1.0, (1e-3, 1e3)) *
               RBF(length_scale=10, length_scale_bounds=(1e-3, 1e3)))
        onx = convert_kernel(ker, 'X', output_names=['Y'], dtype=np.float32,
                             op_version=_TARGET_OPSET_)
        model_onnx = onx.to_onnx(
            inputs=[('X', FloatTensorType([None, None]))])
        sess = InferenceSession(model_onnx.SerializeToString())
        res = sess.run(None, {'X': Xtest_.astype(np.float32)})[0]
        m1 = res
        m2 = ker(Xtest_)
        assert_almost_equal(m1, m2, decimal=5)

    @unittest.skipIf(
        StrictVersion(ort_version) <= StrictVersion(THRESHOLD),
        reason="onnxruntime %s" % THRESHOLD)
    def test_kernel_ker12_def(self):
        ker = (Sum(C(0.1, (1e-3, 1e3)), C(0.1, (1e-3, 1e3)) *
               RBF(length_scale=1, length_scale_bounds=(1e-3, 1e3))))
        onx = convert_kernel(ker, 'X', output_names=['Y'], dtype=np.float32,
                             op_version=_TARGET_OPSET_)
        model_onnx = onx.to_onnx(
            inputs=[('X', FloatTensorType([None, None]))],
            target_opset=_TARGET_OPSET_)
        sess = InferenceSession(model_onnx.SerializeToString())
        res = sess.run(None, {'X': Xtest_.astype(np.float32)})[0]
        m1 = res
        m2 = ker(Xtest_)
        assert_almost_equal(m1, m2, decimal=5)

    @unittest.skipIf(
        StrictVersion(ort_version) <= StrictVersion(THRESHOLD),
        reason="onnxruntime %s" % THRESHOLD)
    def test_kernel_ker2_def(self):
        ker = Sum(
            C(0.1, (1e-3, 1e3)) * RBF(length_scale=10,
                                      length_scale_bounds=(1e-3, 1e3)),
            C(0.1, (1e-3, 1e3)) * RBF(length_scale=1,
                                      length_scale_bounds=(1e-3, 1e3))
        )
        onx = convert_kernel(ker, 'X', output_names=['Y'], dtype=np.float32,
                             op_version=_TARGET_OPSET_)
        model_onnx = onx.to_onnx(
            inputs=[('X', FloatTensorType([None, None]))],
            target_opset=_TARGET_OPSET_)
        sess = InferenceSession(model_onnx.SerializeToString())
        res = sess.run(None, {'X': Xtest_.astype(np.float32)})[0]
        m1 = res
        m2 = ker(Xtest_)
        assert_almost_equal(m1, m2, decimal=0)

    @unittest.skipIf(
        StrictVersion(ort_version) <= StrictVersion(THRESHOLD),
        reason="onnxruntime %s" % THRESHOLD)
    def test_kernel_ker2_dotproduct(self):
        ker = DotProduct(sigma_0=2.)
        onx = convert_kernel(ker, 'X', output_names=['Y'], dtype=np.float32,
                             op_version=_TARGET_OPSET_)
        model_onnx = onx.to_onnx(
            inputs=[('X', FloatTensorType())],
            outputs=[('Y', FloatTensorType())],
            target_opset=_TARGET_OPSET_)
        sess = InferenceSession(model_onnx.SerializeToString())

        x = np.array([[1, 2], [3, 4], [5, 6]], dtype=np.float32)
        res = sess.run(None, {'X': x})
        m1 = res[0]
        m2 = ker(x)
        assert_almost_equal(m1, m2, decimal=5)

        res = sess.run(None, {'X': Xtest_.astype(np.float32)})
        m1 = res[0]
        m2 = ker(Xtest_)
        assert_almost_equal(m1, m2, decimal=2)

    @unittest.skipIf(
        StrictVersion(ort_version) <= StrictVersion(THRESHOLD),
        reason="onnxruntime %s" % THRESHOLD)
    def test_kernel_ker2_exp_sine_squared(self):
        ker = ExpSineSquared()
        onx = convert_kernel(ker, 'X', output_names=['Y'], dtype=np.float32,
                             op_version=_TARGET_OPSET_)
        model_onnx = onx.to_onnx(
            inputs=[('X', FloatTensorType([None, None]))],
            target_opset=_TARGET_OPSET_)
        sess = InferenceSession(model_onnx.SerializeToString())
        res = sess.run(None, {'X': Xtest_.astype(np.float32)})[0]
        m1 = res
        m2 = ker(Xtest_)
        assert_almost_equal(m1, m2, decimal=4)

        onx = convert_kernel(ker, 'X', output_names=['Z'],
                             x_train=(Xtest_ * 2).astype(np.float32),
                             dtype=np.float32, op_version=_TARGET_OPSET_)
        model_onnx = onx.to_onnx(
            inputs=[('X', FloatTensorType([None, None]))],
            target_opset=_TARGET_OPSET_)
        sess = InferenceSession(model_onnx.SerializeToString())
        res = sess.run(None, {'X': Xtest_.astype(np.float32)})[0]
        m1 = res
        m2 = ker(Xtest_, Xtest_ * 2)
        assert_almost_equal(m1, m2, decimal=4)

    @unittest.skipIf(
        StrictVersion(ort_version) <= StrictVersion(THRESHOLD),
        reason="onnxruntime %s" % THRESHOLD)
    def test_kernel_exp_sine_squared_diag(self):
        ker = ExpSineSquared()
        onx = convert_kernel_diag(
            ker, 'X', output_names=['Y'], dtype=np.float32,
            op_version=_TARGET_OPSET_)
        model_onnx = onx.to_onnx(
            inputs=[('X', FloatTensorType([None, None]))],
            target_opset=_TARGET_OPSET_)
        sess = InferenceSession(model_onnx.SerializeToString())
        res = sess.run(None, {'X': Xtest_.astype(np.float32)})[0]
        m1 = res
        m2 = ker.diag(Xtest_)
        assert_almost_equal(m1, m2, decimal=4)

    @unittest.skipIf(
        StrictVersion(ort_version) <= StrictVersion(THRESHOLD),
        reason="onnxruntime %s" % THRESHOLD)
    def test_kernel_rational_quadratic_diag(self):
        ker = RationalQuadratic()
        onx = convert_kernel_diag(
            ker, 'X', output_names=['Y'], dtype=np.float32,
            op_version=_TARGET_OPSET_)
        model_onnx = onx.to_onnx(
            inputs=[('X', FloatTensorType([None, None]))],
            target_opset=_TARGET_OPSET_)
        sess = InferenceSession(model_onnx.SerializeToString())
        res = sess.run(None, {'X': Xtest_.astype(np.float32)})[0]
        m1 = res
        m2 = ker.diag(Xtest_)
        assert_almost_equal(m1, m2, decimal=4)

    @unittest.skipIf(
        StrictVersion(ort_version) <= StrictVersion(THRESHOLD),
        reason="onnxruntime %s" % THRESHOLD)
    def test_kernel_dot_product_diag(self):
        ker = DotProduct()
        onx = convert_kernel_diag(
            ker, 'X', output_names=['Y'], dtype=np.float32,
            op_version=_TARGET_OPSET_)
        model_onnx = onx.to_onnx(
            inputs=[('X', FloatTensorType([None, None]))],
            target_opset=_TARGET_OPSET_)
        sess = InferenceSession(model_onnx.SerializeToString())
        res = sess.run(None, {'X': Xtest_.astype(np.float32)})[0]
        m1 = res
        m2 = ker.diag(Xtest_)
        assert_almost_equal(m1 / 1000, m2 / 1000, decimal=5)

    @unittest.skipIf(
        StrictVersion(ort_version) <= StrictVersion(THRESHOLD),
        reason="onnxruntime %s" % THRESHOLD)
    def test_kernel_dot_product(self):
        ker = DotProduct()
        onx = convert_kernel(ker, 'X', output_names=['Y'], dtype=np.float32,
                             op_version=_TARGET_OPSET_)
        model_onnx = onx.to_onnx(
            inputs=[('X', FloatTensorType([None, None]))],
            target_opset=_TARGET_OPSET_)
        sess = InferenceSession(model_onnx.SerializeToString())
        res = sess.run(None, {'X': Xtest_.astype(np.float32)})[0]
        m1 = res
        m2 = ker(Xtest_)
        assert_almost_equal(m1 / 1000, m2 / 1000, decimal=5)

        onx = convert_kernel(ker, 'X', output_names=['Z'],
                             x_train=(Xtest_ * 2).astype(np.float32),
                             dtype=np.float32, op_version=_TARGET_OPSET_)
        model_onnx = onx.to_onnx(
            inputs=[('X', FloatTensorType([None, None]))],
            target_opset=_TARGET_OPSET_)
        sess = InferenceSession(model_onnx.SerializeToString())
        res = sess.run(None, {'X': Xtest_.astype(np.float32)})[0]
        m1 = res
        m2 = ker(Xtest_, Xtest_ * 2)
        assert_almost_equal(m1 / 1000, m2 / 1000, decimal=5)

    @unittest.skipIf(
        StrictVersion(ort_version) <= StrictVersion(THRESHOLD),
        reason="onnxruntime %s" % THRESHOLD)
    def test_kernel_rational_quadratic(self):
        ker = RationalQuadratic()
        onx = convert_kernel(ker, 'X', output_names=['Y'], dtype=np.float32,
                             op_version=_TARGET_OPSET_)
        model_onnx = onx.to_onnx(
            inputs=[('X', FloatTensorType([None, None]))],
            target_opset=_TARGET_OPSET_)
        sess = InferenceSession(model_onnx.SerializeToString())
        res = sess.run(None, {'X': Xtest_.astype(np.float32)})[0]
        m1 = res
        m2 = ker(Xtest_)
        assert_almost_equal(m1, m2, decimal=5)

        onx = convert_kernel(ker, 'X', output_names=['Z'],
                             x_train=(Xtest_ * 2).astype(np.float32),
                             dtype=np.float32, op_version=_TARGET_OPSET_)
        model_onnx = onx.to_onnx(
            inputs=[('X', FloatTensorType([None, None]))])
        sess = InferenceSession(model_onnx.SerializeToString())
        res = sess.run(None, {'X': Xtest_.astype(np.float32)})[0]
        m1 = res
        m2 = ker(Xtest_, Xtest_ * 2)
        assert_almost_equal(m1, m2, decimal=3)

    @unittest.skipIf(
        StrictVersion(ort_version) <= StrictVersion(THRESHOLD),
        reason="onnxruntime %s" % THRESHOLD)
    def test_gpr_rbf_unfitted(self):

        se = (C(1.0, (1e-3, 1e3)) *
              RBF(length_scale=10, length_scale_bounds=(1e-3, 1e3)))
        kernel = (Sum(se, C(0.1, (1e-3, 1e3)) *
                  RBF(length_scale=1, length_scale_bounds=(1e-3, 1e3))))

        gp = GaussianProcessRegressor(alpha=1e-5, kernel=kernel,
                                      n_restarts_optimizer=25,
                                      normalize_y=True)

        # return_cov=False, return_std=False
        model_onnx = to_onnx(
            gp, initial_types=[('X', FloatTensorType([]))],
            target_opset=_TARGET_OPSET_)
        self.assertTrue(model_onnx is not None)
        dump_data_and_model(Xtest_.astype(np.float32), gp, model_onnx,
                            verbose=False,
                            basename="SklearnGaussianProcessRBFUnfitted")

        # return_cov=True, return_std=True
        options = {GaussianProcessRegressor: {"return_std": True,
                                              "return_cov": True}}
        try:
            to_onnx(gp, Xtrain_.astype(np.float32), options=options,
                    target_opset=TARGET_OPSET)
        except RuntimeError as e:
            assert "Not returning standard deviation" in str(e)

        # return_std=True
        options = {GaussianProcessRegressor: {"return_std": True}}
        model_onnx = to_onnx(
            gp, options=options,
            initial_types=[('X', FloatTensorType([None, None]))],
            target_opset=TARGET_OPSET)
        self.assertTrue(model_onnx is not None)
        self.check_outputs(gp, model_onnx, Xtest_.astype(np.float32),
                           predict_attributes=options[
                            GaussianProcessRegressor])

        # return_cov=True
        options = {GaussianProcessRegressor: {"return_cov": True}}
        # model_onnx = to_onnx(gp, Xtrain_.astype(np.float32), options=options)
        model_onnx = to_onnx(
            gp, options=options,
            initial_types=[('X', FloatTensorType([None, None]))],
            target_opset=TARGET_OPSET)
        self.assertTrue(model_onnx is not None)
        self.check_outputs(gp, model_onnx, Xtest_.astype(np.float32),
                           predict_attributes=options[
                             GaussianProcessRegressor])

    @unittest.skipIf(
        StrictVersion(ort_version) < StrictVersion("1.6.0"),
        reason="shape_inference fails")
    @unittest.skipIf(
        StrictVersion(ort_version) <= StrictVersion(THRESHOLD),
        reason="onnxruntime %s" % THRESHOLD)
    def test_gpr_rbf_fitted_true(self):

        gp = GaussianProcessRegressor(alpha=1e-5,
                                      n_restarts_optimizer=25,
                                      normalize_y=True)
        gp, X = fit_regression_model(gp)

        # return_cov=False, return_std=False
        model_onnx = to_onnx(
            gp, initial_types=[('X', DoubleTensorType([None, None]))],
            target_opset=TARGET_OPSET)
        self.assertTrue(model_onnx is not None)
        dump_data_and_model(X.astype(np.float64), gp, model_onnx,
                            verbose=False,
                            basename="SklearnGaussianProcessRBFTDouble")

    @unittest.skipIf(
        StrictVersion(ort_version) <= StrictVersion(THRESHOLD),
        reason="onnxruntime %s" % THRESHOLD)
    def test_gpr_rbf_fitted_false(self):

        gp = GaussianProcessRegressor(alpha=1e-5,
                                      n_restarts_optimizer=25,
                                      normalize_y=False)
        gp.fit(Xtrain_, Ytrain_)

        # return_cov=False, return_std=False
        model_onnx = to_onnx(
            gp, initial_types=[('X', FloatTensorType([None, None]))],
            target_opset=TARGET_OPSET)
        self.assertTrue(model_onnx is not None)
        dump_data_and_model(Xtest_.astype(np.float32), gp, model_onnx,
                            verbose=False,
                            basename="SklearnGaussianProcessRBF-Dec4")

    @unittest.skipIf(
        StrictVersion(ort_version) <= StrictVersion(THRESHOLD),
        reason="onnxruntime %s" % THRESHOLD)
    def test_gpr_rbf_fitted_return_std_true(self):
        gp = GaussianProcessRegressor(alpha=1e-5,
                                      n_restarts_optimizer=25,
                                      normalize_y=True)
        gp.fit(Xtrain_, Ytrain_)

        # return_cov=False, return_std=False
        options = {GaussianProcessRegressor: {"return_std": True}}
        try:
            to_onnx(
                gp, initial_types=[('X', FloatTensorType([None, None]))],
                options=options, target_opset=TARGET_OPSET)
        except RuntimeError as e:
            assert "The method *predict* must be called" in str(e)
        gp.predict(Xtrain_, return_std=True)
        model_onnx = to_onnx(
            gp, initial_types=[('X', FloatTensorType([None, None]))],
            options=options, target_opset=TARGET_OPSET)
        self.assertTrue(model_onnx is not None)
        self.check_outputs(gp, model_onnx, Xtest_.astype(np.float32),
                           predict_attributes=options[
                             GaussianProcessRegressor],
                           decimal=4, disable_optimisation=True)
        dump_data_and_model(Xtest_.astype(np.float32), gp, model_onnx,
                            verbose=False,
                            basename="SklearnGaussianProcessRBFStd-Out0",
                            disable_optimisation=True)

    @unittest.skipIf(
        StrictVersion(ort_version) <= StrictVersion(THRESHOLD),
        reason="onnxruntime %s" % THRESHOLD)
    def test_gpr_rbf_fitted_return_std_exp_sine_squared_true(self):
        X = 15 * np.random.rand(100, 2)
        y = np.sin(X[:, 0] - X[:, 1]).ravel() + 3
        y += 0.5 * (0.5 - np.random.rand(X.shape[0]))
        X_train, X_test, y_train, _ = train_test_split(X, y)
        gp = GaussianProcessRegressor(
            kernel=ExpSineSquared(periodicity_bounds=(1e-10, 1e10)),
            alpha=1e-7, n_restarts_optimizer=25, normalize_y=True,
            random_state=0)
        try:
            gp.fit(X_train, y_train)
        except (AttributeError, TypeError):
            # unstable bug in scikit-learn, fixed in 0.24
            return

        # return_cov=False, return_std=False
        options = {GaussianProcessRegressor: {"return_std": True}}
        gp.predict(X_train, return_std=True)
        model_onnx = to_onnx(
            gp, initial_types=[('X', DoubleTensorType([None, None]))],
            options=options, target_opset=TARGET_OPSET)
        self.assertTrue(model_onnx is not None)
        dump_data_and_model(
            X_test.astype(np.float64), gp, model_onnx,
            verbose=False,
            basename="SklearnGaussianProcessExpSineSquaredStdT-Out0-Dec3",
            disable_optimisation=True)
        self.check_outputs(gp, model_onnx, X_test.astype(np.float64),
                           predict_attributes=options[
                             GaussianProcessRegressor],
                           decimal=4, disable_optimisation=True)

    @unittest.skipIf(
        StrictVersion(ort_version) <= StrictVersion(THRESHOLD),
        reason="onnxruntime %s" % THRESHOLD)
    def test_gpr_rbf_fitted_return_std_exp_sine_squared_false(self):
        X = 15 * np.random.rand(100, 2)
        y = np.sin(X[:, 0] - X[:, 1]).ravel()
        y += 0.5 * (0.5 - np.random.rand(X.shape[0]))
        X_train, X_test, y_train, _ = train_test_split(X, y)
        gp = GaussianProcessRegressor(
            kernel=ExpSineSquared(periodicity_bounds=(1e-10, 1e10)),
            alpha=1e-7, n_restarts_optimizer=20, normalize_y=False,
            random_state=0)
        try:
            gp.fit(X_train, y_train)
        except (AttributeError, TypeError):
            # unstable bug in scikit-learn, fixed in 0.24
            return

        # return_cov=False, return_std=False
        options = {GaussianProcessRegressor: {"return_std": True}}
        gp.predict(X_train, return_std=True)
        model_onnx = to_onnx(
            gp, initial_types=[('X', DoubleTensorType([None, None]))],
            options=options, target_opset=TARGET_OPSET)
        self.assertTrue(model_onnx is not None)
        dump_data_and_model(
            X_test.astype(np.float64), gp, model_onnx,
            verbose=False,
            basename="SklearnGaussianProcessExpSineSquaredStdF-Out0-Dec3")
        self.check_outputs(gp, model_onnx, X_test.astype(np.float64),
                           predict_attributes=options[
                             GaussianProcessRegressor],
                           decimal=4)

    @unittest.skipIf(
        StrictVersion(ort_version) <= StrictVersion(THRESHOLD),
        reason="onnxruntime %s" % THRESHOLD)
    def test_gpr_rbf_fitted_return_std_exp_sine_squared_double_true(self):

        gp = GaussianProcessRegressor(kernel=ExpSineSquared(),
                                      alpha=1e-7,
                                      n_restarts_optimizer=15,
                                      normalize_y=True)
        try:
            gp.fit(Xtrain_, Ytrain_)
        except (AttributeError, TypeError) as e:
            # unstable issue fixed with scikit-learn>=0.24
            warnings.warn(
                "Training did not converge but fails at raising "
                "a warning: %r." % e)
            return

        # return_cov=False, return_std=False
        options = {GaussianProcessRegressor: {"return_std": True}}
        gp.predict(Xtrain_, return_std=True)
        model_onnx = to_onnx(
            gp, initial_types=[('X', DoubleTensorType([None, None]))],
            options=options, target_opset=TARGET_OPSET)
        self.assertTrue(model_onnx is not None)
        dump_data_and_model(
            Xtest_.astype(np.float64), gp, model_onnx,
            verbose=False,
            basename="SklearnGaussianProcessExpSineSquaredStdDouble-Out0-Dec3",
            disable_optimisation=True)
        self.check_outputs(gp, model_onnx, Xtest_.astype(np.float64),
                           predict_attributes=options[
                             GaussianProcessRegressor],
                           decimal=3, disable_optimisation=True)

    @unittest.skipIf(
        StrictVersion(ort_version) <= StrictVersion(THRESHOLD),
        reason="onnxruntime %s" % THRESHOLD)
    def test_gpr_rbf_fitted_return_std_dot_product_true(self):
        X = 15 * np.random.rand(100, 2)
        y = np.sin(X[:, 0] - X[:, 1]).ravel()
        y += 0.5 * (0.5 - np.random.rand(X.shape[0]))
        X_train, X_test, y_train, _ = train_test_split(X, y)
        gp = GaussianProcessRegressor(kernel=DotProduct(),
                                      alpha=1e-2,
                                      n_restarts_optimizer=25,
                                      normalize_y=True,
                                      random_state=0)
        try:
            gp.fit(X_train, y_train)
        except (AttributeError, TypeError):
            # unstable bug in scikit-learn, fixed in 0.24
            return

        gp.predict(X_train, return_std=True)

        # return_cov=False, return_std=False
        options = {GaussianProcessRegressor: {"return_std": True}}
        model_onnx = to_onnx(
            gp, initial_types=[('X', DoubleTensorType([None, None]))],
            options=options, target_opset=TARGET_OPSET)
        self.assertTrue(model_onnx is not None)
        dump_data_and_model(
            X_test.astype(np.float64), gp, model_onnx,
            basename="SklearnGaussianProcessDotProductStdDouble-Out0-Dec3",
            disable_optimisation=True)
        self.check_outputs(gp, model_onnx, X_test.astype(np.float64),
                           predict_attributes=options[
                             GaussianProcessRegressor],
                           decimal=3, disable_optimisation=True)

    @unittest.skipIf(
        StrictVersion(ort_version) <= StrictVersion(THRESHOLD),
        reason="onnxruntime %s" % THRESHOLD)
    def test_gpr_rbf_fitted_return_std_rational_quadratic_true(self):

        X, y = make_regression(n_features=2, n_informative=2, random_state=2)
        X_train, X_test, y_train, _ = train_test_split(X, y)
        gp = GaussianProcessRegressor(kernel=RationalQuadratic(),
                                      alpha=1e-3,
                                      n_restarts_optimizer=25,
                                      normalize_y=True)
<<<<<<< HEAD
        gp.fit(X_train, y_train)
        gp.predict(X_train, return_std=True)
=======
        try:
            gp.fit(Xtrain_, Ytrain_)
        except (AttributeError, TypeError):
            # unstable bug fixed in scikit-learn 0.24
            return
        gp.predict(Xtrain_, return_std=True)
>>>>>>> 8d1f0f93

        # return_cov=False, return_std=False
        options = {GaussianProcessRegressor: {"return_std": True}}
        model_onnx = to_onnx(
            gp, initial_types=[('X', DoubleTensorType([None, None]))],
            options=options, target_opset=TARGET_OPSET)
        self.assertTrue(model_onnx is not None)
        dump_data_and_model(
            X_test.astype(np.float64), gp, model_onnx,
            basename="SklearnGaussianProcessRationalQuadraticStdDouble-Out0",
            disable_optimisation=True)
        self.check_outputs(gp, model_onnx, X_test.astype(np.float64),
                           predict_attributes=options[
                             GaussianProcessRegressor],
                           disable_optimisation=True)

    @unittest.skipIf(
        StrictVersion(ort_version) <= StrictVersion(THRESHOLD),
        reason="onnxruntime %s" % THRESHOLD)
    def test_gpr_fitted_shapes(self):
        data = load_iris()
        X = data.data.astype(np.float32)
        y = data.target.astype(np.float32)
        X_train, X_test, y_train, y_test = train_test_split(X, y)
        gp = GaussianProcessRegressor()
        gp.fit(X_train, y_train)

        model_onnx = to_onnx(
            gp, initial_types=[('X', FloatTensorType([None, None]))],
            target_opset=TARGET_OPSET)
        self.assertTrue(model_onnx is not None)
        self.check_outputs(gp, model_onnx, X_test, {}, skip_if_float32=True)

    @unittest.skipIf(
        StrictVersion(ort_version) <= StrictVersion(THRESHOLD),
        reason="onnxruntime %s" % THRESHOLD)
    def test_gpr_fitted_partial_float64(self):
        data = load_iris()
        X = data.data
        y = data.target
        X_train, X_test, y_train, y_test = train_test_split(X, y)
        gp = GaussianProcessRegressor(kernel=DotProduct(), alpha=10.)
        gp.fit(X_train, y_train)

        model_onnx = to_onnx(
            gp, initial_types=[('X', FloatTensorType([None, None]))],
            target_opset=_TARGET_OPSET_)
        self.assertTrue(model_onnx is not None)
        try:
            self.check_outputs(gp, model_onnx, X_test.astype(np.float32), {})
        except AssertionError as e:
            assert "Max relative difference:" in str(e)

        model_onnx = to_onnx(
            gp, initial_types=[('X', DoubleTensorType([None, None]))])
        self.assertTrue(model_onnx is not None)
        self.check_outputs(gp, model_onnx, X_test, {})

    @unittest.skipIf(
        StrictVersion(ort_version) <= StrictVersion(THRESHOLD2),
        reason="onnxruntime %s" % THRESHOLD)
    def test_gpr_fitted_partial_float64_operator_cdist_rbf(self):
        data = load_iris()
        X = data.data
        y = data.target
        X_train, X_test, y_train, y_test = train_test_split(X, y)
        gp = GaussianProcessRegressor(kernel=RBF(), alpha=10.)
        gp.fit(X_train, y_train)

        try:
            to_onnx(
                gp, initial_types=[('X', FloatTensorType([None, None]))],
                options={GaussianProcessRegressor: {'optim': 'CDIST'}},
                target_opset=TARGET_OPSET)
            raise AssertionError("CDIST is not implemented")
        except ValueError:
            pass

        model_onnx = to_onnx(
            gp, initial_types=[('X', FloatTensorType([None, None]))],
            options={GaussianProcessRegressor: {'optim': 'cdist'}},
            target_opset=TARGET_OPSET)
        self.assertTrue(model_onnx is not None)
        name_save = inspect.currentframe().f_code.co_name + '.onnx'
        with open(name_save, 'wb') as f:
            f.write(model_onnx.SerializeToString())
        try:
            self.check_outputs(gp, model_onnx, X_test.astype(np.float32), {})
        except RuntimeError as e:
            if "CDist is not a registered" in str(e):
                return
        except AssertionError as e:
            assert "Max relative difference:" in str(e)

        model_onnx = to_onnx(
            gp, initial_types=[('X', DoubleTensorType([None, None]))],
            target_opset=TARGET_OPSET)
        self.assertTrue(model_onnx is not None)
        self.check_outputs(gp, model_onnx, X_test, {})

    @unittest.skipIf(
        StrictVersion(ort_version) <= StrictVersion(THRESHOLD2),
        reason="onnxruntime %s" % THRESHOLD)
    def test_gpr_fitted_partial_float64_operator_cdist_sine(self):
        data = load_iris()
        X = data.data[:, :2]
        y = data.target
        X_train, X_test, y_train, y_test = train_test_split(X, y)
        gp = GaussianProcessRegressor(kernel=ExpSineSquared(), alpha=100.)
        gp.fit(X_train, y_train)

        try:
            to_onnx(
                gp, initial_types=[('X', FloatTensorType([None, None]))],
                options={GaussianProcessRegressor: {'optim': 'CDIST'}},
                target_opset=TARGET_OPSET)
            raise AssertionError("CDIST is not implemented")
        except ValueError:
            pass

        model_onnx = to_onnx(
            gp, initial_types=[('X', FloatTensorType([None, None]))],
            options={GaussianProcessRegressor: {'optim': 'cdist'}},
            target_opset=TARGET_OPSET)
        self.assertTrue(model_onnx is not None)
        name_save = inspect.currentframe().f_code.co_name + '.onnx'
        with open(name_save, 'wb') as f:
            f.write(model_onnx.SerializeToString())
        try:
            self.check_outputs(gp, model_onnx, X_test.astype(np.float32), {})
        except RuntimeError as e:
            if "CDist is not a registered" in str(e):
                return
        except AssertionError as e:
            assert "Max relative difference:" in str(e)

        model_onnx = to_onnx(
            gp, initial_types=[('X', DoubleTensorType([None, None]))],
            target_opset=TARGET_OPSET)
        self.assertTrue(model_onnx is not None)
        self.check_outputs(gp, model_onnx, X_test, {})

    @unittest.skipIf(
        StrictVersion(ort_version) <= StrictVersion(THRESHOLD2),
        reason="onnxruntime %s" % THRESHOLD)
    def test_gpr_fitted_partial_float64_operator_cdist_quad(self):
        data = load_iris()
        X = data.data
        y = data.target
        X_train, X_test, y_train, y_test = train_test_split(X, y)
        gp = GaussianProcessRegressor(kernel=RationalQuadratic(), alpha=100.)
        gp.fit(X_train, y_train)

        try:
            to_onnx(
                gp, initial_types=[('X', FloatTensorType([None, None]))],
                options={GaussianProcessRegressor: {'optim': 'CDIST'}},
                target_opset=TARGET_OPSET)
            raise AssertionError("CDIST is not implemented")
        except ValueError:
            pass

        model_onnx = to_onnx(
            gp, initial_types=[('X', FloatTensorType([None, None]))],
            options={GaussianProcessRegressor: {'optim': 'cdist'}},
            target_opset=TARGET_OPSET)
        self.assertTrue(model_onnx is not None)
        name_save = inspect.currentframe().f_code.co_name + '.onnx'
        with open(name_save, 'wb') as f:
            f.write(model_onnx.SerializeToString())
        try:
            self.check_outputs(gp, model_onnx, X_test.astype(np.float32), {})
        except RuntimeError as e:
            if "CDist is not a registered" in str(e):
                return
        except AssertionError as e:
            assert "Max relative difference:" in str(e)

        model_onnx = to_onnx(
            gp, initial_types=[('X', DoubleTensorType([None, None]))],
            target_opset=TARGET_OPSET)
        self.assertTrue(model_onnx is not None)
        self.check_outputs(gp, model_onnx, X_test, {})


if __name__ == "__main__":
    unittest.main()<|MERGE_RESOLUTION|>--- conflicted
+++ resolved
@@ -706,17 +706,12 @@
                                       alpha=1e-3,
                                       n_restarts_optimizer=25,
                                       normalize_y=True)
-<<<<<<< HEAD
-        gp.fit(X_train, y_train)
-        gp.predict(X_train, return_std=True)
-=======
         try:
             gp.fit(Xtrain_, Ytrain_)
         except (AttributeError, TypeError):
             # unstable bug fixed in scikit-learn 0.24
             return
         gp.predict(Xtrain_, return_std=True)
->>>>>>> 8d1f0f93
 
         # return_cov=False, return_std=False
         options = {GaussianProcessRegressor: {"return_std": True}}
