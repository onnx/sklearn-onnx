# -------------------------------------------------------------------------
# Copyright (c) Microsoft Corporation. All rights reserved.
# Licensed under the MIT License. See License.txt in the project root for
# license information.
# --------------------------------------------------------------------------

import unittest
import inspect
import warnings
from io import StringIO
from distutils.version import StrictVersion
import numpy as np
import pandas as pd
from numpy.testing import assert_almost_equal
from sklearn.datasets import load_iris, make_regression
from sklearn.gaussian_process import GaussianProcessRegressor
from sklearn.gaussian_process.kernels import (
    Sum, DotProduct, ExpSineSquared, RationalQuadratic,
    RBF, ConstantKernel as C,
)
from sklearn.model_selection import train_test_split
from skl2onnx.common.data_types import FloatTensorType, DoubleTensorType
from skl2onnx import to_onnx
from skl2onnx.proto import get_latest_tested_opset_version
from skl2onnx.operator_converters.gaussian_process import (
    convert_kernel, convert_kernel_diag
)
from onnxruntime import InferenceSession, SessionOptions
try:
    from onnxruntime import GraphOptimizationLevel
except ImportError:
    GraphOptimizationLevel = None
from onnxruntime import __version__ as ort_version
from test_utils import dump_data_and_model, fit_regression_model, TARGET_OPSET


_TARGET_OPSET_ = min(get_latest_tested_opset_version(), TARGET_OPSET)


Xtrain_ = pd.read_csv(StringIO("""
1.000000000000000000e+02,1.158972369426435591e+02,5.667579938823991137e-01,2.264397682069040421e-02,1.182166076334919581e-02,2.600819340784729095e-01
1.000000000000000000e+02,8.493978168996618194e+01,2.775702708579337874e-01,1.887456201351307358e-02,2.912599235354124821e-02,2.327206144705836199e-01
1.000000000000000000e+02,8.395765637241281354e+01,7.760226193410907358e-01,2.139558949508506974e-02,1.944769253403489523e-02,5.462612465817335838e-01
1.000000000000000000e+02,1.251224039142802411e+02,1.085922727328213266e+00,1.650449428041057126e-02,2.006508371199252141e-02,3.925044939686896939e-01
1.000000000000000000e+02,7.292655293041464404e+01,1.310113459857209950e+00,2.422656953481223258e-02,3.328909433367271964e-02,4.321979372794531593e-01
1.000000000000000000e+02,1.002649729946309094e+02,1.105327461462607630e+00,2.148827969317553335e-02,3.148001380372193736e-02,1.684894130082370545e-01
1.000000000000000000e+02,9.628657457451673451e+01,3.460979367851939603e-01,1.538570748635538499e-02,3.597376501128631693e-02,5.345963757636325031e-01
1.000000000000000000e+02,8.121250906502669409e+01,1.865077048426986073e+00,2.182149790268794742e-02,4.300530595437276893e-02,5.083327963416256479e-01
1.000000000000000000e+02,8.612638714481262525e+01,2.717895097207565502e-01,2.029318789405683970e-02,2.387016690377936207e-02,1.889736980423707968e-01
1.000000000000000000e+02,7.377491009582655579e+01,7.210994150180145557e-01,2.239484250704669444e-02,1.642684033674572316e-02,4.341188586319142395e-01
""".strip("\n\r ")), header=None).values

Xtest_ = pd.read_csv(StringIO("""
1.000000000000000000e+02,1.061277971307766705e+02,1.472195004809226493e+00,2.307125069497626552e-02,4.539948095743629591e-02,2.855191098141335870e-01
1.000000000000000000e+02,9.417031896832908444e+01,1.249743892709246573e+00,2.370416174339620707e-02,2.613847280316268853e-02,5.097165413593484073e-01
1.000000000000000000e+02,9.305231488674536422e+01,1.795726729335217264e+00,2.473274733802270642e-02,1.349765645107412620e-02,9.410288840541443378e-02
1.000000000000000000e+02,7.411264142156210255e+01,1.747723020195752319e+00,1.559695663417645997e-02,4.230394035515055301e-02,2.225492746314280956e-01
1.000000000000000000e+02,9.326006195761877393e+01,1.738860294343326229e+00,2.280160135767652502e-02,4.883335335161764074e-02,2.806808409247734115e-01
1.000000000000000000e+02,8.341529291866362428e+01,5.119682123742423929e-01,2.488795768635816003e-02,4.887573336092913834e-02,1.673462179673477768e-01
1.000000000000000000e+02,1.182436477919874562e+02,1.733516391831658954e+00,1.533520930349476820e-02,3.131213519485807895e-02,1.955345358785769427e-01
1.000000000000000000e+02,1.228982583299257101e+02,1.115599996405831629e+00,1.929354155079938959e-02,3.056996308544096715e-03,1.197052763998271013e-01
1.000000000000000000e+02,1.160303269386108838e+02,1.018627021014927303e+00,2.248784981616459844e-02,2.688111547114307651e-02,3.326105131778724355e-01
1.000000000000000000e+02,1.163414374640396005e+02,6.644299545804077667e-01,1.508088417713602906e-02,4.451836657613789106e-02,3.245643044204808425e-01
""".strip("\n\r ")), header=None).values

Ytrain_ = pd.read_csv(StringIO("""
1.810324564191880370e+01
4.686462914930641377e-01
1.032271142638131778e+01
3.308144139528823047e+01
6.525165063871320115e+00
7.501105337335136625e+00
1.047000553596901895e+01
1.652864171243088975e+01
2.491797751537555006e-01
3.413210402096089169e+00
""".strip("\n\r ")), header=None).values

Ytest_ = pd.read_csv(StringIO("""
1.836586066727948463e+01
1.848708258852349573e+01
1.641115566770171341e+00
2.555927439688699288e+00
1.216079754835943660e+01
3.545972261849191787e-01
2.385075724064493130e+01
2.289825832992571009e+01
2.353204496952379898e+01
2.237280571788585348e+01
""".strip("\n\r ")), header=None).values


THRESHOLD = "0.4.0"
THRESHOLD2 = "0.5.0"


class TestSklearnGaussianProcessRegressor(unittest.TestCase):

    def remove_dim1(self, arr):
        new_shape = tuple(v for v in arr.shape if v != 1)
        if new_shape != arr.shape:
            arr = arr.reshape(new_shape)
        return arr

    def check_outputs(self, model, model_onnx, Xtest,
                      predict_attributes, decimal=5,
                      skip_if_float32=False, disable_optimisation=True):
        if "TransposeScaleMatMul" in str(model_onnx):
            raise RuntimeError("This node must not be added.")
        if predict_attributes is None:
            predict_attributes = {}
        exp = model.predict(Xtest, **predict_attributes)
        if disable_optimisation and GraphOptimizationLevel is not None:
            opts = SessionOptions()
            opts.graph_optimization_level = (
                GraphOptimizationLevel.ORT_DISABLE_ALL)
            sess = InferenceSession(
                model_onnx.SerializeToString(), sess_options=opts)
        else:
            sess = InferenceSession(model_onnx.SerializeToString())
        got = sess.run(None, {'X': Xtest})
        if isinstance(exp, tuple):
            if len(exp) != len(got):
                raise AssertionError("Mismatched number of outputs.")
            for i, (e, g) in enumerate(zip(exp, got)):
                if skip_if_float32 and g.dtype == np.float32:
                    continue
                try:
                    assert_almost_equal(self.remove_dim1(e),
                                        self.remove_dim1(g),
                                        decimal=decimal)
                except AssertionError as e:  # noqa
                    raise AssertionError(
                        "Mismatch for output {} and attributes {}"
                        ".".format(i, predict_attributes)) from e
        else:
            if skip_if_float32 and Xtest.dtype == np.float32:
                return
            assert_almost_equal(np.squeeze(exp),
                                np.squeeze(got), decimal=decimal)

    @unittest.skipIf(
        StrictVersion(ort_version) <= StrictVersion(THRESHOLD),
        reason="onnxruntime %s" % THRESHOLD)
    def test_kernel_constant1(self):
        ker = C(5.)
        onx = convert_kernel(ker, 'X', output_names=['Y'], dtype=np.float32,
                             op_version=_TARGET_OPSET_)
        model_onnx = onx.to_onnx(
            inputs=[('X', FloatTensorType([None, None]))],
            target_opset=TARGET_OPSET)
        sess = InferenceSession(model_onnx.SerializeToString())
        res = sess.run(None, {'X': Xtest_.astype(np.float32)})[0]
        m1 = res
        m2 = ker(Xtest_)
        assert_almost_equal(m1, m2, decimal=5)

    @unittest.skipIf(
        StrictVersion(ort_version) <= StrictVersion(THRESHOLD),
        reason="onnxruntime %s" % THRESHOLD)
    def test_kernel_rbf1(self):
        ker = RBF(length_scale=1, length_scale_bounds=(1e-3, 1e3))
        onx = convert_kernel(ker, 'X', output_names=['Y'], dtype=np.float32,
                             op_version=_TARGET_OPSET_)
        model_onnx = onx.to_onnx(
            inputs=[('X', FloatTensorType([None, None]))])
        sess = InferenceSession(model_onnx.SerializeToString())
        res = sess.run(None, {'X': Xtest_.astype(np.float32)})[0]
        m1 = res
        m2 = ker(Xtest_)
        assert_almost_equal(m1, m2, decimal=5)

    @unittest.skipIf(
        StrictVersion(ort_version) <= StrictVersion(THRESHOLD),
        reason="onnxruntime %s" % THRESHOLD)
    def test_kernel_rbf10(self):
        ker = RBF(length_scale=10, length_scale_bounds=(1e-3, 1e3))
        onx = convert_kernel(ker, 'X', output_names=['Y'], dtype=np.float32,
                             op_version=_TARGET_OPSET_)
        model_onnx = onx.to_onnx(
            inputs=[('X', FloatTensorType([None, None]))])
        sess = InferenceSession(model_onnx.SerializeToString())
        res = sess.run(None, {'X': Xtest_.astype(np.float32)})[0]
        m1 = res
        m2 = ker(Xtest_)
        assert_almost_equal(m1, m2, decimal=5)

    @unittest.skipIf(
        StrictVersion(ort_version) <= StrictVersion(THRESHOLD),
        reason="onnxruntime %s" % THRESHOLD)
    def test_kernel_rbf2(self):
        ker = RBF(length_scale=1, length_scale_bounds="fixed")
        onx = convert_kernel(ker, 'X', output_names=['Y'], dtype=np.float32,
                             op_version=_TARGET_OPSET_)
        model_onnx = onx.to_onnx(
            inputs=[('X', FloatTensorType([None, None]))])
        sess = InferenceSession(model_onnx.SerializeToString())
        res = sess.run(None, {'X': Xtest_.astype(np.float32)})[0]
        m1 = res
        m2 = ker(Xtest_)
        assert_almost_equal(m1, m2, decimal=5)

    @unittest.skipIf(
        StrictVersion(ort_version) <= StrictVersion(THRESHOLD),
        reason="onnxruntime %s" % THRESHOLD)
    def test_kernel_rbf_mul(self):
        ker = (C(1.0, constant_value_bounds="fixed") *
               RBF(1.0, length_scale_bounds="fixed"))
        onx = convert_kernel(ker, 'X', output_names=['Y'], dtype=np.float32,
                             op_version=_TARGET_OPSET_)
        model_onnx = onx.to_onnx(
            inputs=[('X', FloatTensorType([None, None]))])
        sess = InferenceSession(model_onnx.SerializeToString())
        res = sess.run(None, {'X': Xtest_.astype(np.float32)})[0]
        m1 = res
        m2 = ker(Xtest_)
        assert_almost_equal(m1, m2, decimal=5)

    @unittest.skipIf(
        StrictVersion(ort_version) <= StrictVersion(THRESHOLD),
        reason="onnxruntime %s" % THRESHOLD)
    def test_kernel_ker1_def(self):
        ker = (C(1.0, (1e-3, 1e3)) *
               RBF(length_scale=10, length_scale_bounds=(1e-3, 1e3)))
        onx = convert_kernel(ker, 'X', output_names=['Y'], dtype=np.float32,
                             op_version=_TARGET_OPSET_)
        model_onnx = onx.to_onnx(
            inputs=[('X', FloatTensorType([None, None]))])
        sess = InferenceSession(model_onnx.SerializeToString())
        res = sess.run(None, {'X': Xtest_.astype(np.float32)})[0]
        m1 = res
        m2 = ker(Xtest_)
        assert_almost_equal(m1, m2, decimal=5)

    @unittest.skipIf(
        StrictVersion(ort_version) <= StrictVersion(THRESHOLD),
        reason="onnxruntime %s" % THRESHOLD)
    def test_kernel_ker12_def(self):
        ker = (Sum(C(0.1, (1e-3, 1e3)), C(0.1, (1e-3, 1e3)) *
               RBF(length_scale=1, length_scale_bounds=(1e-3, 1e3))))
        onx = convert_kernel(ker, 'X', output_names=['Y'], dtype=np.float32,
                             op_version=_TARGET_OPSET_)
        model_onnx = onx.to_onnx(
            inputs=[('X', FloatTensorType([None, None]))],
            target_opset=_TARGET_OPSET_)
        sess = InferenceSession(model_onnx.SerializeToString())
        res = sess.run(None, {'X': Xtest_.astype(np.float32)})[0]
        m1 = res
        m2 = ker(Xtest_)
        assert_almost_equal(m1, m2, decimal=5)

    @unittest.skipIf(
        StrictVersion(ort_version) <= StrictVersion(THRESHOLD),
        reason="onnxruntime %s" % THRESHOLD)
    def test_kernel_ker2_def(self):
        ker = Sum(
            C(0.1, (1e-3, 1e3)) * RBF(length_scale=10,
                                      length_scale_bounds=(1e-3, 1e3)),
            C(0.1, (1e-3, 1e3)) * RBF(length_scale=1,
                                      length_scale_bounds=(1e-3, 1e3))
        )
        onx = convert_kernel(ker, 'X', output_names=['Y'], dtype=np.float32,
                             op_version=_TARGET_OPSET_)
        model_onnx = onx.to_onnx(
            inputs=[('X', FloatTensorType([None, None]))],
            target_opset=_TARGET_OPSET_)
        sess = InferenceSession(model_onnx.SerializeToString())
        res = sess.run(None, {'X': Xtest_.astype(np.float32)})[0]
        m1 = res
        m2 = ker(Xtest_)
        assert_almost_equal(m1, m2, decimal=0)

    @unittest.skipIf(
        StrictVersion(ort_version) <= StrictVersion(THRESHOLD),
        reason="onnxruntime %s" % THRESHOLD)
    def test_kernel_ker2_dotproduct(self):
        ker = DotProduct(sigma_0=2.)
        onx = convert_kernel(ker, 'X', output_names=['Y'], dtype=np.float32,
                             op_version=_TARGET_OPSET_)
        model_onnx = onx.to_onnx(
            inputs=[('X', FloatTensorType())],
            outputs=[('Y', FloatTensorType())],
            target_opset=_TARGET_OPSET_)
        sess = InferenceSession(model_onnx.SerializeToString())

        x = np.array([[1, 2], [3, 4], [5, 6]], dtype=np.float32)
        res = sess.run(None, {'X': x})
        m1 = res[0]
        m2 = ker(x)
        assert_almost_equal(m1, m2, decimal=5)

        res = sess.run(None, {'X': Xtest_.astype(np.float32)})
        m1 = res[0]
        m2 = ker(Xtest_)
        assert_almost_equal(m1, m2, decimal=2)

    @unittest.skipIf(
        StrictVersion(ort_version) <= StrictVersion(THRESHOLD),
        reason="onnxruntime %s" % THRESHOLD)
    def test_kernel_ker2_exp_sine_squared(self):
        ker = ExpSineSquared()
        onx = convert_kernel(ker, 'X', output_names=['Y'], dtype=np.float32,
                             op_version=_TARGET_OPSET_)
        model_onnx = onx.to_onnx(
            inputs=[('X', FloatTensorType([None, None]))],
            target_opset=_TARGET_OPSET_)
        sess = InferenceSession(model_onnx.SerializeToString())
        res = sess.run(None, {'X': Xtest_.astype(np.float32)})[0]
        m1 = res
        m2 = ker(Xtest_)
        assert_almost_equal(m1, m2, decimal=4)

        onx = convert_kernel(ker, 'X', output_names=['Z'],
                             x_train=(Xtest_ * 2).astype(np.float32),
                             dtype=np.float32, op_version=_TARGET_OPSET_)
        model_onnx = onx.to_onnx(
            inputs=[('X', FloatTensorType([None, None]))],
            target_opset=_TARGET_OPSET_)
        sess = InferenceSession(model_onnx.SerializeToString())
        res = sess.run(None, {'X': Xtest_.astype(np.float32)})[0]
        m1 = res
        m2 = ker(Xtest_, Xtest_ * 2)
        assert_almost_equal(m1, m2, decimal=4)

    @unittest.skipIf(
        StrictVersion(ort_version) <= StrictVersion(THRESHOLD),
        reason="onnxruntime %s" % THRESHOLD)
    def test_kernel_exp_sine_squared_diag(self):
        ker = ExpSineSquared()
        onx = convert_kernel_diag(
            ker, 'X', output_names=['Y'], dtype=np.float32,
            op_version=_TARGET_OPSET_)
        model_onnx = onx.to_onnx(
            inputs=[('X', FloatTensorType([None, None]))],
            target_opset=_TARGET_OPSET_)
        sess = InferenceSession(model_onnx.SerializeToString())
        res = sess.run(None, {'X': Xtest_.astype(np.float32)})[0]
        m1 = res
        m2 = ker.diag(Xtest_)
        assert_almost_equal(m1, m2, decimal=4)

    @unittest.skipIf(
        StrictVersion(ort_version) <= StrictVersion(THRESHOLD),
        reason="onnxruntime %s" % THRESHOLD)
    def test_kernel_rational_quadratic_diag(self):
        ker = RationalQuadratic()
        onx = convert_kernel_diag(
            ker, 'X', output_names=['Y'], dtype=np.float32,
            op_version=_TARGET_OPSET_)
        model_onnx = onx.to_onnx(
            inputs=[('X', FloatTensorType([None, None]))],
            target_opset=_TARGET_OPSET_)
        sess = InferenceSession(model_onnx.SerializeToString())
        res = sess.run(None, {'X': Xtest_.astype(np.float32)})[0]
        m1 = res
        m2 = ker.diag(Xtest_)
        assert_almost_equal(m1, m2, decimal=4)

    @unittest.skipIf(
        StrictVersion(ort_version) <= StrictVersion(THRESHOLD),
        reason="onnxruntime %s" % THRESHOLD)
    def test_kernel_dot_product_diag(self):
        ker = DotProduct()
        onx = convert_kernel_diag(
            ker, 'X', output_names=['Y'], dtype=np.float32,
            op_version=_TARGET_OPSET_)
        model_onnx = onx.to_onnx(
            inputs=[('X', FloatTensorType([None, None]))],
            target_opset=_TARGET_OPSET_)
        sess = InferenceSession(model_onnx.SerializeToString())
        res = sess.run(None, {'X': Xtest_.astype(np.float32)})[0]
        m1 = res
        m2 = ker.diag(Xtest_)
        assert_almost_equal(m1 / 1000, m2 / 1000, decimal=5)

    @unittest.skipIf(
        StrictVersion(ort_version) <= StrictVersion(THRESHOLD),
        reason="onnxruntime %s" % THRESHOLD)
    def test_kernel_dot_product(self):
        ker = DotProduct()
        onx = convert_kernel(ker, 'X', output_names=['Y'], dtype=np.float32,
                             op_version=_TARGET_OPSET_)
        model_onnx = onx.to_onnx(
            inputs=[('X', FloatTensorType([None, None]))],
            target_opset=_TARGET_OPSET_)
        sess = InferenceSession(model_onnx.SerializeToString())
        res = sess.run(None, {'X': Xtest_.astype(np.float32)})[0]
        m1 = res
        m2 = ker(Xtest_)
        assert_almost_equal(m1 / 1000, m2 / 1000, decimal=5)

        onx = convert_kernel(ker, 'X', output_names=['Z'],
                             x_train=(Xtest_ * 2).astype(np.float32),
                             dtype=np.float32, op_version=_TARGET_OPSET_)
        model_onnx = onx.to_onnx(
            inputs=[('X', FloatTensorType([None, None]))],
            target_opset=_TARGET_OPSET_)
        sess = InferenceSession(model_onnx.SerializeToString())
        res = sess.run(None, {'X': Xtest_.astype(np.float32)})[0]
        m1 = res
        m2 = ker(Xtest_, Xtest_ * 2)
        assert_almost_equal(m1 / 1000, m2 / 1000, decimal=5)

    @unittest.skipIf(
        StrictVersion(ort_version) <= StrictVersion(THRESHOLD),
        reason="onnxruntime %s" % THRESHOLD)
    def test_kernel_rational_quadratic(self):
        ker = RationalQuadratic()
        onx = convert_kernel(ker, 'X', output_names=['Y'], dtype=np.float32,
                             op_version=_TARGET_OPSET_)
        model_onnx = onx.to_onnx(
            inputs=[('X', FloatTensorType([None, None]))],
            target_opset=_TARGET_OPSET_)
        sess = InferenceSession(model_onnx.SerializeToString())
        res = sess.run(None, {'X': Xtest_.astype(np.float32)})[0]
        m1 = res
        m2 = ker(Xtest_)
        assert_almost_equal(m1, m2, decimal=5)

        onx = convert_kernel(ker, 'X', output_names=['Z'],
                             x_train=(Xtest_ * 2).astype(np.float32),
                             dtype=np.float32, op_version=_TARGET_OPSET_)
        model_onnx = onx.to_onnx(
            inputs=[('X', FloatTensorType([None, None]))])
        sess = InferenceSession(model_onnx.SerializeToString())
        res = sess.run(None, {'X': Xtest_.astype(np.float32)})[0]
        m1 = res
        m2 = ker(Xtest_, Xtest_ * 2)
        assert_almost_equal(m1, m2, decimal=3)

    @unittest.skipIf(
        StrictVersion(ort_version) <= StrictVersion(THRESHOLD),
        reason="onnxruntime %s" % THRESHOLD)
    def test_gpr_rbf_unfitted(self):

        se = (C(1.0, (1e-3, 1e3)) *
              RBF(length_scale=10, length_scale_bounds=(1e-3, 1e3)))
        kernel = (Sum(se, C(0.1, (1e-3, 1e3)) *
                  RBF(length_scale=1, length_scale_bounds=(1e-3, 1e3))))

        gp = GaussianProcessRegressor(alpha=1e-5, kernel=kernel,
                                      n_restarts_optimizer=25,
                                      normalize_y=True)

        # return_cov=False, return_std=False
        model_onnx = to_onnx(
            gp, initial_types=[('X', FloatTensorType([]))],
            target_opset=_TARGET_OPSET_)
        self.assertTrue(model_onnx is not None)
        dump_data_and_model(Xtest_.astype(np.float32), gp, model_onnx,
                            verbose=False,
                            basename="SklearnGaussianProcessRBFUnfitted")

        # return_cov=True, return_std=True
        options = {GaussianProcessRegressor: {"return_std": True,
                                              "return_cov": True}}
        try:
            to_onnx(gp, Xtrain_.astype(np.float32), options=options,
                    target_opset=TARGET_OPSET)
        except RuntimeError as e:
            assert "Not returning standard deviation" in str(e)

        # return_std=True
        options = {GaussianProcessRegressor: {"return_std": True}}
        model_onnx = to_onnx(
            gp, options=options,
            initial_types=[('X', FloatTensorType([None, None]))],
            target_opset=TARGET_OPSET)
        self.assertTrue(model_onnx is not None)
        self.check_outputs(gp, model_onnx, Xtest_.astype(np.float32),
                           predict_attributes=options[
                            GaussianProcessRegressor])

        # return_cov=True
        options = {GaussianProcessRegressor: {"return_cov": True}}
        # model_onnx = to_onnx(gp, Xtrain_.astype(np.float32), options=options)
        model_onnx = to_onnx(
            gp, options=options,
            initial_types=[('X', FloatTensorType([None, None]))],
            target_opset=TARGET_OPSET)
        self.assertTrue(model_onnx is not None)
        self.check_outputs(gp, model_onnx, Xtest_.astype(np.float32),
                           predict_attributes=options[
                             GaussianProcessRegressor])

    @unittest.skipIf(
        StrictVersion(ort_version) < StrictVersion("1.6.0"),
        reason="shape_inference fails")
    @unittest.skipIf(
        StrictVersion(ort_version) <= StrictVersion(THRESHOLD),
        reason="onnxruntime %s" % THRESHOLD)
    def test_gpr_rbf_fitted_true(self):

        gp = GaussianProcessRegressor(alpha=1e-5,
                                      n_restarts_optimizer=25,
                                      normalize_y=True)
        gp, X = fit_regression_model(gp)

        # return_cov=False, return_std=False
        model_onnx = to_onnx(
            gp, initial_types=[('X', DoubleTensorType([None, None]))],
            target_opset=TARGET_OPSET)
        self.assertTrue(model_onnx is not None)
        dump_data_and_model(X.astype(np.float64), gp, model_onnx,
                            verbose=False,
                            basename="SklearnGaussianProcessRBFTDouble")

    @unittest.skipIf(
        StrictVersion(ort_version) <= StrictVersion(THRESHOLD),
        reason="onnxruntime %s" % THRESHOLD)
    def test_gpr_rbf_fitted_false(self):

        gp = GaussianProcessRegressor(alpha=1e-5,
                                      n_restarts_optimizer=25,
                                      normalize_y=False)
        gp.fit(Xtrain_, Ytrain_)

        # return_cov=False, return_std=False
        model_onnx = to_onnx(
            gp, initial_types=[('X', FloatTensorType([None, None]))],
            target_opset=TARGET_OPSET)
        self.assertTrue(model_onnx is not None)
        dump_data_and_model(Xtest_.astype(np.float32), gp, model_onnx,
                            verbose=False,
                            basename="SklearnGaussianProcessRBF-Dec4")

    @unittest.skipIf(
        StrictVersion(ort_version) <= StrictVersion(THRESHOLD),
        reason="onnxruntime %s" % THRESHOLD)
    def test_gpr_rbf_fitted_return_std_true(self):
        gp = GaussianProcessRegressor(alpha=1e-5,
                                      n_restarts_optimizer=25,
                                      normalize_y=True)
        gp.fit(Xtrain_, Ytrain_)

        # return_cov=False, return_std=False
        options = {GaussianProcessRegressor: {"return_std": True}}
        try:
            to_onnx(
                gp, initial_types=[('X', FloatTensorType([None, None]))],
                options=options, target_opset=TARGET_OPSET)
        except RuntimeError as e:
            assert "The method *predict* must be called" in str(e)
        gp.predict(Xtrain_, return_std=True)
        model_onnx = to_onnx(
            gp, initial_types=[('X', FloatTensorType([None, None]))],
            options=options, target_opset=TARGET_OPSET)
        self.assertTrue(model_onnx is not None)
        self.check_outputs(gp, model_onnx, Xtest_.astype(np.float32),
                           predict_attributes=options[
                             GaussianProcessRegressor],
                           decimal=4, disable_optimisation=True)
        dump_data_and_model(Xtest_.astype(np.float32), gp, model_onnx,
                            verbose=False,
                            basename="SklearnGaussianProcessRBFStd-Out0",
                            disable_optimisation=True)

    @unittest.skipIf(
        StrictVersion(ort_version) <= StrictVersion(THRESHOLD),
        reason="onnxruntime %s" % THRESHOLD)
    def test_gpr_rbf_fitted_return_std_exp_sine_squared_true(self):
        X = 15 * np.random.rand(100, 2)
<<<<<<< HEAD
        y = np.sin(X[:, 0] - X[:, 1]).ravel() + 3
=======
        y = np.sin(X[:, 0] - X[:, 1]).ravel()
>>>>>>> 200ff802
        y += 0.5 * (0.5 - np.random.rand(X.shape[0]))
        X_train, X_test, y_train, _ = train_test_split(X, y)
        gp = GaussianProcessRegressor(
            kernel=ExpSineSquared(periodicity_bounds=(1e-10, 1e10)),
            alpha=1e-7, n_restarts_optimizer=25, normalize_y=True,
            random_state=0)
        try:
            gp.fit(X_train, y_train)
        except (AttributeError, TypeError):
            # unstable bug in scikit-learn, fixed in 0.24
            return

        # return_cov=False, return_std=False
        options = {GaussianProcessRegressor: {"return_std": True}}
        gp.predict(X_train, return_std=True)
        model_onnx = to_onnx(
            gp, initial_types=[('X', DoubleTensorType([None, None]))],
            options=options, target_opset=TARGET_OPSET)
        self.assertTrue(model_onnx is not None)
        dump_data_and_model(
            X_test.astype(np.float64), gp, model_onnx,
            verbose=False,
            basename="SklearnGaussianProcessExpSineSquaredStdT-Out0-Dec3",
            disable_optimisation=True)
        self.check_outputs(gp, model_onnx, X_test.astype(np.float64),
                           predict_attributes=options[
                             GaussianProcessRegressor],
                           decimal=4, disable_optimisation=True)

    @unittest.skipIf(
        StrictVersion(ort_version) <= StrictVersion(THRESHOLD),
        reason="onnxruntime %s" % THRESHOLD)
    def test_gpr_rbf_fitted_return_std_exp_sine_squared_false(self):
        X = 15 * np.random.rand(100, 2)
        y = np.sin(X[:, 0] - X[:, 1]).ravel()
        y += 0.5 * (0.5 - np.random.rand(X.shape[0]))
        X_train, X_test, y_train, _ = train_test_split(X, y)
        gp = GaussianProcessRegressor(
            kernel=ExpSineSquared(periodicity_bounds=(1e-10, 1e10)),
            alpha=1e-7, n_restarts_optimizer=20, normalize_y=False,
            random_state=0)
        try:
            gp.fit(X_train, y_train)
        except (AttributeError, TypeError):
            # unstable bug in scikit-learn, fixed in 0.24
            return

        # return_cov=False, return_std=False
        options = {GaussianProcessRegressor: {"return_std": True}}
        gp.predict(X_train, return_std=True)
        model_onnx = to_onnx(
            gp, initial_types=[('X', DoubleTensorType([None, None]))],
            options=options, target_opset=TARGET_OPSET)
        self.assertTrue(model_onnx is not None)
        dump_data_and_model(
            X_test.astype(np.float64), gp, model_onnx,
            verbose=False,
            basename="SklearnGaussianProcessExpSineSquaredStdF-Out0-Dec3")
        self.check_outputs(gp, model_onnx, X_test.astype(np.float64),
                           predict_attributes=options[
                             GaussianProcessRegressor],
                           decimal=4)

    @unittest.skipIf(
        StrictVersion(ort_version) <= StrictVersion(THRESHOLD),
        reason="onnxruntime %s" % THRESHOLD)
    def test_gpr_rbf_fitted_return_std_exp_sine_squared_double_true(self):

        gp = GaussianProcessRegressor(kernel=ExpSineSquared(),
                                      alpha=1e-7,
                                      n_restarts_optimizer=15,
                                      normalize_y=True)
        try:
            gp.fit(Xtrain_, Ytrain_)
        except (AttributeError, TypeError) as e:
            # unstable issue fixed with scikit-learn>=0.24
            warnings.warn(
                "Training did not converge but fails at raising "
                "a warning: %r." % e)
            return

        # return_cov=False, return_std=False
        options = {GaussianProcessRegressor: {"return_std": True}}
        gp.predict(Xtrain_, return_std=True)
        model_onnx = to_onnx(
            gp, initial_types=[('X', DoubleTensorType([None, None]))],
            options=options, target_opset=TARGET_OPSET)
        self.assertTrue(model_onnx is not None)
        dump_data_and_model(
            Xtest_.astype(np.float64), gp, model_onnx,
            verbose=False,
            basename="SklearnGaussianProcessExpSineSquaredStdDouble-Out0-Dec3",
            disable_optimisation=True)
        self.check_outputs(gp, model_onnx, Xtest_.astype(np.float64),
                           predict_attributes=options[
                             GaussianProcessRegressor],
                           decimal=3, disable_optimisation=True)

    @unittest.skipIf(
        StrictVersion(ort_version) <= StrictVersion(THRESHOLD),
        reason="onnxruntime %s" % THRESHOLD)
    def test_gpr_rbf_fitted_return_std_dot_product_true(self):
        X = 15 * np.random.rand(100, 2)
        y = np.sin(X[:, 0] - X[:, 1]).ravel()
        y += 0.5 * (0.5 - np.random.rand(X.shape[0]))
        X_train, X_test, y_train, _ = train_test_split(X, y)
        gp = GaussianProcessRegressor(kernel=DotProduct(),
                                      alpha=1e-2,
                                      n_restarts_optimizer=25,
                                      normalize_y=True,
                                      random_state=0)
        try:
            gp.fit(X_train, y_train)
        except (AttributeError, TypeError):
            # unstable bug in scikit-learn, fixed in 0.24
            return

        gp.predict(X_train, return_std=True)

        # return_cov=False, return_std=False
        options = {GaussianProcessRegressor: {"return_std": True}}
        model_onnx = to_onnx(
            gp, initial_types=[('X', DoubleTensorType([None, None]))],
            options=options, target_opset=TARGET_OPSET)
        self.assertTrue(model_onnx is not None)
        dump_data_and_model(
            X_test.astype(np.float64), gp, model_onnx,
            basename="SklearnGaussianProcessDotProductStdDouble-Out0-Dec3",
            disable_optimisation=True)
        self.check_outputs(gp, model_onnx, X_test.astype(np.float64),
                           predict_attributes=options[
                             GaussianProcessRegressor],
                           decimal=3, disable_optimisation=True)

    @unittest.skipIf(
        StrictVersion(ort_version) <= StrictVersion(THRESHOLD),
        reason="onnxruntime %s" % THRESHOLD)
    def test_gpr_rbf_fitted_return_std_rational_quadratic_true(self):

        X, y = make_regression(n_features=2, n_informative=2, random_state=2)
        X_train, X_test, y_train, _ = train_test_split(X, y)
        gp = GaussianProcessRegressor(kernel=RationalQuadratic(),
                                      alpha=1e-3,
                                      n_restarts_optimizer=25,
                                      normalize_y=True)
        try:
            gp.fit(X_train, y_train)
        except (AttributeError, TypeError):
            # unstable bug fixed in scikit-learn 0.24
            return
        gp.predict(X_train, return_std=True)

        # return_cov=False, return_std=False
        options = {GaussianProcessRegressor: {"return_std": True}}
        model_onnx = to_onnx(
            gp, initial_types=[('X', DoubleTensorType([None, None]))],
            options=options, target_opset=TARGET_OPSET)
        self.assertTrue(model_onnx is not None)
        dump_data_and_model(
            X_test.astype(np.float64), gp, model_onnx,
            basename="SklearnGaussianProcessRationalQuadraticStdDouble-Out0",
            disable_optimisation=True)
        self.check_outputs(gp, model_onnx, X_test.astype(np.float64),
                           predict_attributes=options[
                             GaussianProcessRegressor],
                           disable_optimisation=True)

    @unittest.skipIf(
        StrictVersion(ort_version) <= StrictVersion(THRESHOLD),
        reason="onnxruntime %s" % THRESHOLD)
    def test_gpr_fitted_shapes(self):
        data = load_iris()
        X = data.data.astype(np.float32)
        y = data.target.astype(np.float32)
        X_train, X_test, y_train, y_test = train_test_split(X, y)
        gp = GaussianProcessRegressor()
        gp.fit(X_train, y_train)

        model_onnx = to_onnx(
            gp, initial_types=[('X', FloatTensorType([None, None]))],
            target_opset=TARGET_OPSET)
        self.assertTrue(model_onnx is not None)
        self.check_outputs(gp, model_onnx, X_test, {}, skip_if_float32=True)

    @unittest.skipIf(
        StrictVersion(ort_version) <= StrictVersion(THRESHOLD),
        reason="onnxruntime %s" % THRESHOLD)
    def test_gpr_fitted_partial_float64(self):
        data = load_iris()
        X = data.data
        y = data.target
        X_train, X_test, y_train, y_test = train_test_split(X, y)
        gp = GaussianProcessRegressor(kernel=DotProduct(), alpha=10.)
        gp.fit(X_train, y_train)

        model_onnx = to_onnx(
            gp, initial_types=[('X', FloatTensorType([None, None]))],
            target_opset=_TARGET_OPSET_)
        self.assertTrue(model_onnx is not None)
        try:
            self.check_outputs(gp, model_onnx, X_test.astype(np.float32), {})
        except AssertionError as e:
            assert "Max relative difference:" in str(e)

        model_onnx = to_onnx(
            gp, initial_types=[('X', DoubleTensorType([None, None]))])
        self.assertTrue(model_onnx is not None)
        self.check_outputs(gp, model_onnx, X_test, {})

    @unittest.skipIf(
        StrictVersion(ort_version) <= StrictVersion(THRESHOLD2),
        reason="onnxruntime %s" % THRESHOLD)
    def test_gpr_fitted_partial_float64_operator_cdist_rbf(self):
        data = load_iris()
        X = data.data
        y = data.target
        X_train, X_test, y_train, y_test = train_test_split(X, y)
        gp = GaussianProcessRegressor(kernel=RBF(), alpha=10.)
        gp.fit(X_train, y_train)

        try:
            to_onnx(
                gp, initial_types=[('X', FloatTensorType([None, None]))],
                options={GaussianProcessRegressor: {'optim': 'CDIST'}},
                target_opset=TARGET_OPSET)
            raise AssertionError("CDIST is not implemented")
        except ValueError:
            pass

        model_onnx = to_onnx(
            gp, initial_types=[('X', FloatTensorType([None, None]))],
            options={GaussianProcessRegressor: {'optim': 'cdist'}},
            target_opset=TARGET_OPSET)
        self.assertTrue(model_onnx is not None)
        name_save = inspect.currentframe().f_code.co_name + '.onnx'
        with open(name_save, 'wb') as f:
            f.write(model_onnx.SerializeToString())
        try:
            self.check_outputs(gp, model_onnx, X_test.astype(np.float32), {})
        except RuntimeError as e:
            if "CDist is not a registered" in str(e):
                return
        except AssertionError as e:
            assert "Max relative difference:" in str(e)

        model_onnx = to_onnx(
            gp, initial_types=[('X', DoubleTensorType([None, None]))],
            target_opset=TARGET_OPSET)
        self.assertTrue(model_onnx is not None)
        self.check_outputs(gp, model_onnx, X_test, {})

    @unittest.skipIf(
        StrictVersion(ort_version) <= StrictVersion(THRESHOLD2),
        reason="onnxruntime %s" % THRESHOLD)
    def test_gpr_fitted_partial_float64_operator_cdist_sine(self):
        data = load_iris()
        X = data.data[:, :2]
        y = data.target
        X_train, X_test, y_train, y_test = train_test_split(X, y)
        gp = GaussianProcessRegressor(kernel=ExpSineSquared(), alpha=100.)
        gp.fit(X_train, y_train)

        try:
            to_onnx(
                gp, initial_types=[('X', FloatTensorType([None, None]))],
                options={GaussianProcessRegressor: {'optim': 'CDIST'}},
                target_opset=TARGET_OPSET)
            raise AssertionError("CDIST is not implemented")
        except ValueError:
            pass

        model_onnx = to_onnx(
            gp, initial_types=[('X', FloatTensorType([None, None]))],
            options={GaussianProcessRegressor: {'optim': 'cdist'}},
            target_opset=TARGET_OPSET)
        self.assertTrue(model_onnx is not None)
        name_save = inspect.currentframe().f_code.co_name + '.onnx'
        with open(name_save, 'wb') as f:
            f.write(model_onnx.SerializeToString())
        try:
            self.check_outputs(gp, model_onnx, X_test.astype(np.float32), {})
        except RuntimeError as e:
            if "CDist is not a registered" in str(e):
                return
        except AssertionError as e:
            assert "Max relative difference:" in str(e)

        model_onnx = to_onnx(
            gp, initial_types=[('X', DoubleTensorType([None, None]))],
            target_opset=TARGET_OPSET)
        self.assertTrue(model_onnx is not None)
        self.check_outputs(gp, model_onnx, X_test, {})

    @unittest.skipIf(
        StrictVersion(ort_version) <= StrictVersion(THRESHOLD2),
        reason="onnxruntime %s" % THRESHOLD)
    def test_gpr_fitted_partial_float64_operator_cdist_quad(self):
        data = load_iris()
        X = data.data
        y = data.target
        X_train, X_test, y_train, y_test = train_test_split(X, y)
        gp = GaussianProcessRegressor(kernel=RationalQuadratic(), alpha=100.)
        gp.fit(X_train, y_train)

        try:
            to_onnx(
                gp, initial_types=[('X', FloatTensorType([None, None]))],
                options={GaussianProcessRegressor: {'optim': 'CDIST'}},
                target_opset=TARGET_OPSET)
            raise AssertionError("CDIST is not implemented")
        except ValueError:
            pass

        model_onnx = to_onnx(
            gp, initial_types=[('X', FloatTensorType([None, None]))],
            options={GaussianProcessRegressor: {'optim': 'cdist'}},
            target_opset=TARGET_OPSET)
        self.assertTrue(model_onnx is not None)
        name_save = inspect.currentframe().f_code.co_name + '.onnx'
        with open(name_save, 'wb') as f:
            f.write(model_onnx.SerializeToString())
        try:
            self.check_outputs(gp, model_onnx, X_test.astype(np.float32), {})
        except RuntimeError as e:
            if "CDist is not a registered" in str(e):
                return
        except AssertionError as e:
            assert "Max relative difference:" in str(e)

        model_onnx = to_onnx(
            gp, initial_types=[('X', DoubleTensorType([None, None]))],
            target_opset=TARGET_OPSET)
        self.assertTrue(model_onnx is not None)
        self.check_outputs(gp, model_onnx, X_test, {})


if __name__ == "__main__":
    unittest.main()<|MERGE_RESOLUTION|>--- conflicted
+++ resolved
@@ -560,11 +560,7 @@
         reason="onnxruntime %s" % THRESHOLD)
     def test_gpr_rbf_fitted_return_std_exp_sine_squared_true(self):
         X = 15 * np.random.rand(100, 2)
-<<<<<<< HEAD
         y = np.sin(X[:, 0] - X[:, 1]).ravel() + 3
-=======
-        y = np.sin(X[:, 0] - X[:, 1]).ravel()
->>>>>>> 200ff802
         y += 0.5 * (0.5 - np.random.rand(X.shape[0]))
         X_train, X_test, y_train, _ = train_test_split(X, y)
         gp = GaussianProcessRegressor(
