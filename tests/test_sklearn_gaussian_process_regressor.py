--- conflicted
+++ resolved
@@ -628,20 +628,6 @@
         StrictVersion(ort_version) <= StrictVersion(THRESHOLD),
         reason="onnxruntime %s" % THRESHOLD)
     def test_gpr_rbf_fitted_return_std_exp_sine_squared_double_true(self):
-<<<<<<< HEAD
-        X = 15 * np.random.rand(100, 2)
-        y = np.sin(X[:, 0] - X[:, 1]).ravel()
-        y += 3 * (0.5 - np.random.rand(X.shape[0]))
-        X_train, X_test, y_train, _ = train_test_split(X, y)
-        gp = GaussianProcessRegressor(
-            kernel=ExpSineSquared(periodicity_bounds=(1e-10, 1e10)),
-            alpha=1e-2, n_restarts_optimizer=25, normalize_y=True,
-            random_state=0)
-        try:
-            gp.fit(X_train, y_train)
-        except (AttributeError, TypeError):
-            # unstable bug in scikit-learn, fixed in 0.24
-=======
 
         gp = GaussianProcessRegressor(kernel=ExpSineSquared(),
                                       alpha=1e-7,
@@ -654,7 +640,6 @@
             warnings.warn(
                 "Training did not converge but fails at raising "
                 "a warning: %r." % e)
->>>>>>> 7475c4c7
             return
 
         # return_cov=False, return_std=False
