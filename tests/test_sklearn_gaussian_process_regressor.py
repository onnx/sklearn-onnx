--- conflicted
+++ resolved
@@ -669,17 +669,6 @@
         y += 0.5 * (0.5 - np.random.rand(X.shape[0]))
         X_train, X_test, y_train, _ = train_test_split(X, y)
         gp = GaussianProcessRegressor(kernel=DotProduct(),
-<<<<<<< HEAD
-                                      alpha=1.,
-                                      n_restarts_optimizer=15,
-                                      normalize_y=True)
-        try:
-            gp.fit(Xtrain_, Ytrain_)
-        except (AttributeError, TypeError):
-            # unstable bug fixed in scikit-learn 0.24
-            return
-        gp.predict(Xtrain_, return_std=True)
-=======
                                       alpha=1e-2,
                                       n_restarts_optimizer=25,
                                       normalize_y=True,
@@ -691,7 +680,6 @@
             return
 
         gp.predict(X_train, return_std=True)
->>>>>>> 2766f3fa
 
         # return_cov=False, return_std=False
         options = {GaussianProcessRegressor: {"return_std": True}}
