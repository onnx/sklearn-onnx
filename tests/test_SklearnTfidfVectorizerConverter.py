"""
Tests scikit-learn's tfidf converter.
"""
import unittest
from distutils.version import StrictVersion
import numpy
from sklearn.feature_extraction.text import TfidfVectorizer
from skl2onnx import convert_sklearn
from skl2onnx.common.data_types import StringTensorType
import onnx
from test_utils import dump_data_and_model


class TestSklearnTfidfVectorizer(unittest.TestCase):

    def get_options(self):
        return {TfidfVectorizer: {"regex": None}}

    @unittest.skipIf(
        StrictVersion(onnx.__version__) <= StrictVersion("1.4.1"),
        reason="Requires opset 9.")
    def test_model_tfidf_vectorizer11(self):
        corpus = numpy.array([
            "This is the first document.",
            "This document is the second document.",
            "And this is the third one.",
            "Is this the first document?",
        ]).reshape((4, 1))
        vect = TfidfVectorizer(ngram_range=(1, 1), norm=None)
        vect.fit(corpus.ravel())
        model_onnx = convert_sklearn(vect, "TfidfVectorizer",
                                     [("input", StringTensorType([1, 1]))],
                                     options=self.get_options())
        self.assertTrue(model_onnx is not None)
        dump_data_and_model(
            corpus,
            vect,
            model_onnx,
            basename="SklearnTfidfVectorizer11-OneOff-SklCol",
            allow_failure="StrictVersion(onnxruntime.__version__)"
                          " <= StrictVersion('0.4.0')",
        )

    @unittest.skipIf(
        StrictVersion(onnx.__version__) <= StrictVersion("1.4.1"),
        reason="Requires opset 9.")
    def test_model_tfidf_vectorizer11_empty_string_case1(self):
        corpus = numpy.array([
                'This is the first document.',
                'This document is the second document.',
                'And this is the third one.',
                ' ',
                ]).reshape((4, 1))
        vect = TfidfVectorizer(ngram_range=(1, 1), norm=None)
        vect.fit(corpus[:3].ravel())
        model_onnx = convert_sklearn(vect, 'TfidfVectorizer',
                                     [('input', StringTensorType([1, 1]))],
                                     options=self.get_options())
        self.assertTrue(model_onnx is not None)

        # TfidfVectorizer in onnxruntime fails with empty strings
        dump_data_and_model(
            corpus[2:], vect, model_onnx,
            basename="SklearnTfidfVectorizer11EmptyStringSepCase1-"
                     "OneOff-SklCol",
            allow_failure="StrictVersion(onnxruntime.__version__) < "
                          "StrictVersion('0.3.0')")

    @unittest.skipIf(
        StrictVersion(onnx.__version__) <= StrictVersion("1.4.1"),
        reason="Requires opset 9.")
    def test_model_tfidf_vectorizer11_empty_string_case2(self):
        corpus = numpy.array([
            "This is the first document.",
            "This document is the second document.",
            "And this is the third one.",
            "",
        ]).reshape((4, 1))
        vect = TfidfVectorizer(ngram_range=(1, 1), norm=None)
        vect.fit(corpus.ravel())
        model_onnx = convert_sklearn(vect, "TfidfVectorizer",
                                     [("input", StringTensorType([1, 1]))],
                                     options=self.get_options())
        self.assertTrue(model_onnx is not None)
        # onnxruntime fails with empty strings
        dump_data_and_model(
            corpus,
            vect,
            model_onnx,
            basename="SklearnTfidfVectorizer11EmptyString-OneOff-SklCol",
            allow_failure="StrictVersion(onnxruntime.__version__)"
                          " <= StrictVersion('0.3.0')",
        )

    @unittest.skipIf(
        StrictVersion(onnx.__version__) <= StrictVersion("1.4.1"),
        reason="Requires opset 9.")
    def test_model_tfidf_vectorizer11_out_vocabulary(self):
        corpus = numpy.array([
            "This is the first document.",
            "This document is the second document.",
            "And this is the third one.",
            "Is this the first document?",
        ]).reshape((4, 1))
        vect = TfidfVectorizer(ngram_range=(1, 1), norm=None)
        vect.fit(corpus.ravel())
        model_onnx = convert_sklearn(vect, "TfidfVectorizer",
                                     [("input", StringTensorType([1, 1]))],
                                     options=self.get_options())
        self.assertTrue(model_onnx is not None)
        corpus = numpy.array([
            "AZZ ZZ This is the first document.",
            "BZZ ZZ This document is the second document.",
            "ZZZ ZZ And this is the third one.",
            "WZZ ZZ Is this the first document?",
        ]).reshape((4, 1))
        dump_data_and_model(
            corpus,
            vect,
            model_onnx,
            basename="SklearnTfidfVectorizer11OutVocab-OneOff-SklCol",
            allow_failure="StrictVersion(onnxruntime.__version__)"
                          " <= StrictVersion('0.4.0')",
        )

    @unittest.skipIf(
        StrictVersion(onnx.__version__) <= StrictVersion("1.4.1"),
        reason="Requires opset 9.")
    def test_model_tfidf_vectorizer22(self):
        corpus = numpy.array([
            "This is the first document.",
            "This document is the second document.",
            "And this is the third one.",
            "Is this the first document?",
        ]).reshape((4, 1))
        vect = TfidfVectorizer(ngram_range=(2, 2), norm=None)
        vect.fit(corpus.ravel())
        model_onnx = convert_sklearn(vect, "TfidfVectorizer",
                                     [("input", StringTensorType([1, 1]))],
                                     options=self.get_options())
        self.assertTrue(model_onnx is not None)
        dump_data_and_model(
            corpus,
            vect,
            model_onnx,
            basename="SklearnTfidfVectorizer22-OneOff-SklCol",
            allow_failure="StrictVersion(onnxruntime.__version__)"
                          " <= StrictVersion('0.4.0')",
        )

    @unittest.skipIf(
        StrictVersion(onnx.__version__) <= StrictVersion("1.4.1"),
        reason="Requires opset 9.")
    def test_model_tfidf_vectorizer21(self):
        corpus = numpy.array(["AA AA", "AA AA BB"]).reshape((2, 1))
        vect = TfidfVectorizer(ngram_range=(1, 2), norm=None)
        vect.fit(corpus.ravel())
        model_onnx = convert_sklearn(vect, "TfidfVectorizer",
                                     [("input", StringTensorType([1, 1]))],
                                     options=self.get_options())
        self.assertTrue(model_onnx is not None)
        dump_data_and_model(
            corpus,
            vect,
            model_onnx,
            basename="SklearnTfidfVectorizer22S-OneOff-SklCol",
            allow_failure="StrictVersion(onnxruntime.__version__)"
                          " <= StrictVersion('0.4.0')",
        )

    @unittest.skipIf(
        StrictVersion(onnx.__version__) <= StrictVersion("1.4.1"),
        reason="Requires opset 9.")
    def test_model_tfidf_vectorizer12(self):
        corpus = numpy.array([
            "This is the first document.",
            "This document is the second document.",
            "And this is the third one.",
            "Is this the first document?",
        ]).reshape((4, 1))
        vect = TfidfVectorizer(ngram_range=(1, 2), norm=None)
        vect.fit(corpus.ravel())
        model_onnx = convert_sklearn(vect, "TfidfVectorizer",
                                     [("input", StringTensorType([1, 1]))],
                                     options=self.get_options())
        self.assertTrue(model_onnx is not None)
        dump_data_and_model(
            corpus,
            vect,
            model_onnx,
            basename="SklearnTfidfVectorizer22-OneOff-SklCol",
            allow_failure="StrictVersion(onnxruntime.__version__)"
                          " <= StrictVersion('0.4.0')",
        )

    @unittest.skipIf(
        StrictVersion(onnx.__version__) <= StrictVersion("1.4.1"),
        reason="Requires opset 9.")
    def test_model_tfidf_vectorizer12_normL1(self):
        corpus = numpy.array([
            "This is the first document.",
            "This document is the second document.",
            "And this is the third one.",
            "Is this the first document?",
        ]).reshape((4, 1))
        vect = TfidfVectorizer(ngram_range=(1, 2), norm="l1")
        vect.fit(corpus.ravel())
        model_onnx = convert_sklearn(vect, "TfidfVectorizer",
                                     [("input", StringTensorType([1, 1]))])
        self.assertTrue(model_onnx is not None)
        dump_data_and_model(
            corpus,
            vect,
            model_onnx,
            basename="SklearnTfidfVectorizer22L1-OneOff-SklCol",
            allow_failure="StrictVersion(onnxruntime.__version__)"
                          " <= StrictVersion('0.4.0')",
        )

    @unittest.skipIf(
        StrictVersion(onnx.__version__) <= StrictVersion("1.4.1"),
        reason="Requires opset 9.")
    def test_model_tfidf_vectorizer12_normL2(self):
        corpus = numpy.array([
            "This is the first document.",
            "This document is the second document.",
            "And this is the third one.",
            "Is this the first document?",
        ]).reshape((4, 1))
        vect = TfidfVectorizer(ngram_range=(1, 2), norm="l2")
        vect.fit(corpus.ravel())
        model_onnx = convert_sklearn(vect, "TfidfVectorizer",
                                     [("input", StringTensorType([1, 1]))],
                                     options=self.get_options())
        self.assertTrue(model_onnx is not None)
        dump_data_and_model(
            corpus,
            vect,
            model_onnx,
            basename="SklearnTfidfVectorizer22L2-OneOff-SklCol",
            allow_failure="StrictVersion(onnxruntime.__version__)"
                          " <= StrictVersion('0.4.0')",
        )

    @unittest.skipIf(
        StrictVersion(onnx.__version__) <= StrictVersion("1.4.1"),
        reason="Requires opset 9.")
    def test_model_tfidf_vectorizer13(self):
        corpus = numpy.array([
            "This is the first document.",
            "This document is the second document.",
            "And this is the third one.",
            "Is this the first document?",
        ]).reshape((4, 1))
        vect = TfidfVectorizer(ngram_range=(1, 3), norm=None)
        vect.fit(corpus.ravel())
        model_onnx = convert_sklearn(vect, "TfidfVectorizer",
                                     [("input", StringTensorType([1, 1]))],
                                     options=self.get_options())
        self.assertTrue(model_onnx is not None)
        dump_data_and_model(
            corpus,
            vect,
            model_onnx,
            basename="SklearnTfidfVectorizer13-OneOff-SklCol",
            allow_failure="StrictVersion(onnxruntime.__version__)"
                          " <= StrictVersion('0.4.0')",
        )

<<<<<<< HEAD
    @unittest.skipIf(True, reason="solved in another PR")
=======
    @unittest.skipIf(
        StrictVersion(onnx.__version__) <= StrictVersion("1.4.1"),
        reason="Requires opset 9.")
>>>>>>> b667776e
    def test_model_tfidf_vectorizer11parenthesis_class(self):
        corpus = numpy.array([
            "This is the first document.",
            "This document is the second document.",
            "And this is the third one.",
            "Is this the (first) document?",
        ]).reshape((4, 1))
        vect = TfidfVectorizer(ngram_range=(1, 1), norm=None)
        vect.fit(corpus.ravel())
        extra = {
            TfidfVectorizer: {
                "sep": [" ", ".", "?", ",", ";", ":", "!", "(", ")"]
            }
        }
        model_onnx = convert_sklearn(
            vect,
            "TfidfVectorizer",
            [("input", StringTensorType([1, 1]))],
            options=extra,
        )
        self.assertTrue(model_onnx is not None)
        dump_data_and_model(
            corpus,
            vect,
            model_onnx,
            basename="SklearnTfidfVectorizer11ParenthesisClass-OneOff-SklCol",
            allow_failure="StrictVersion(onnxruntime.__version__)"
                          " <= StrictVersion('0.4.0') or "
                          "StrictVersion(onnx.__version__)"
                          " <= StrictVersion('1.3')",
        )

    @unittest.skipIf(
        StrictVersion(onnx.__version__) <= StrictVersion("1.4.1"),
        reason="Requires opset 9.")
    def test_model_tfidf_vectorizer11_idparenthesis_id(self):
        corpus = numpy.array([
            "This is the first document.",
            "This document is the second document.",
            "And this is the third one.",
            "Is this the (first) document?",
        ]).reshape((4, 1))
        vect = TfidfVectorizer(ngram_range=(1, 1), norm=None)
        vect.fit(corpus.ravel())

        extra = {
            id(vect): {
                "sep2": [" ", ".", "?", ",", ";", ":", "!", "(", ")"]
            }
        }
        try:
            convert_sklearn(
                vect,
                "TfidfVectorizer",
                [("input", StringTensorType([1, 1]))],
                options=extra,
            )
        except RuntimeError:
            pass

        extra = {
            id(vect): {
                "sep": [" ", ".", "?", ",", ";", ":", "!", "(", ")"]
            }
        }
        model_onnx = convert_sklearn(
            vect,
            "TfidfVectorizer",
            [("input", StringTensorType([1, 1]))],
            options=extra,
        )
        self.assertTrue(model_onnx is not None)
        dump_data_and_model(
            corpus,
            vect,
            model_onnx,
            basename="SklearnTfidfVectorizer11ParenthesisId-OneOff-SklCol",
            allow_failure="StrictVersion(onnxruntime.__version__)"
                          " <= StrictVersion('0.4.0')",
        )


if __name__ == "__main__":
    unittest.main()<|MERGE_RESOLUTION|>--- conflicted
+++ resolved
@@ -267,13 +267,9 @@
                           " <= StrictVersion('0.4.0')",
         )
 
-<<<<<<< HEAD
-    @unittest.skipIf(True, reason="solved in another PR")
-=======
-    @unittest.skipIf(
-        StrictVersion(onnx.__version__) <= StrictVersion("1.4.1"),
-        reason="Requires opset 9.")
->>>>>>> b667776e
+    @unittest.skipIf(
+        StrictVersion(onnx.__version__) <= StrictVersion("1.4.1"),
+        reason="Requires opset 9.")
     def test_model_tfidf_vectorizer11parenthesis_class(self):
         corpus = numpy.array([
             "This is the first document.",
