"""
Tests scikit-learn's binarizer converter.
"""
import unittest
import numpy
from sklearn.feature_extraction.text import TfidfVectorizer
from skl2onnx import convert_sklearn
from skl2onnx.common.data_types import StringTensorType
from test_utils import dump_data_and_model


class TestSklearnTfidfVectorizer(unittest.TestCase):
<<<<<<< HEAD

    def get_options(self):
        return {TfidfVectorizer: {"regex": None}}

=======
>>>>>>> a33b7f5b
    def test_model_tfidf_vectorizer11(self):
        corpus = numpy.array([
            "This is the first document.",
            "This document is the second document.",
            "And this is the third one.",
            "Is this the first document?",
        ]).reshape((4, 1))
        vect = TfidfVectorizer(ngram_range=(1, 1), norm=None)
        vect.fit(corpus.ravel())
<<<<<<< HEAD
        pred = vect.transform(corpus.ravel())
        model_onnx = convert_sklearn(vect, 'TfidfVectorizer',
                                     [('input', StringTensorType([1, 1]))],
                                     options=self.get_options())
        self.assertTrue(model_onnx is not None)
        dump_data_and_model(corpus, vect, model_onnx, basename="SklearnTfidfVectorizer11Sep-OneOff-SklCol",
                            allow_failure="StrictVersion(onnxruntime.__version__) <= StrictVersion('0.2.1')")
=======
        model_onnx = convert_sklearn(vect, "TfidfVectorizer",
                                     [("input", StringTensorType([1, 1]))])
        self.assertTrue(model_onnx is not None)
        dump_data_and_model(
            corpus,
            vect,
            model_onnx,
            basename="SklearnTfidfVectorizer11-OneOff-SklCol",
            allow_failure="StrictVersion(onnxruntime.__version__)"
                          " <= StrictVersion('0.2.1')",
        )
>>>>>>> a33b7f5b

    def test_model_tfidf_vectorizer11_empty_string_case1(self):
        corpus = numpy.array([
                'This is the first document.',
                'This document is the second document.',
                'And this is the third one.',
                ' ',
                ]).reshape((4, 1))
        vect = TfidfVectorizer(ngram_range=(1, 1), norm=None)
        vect.fit(corpus[:3].ravel())
        pred = vect.transform(corpus.ravel())
        model_onnx = convert_sklearn(vect, 'TfidfVectorizer',
                                     [('input', StringTensorType([1, 1]))],
                                     options=self.get_options())
        self.assertTrue(model_onnx is not None)

        # TfidfVectorizer in onnxruntime fails with empty strings
        dump_data_and_model(corpus[2:], vect, model_onnx, basename="SklearnTfidfVectorizer11EmptyStringSepCase1-OneOff-SklCol",
                            allow_failure="StrictVersion(onnxruntime.__version__) < StrictVersion('0.3.0')")

    def test_model_tfidf_vectorizer11_empty_string_case2(self):
        corpus = numpy.array([
            "This is the first document.",
            "This document is the second document.",
            "And this is the third one.",
            "",
        ]).reshape((4, 1))
        vect = TfidfVectorizer(ngram_range=(1, 1), norm=None)
        vect.fit(corpus.ravel())
<<<<<<< HEAD
        pred = vect.transform(corpus.ravel())
        model_onnx = convert_sklearn(vect, 'TfidfVectorizer',
                                     [('input', StringTensorType([1, 1]))],
                                     options=self.get_options())
        self.assertTrue(model_onnx is not None)

        # TfidfVectorizer in onnxruntime fails with empty strings
        dump_data_and_model(corpus[:3], vect, model_onnx, basename="SklearnTfidfVectorizer11EmptyStringSepCase2-OneOff-SklCol",
                            allow_failure="StrictVersion(onnxruntime.__version__) <= StrictVersion('0.2.1')")
=======
        model_onnx = convert_sklearn(vect, "TfidfVectorizer",
                                     [("input", StringTensorType([1, 1]))])
        self.assertTrue(model_onnx is not None)
        # onnxruntime fails with empty strings
        dump_data_and_model(
            corpus,
            vect,
            model_onnx,
            basename="SklearnTfidfVectorizer11EmptyString-OneOff-SklCol",
            allow_failure="StrictVersion(onnxruntime.__version__)"
                          " <= StrictVersion('0.3.0')",
        )
>>>>>>> a33b7f5b

    def test_model_tfidf_vectorizer11_out_vocabulary(self):
        corpus = numpy.array([
            "This is the first document.",
            "This document is the second document.",
            "And this is the third one.",
            "Is this the first document?",
        ]).reshape((4, 1))
        vect = TfidfVectorizer(ngram_range=(1, 1), norm=None)
        vect.fit(corpus.ravel())
<<<<<<< HEAD
        pred = vect.transform(corpus.ravel())
        model_onnx = convert_sklearn(vect, 'TfidfVectorizer',
                                     [('input', StringTensorType([1, 1]))],
                                     options=self.get_options())
        self.assertTrue(model_onnx is not None)
        corpus = numpy.array([
                'AZZ ZZ This is the first document.',
                'BZZ ZZ This document is the second document.',
                'ZZZ ZZ And this is the third one.',
                'WZZ ZZ Is this the first document?',
                ]).reshape((4, 1))
        dump_data_and_model(corpus, vect, model_onnx, basename="SklearnTfidfVectorizer11OutVocabSep-OneOff-SklCol",
                            allow_failure="StrictVersion(onnxruntime.__version__) <= StrictVersion('0.2.1')")
=======
        model_onnx = convert_sklearn(vect, "TfidfVectorizer",
                                     [("input", StringTensorType([1, 1]))])
        self.assertTrue(model_onnx is not None)
        corpus = numpy.array([
            "AZZ ZZ This is the first document.",
            "BZZ ZZ This document is the second document.",
            "ZZZ ZZ And this is the third one.",
            "WZZ ZZ Is this the first document?",
        ]).reshape((4, 1))
        dump_data_and_model(
            corpus,
            vect,
            model_onnx,
            basename="SklearnTfidfVectorizer11OutVocab-OneOff-SklCol",
            allow_failure="StrictVersion(onnxruntime.__version__)"
                          " <= StrictVersion('0.2.1')",
        )
>>>>>>> a33b7f5b

    def test_model_tfidf_vectorizer22(self):
        corpus = numpy.array([
            "This is the first document.",
            "This document is the second document.",
            "And this is the third one.",
            "Is this the first document?",
        ]).reshape((4, 1))
        vect = TfidfVectorizer(ngram_range=(2, 2), norm=None)
        vect.fit(corpus.ravel())
<<<<<<< HEAD
        pred = vect.transform(corpus.ravel())
        model_onnx = convert_sklearn(vect, 'TfidfVectorizer',
                                     [('input', StringTensorType([1, 1]))],
                                     options=self.get_options())
        self.assertTrue(model_onnx is not None)
        dump_data_and_model(corpus, vect, model_onnx, basename="SklearnTfidfVectorizer22Sep-OneOff-SklCol",
                            allow_failure="StrictVersion(onnxruntime.__version__) <= StrictVersion('0.2.1')")
=======
        model_onnx = convert_sklearn(vect, "TfidfVectorizer",
                                     [("input", StringTensorType([1, 1]))])
        self.assertTrue(model_onnx is not None)
        dump_data_and_model(
            corpus,
            vect,
            model_onnx,
            basename="SklearnTfidfVectorizer22-OneOff-SklCol",
            allow_failure="StrictVersion(onnxruntime.__version__)"
                          " <= StrictVersion('0.2.1')",
        )
>>>>>>> a33b7f5b

    def test_model_tfidf_vectorizer21(self):
        corpus = numpy.array(["AA AA", "AA AA BB"]).reshape((2, 1))
        vect = TfidfVectorizer(ngram_range=(1, 2), norm=None)
        vect.fit(corpus.ravel())
<<<<<<< HEAD
        pred = vect.transform(corpus.ravel())
        model_onnx = convert_sklearn(vect, 'TfidfVectorizer',
                                     [('input', StringTensorType([1, 1]))],
                                     options=self.get_options())
        self.assertTrue(model_onnx is not None)
        dump_data_and_model(corpus, vect, model_onnx, basename="SklearnTfidfVectorizer12SSep-OneOff-SklCol",
                            allow_failure="StrictVersion(onnxruntime.__version__) <= StrictVersion('0.2.1')")
=======
        model_onnx = convert_sklearn(vect, "TfidfVectorizer",
                                     [("input", StringTensorType([1, 1]))])
        self.assertTrue(model_onnx is not None)
        dump_data_and_model(
            corpus,
            vect,
            model_onnx,
            basename="SklearnTfidfVectorizer22S-OneOff-SklCol",
            allow_failure="StrictVersion(onnxruntime.__version__)"
                          " <= StrictVersion('0.2.1')",
        )
>>>>>>> a33b7f5b

    def test_model_tfidf_vectorizer12(self):
        corpus = numpy.array([
            "This is the first document.",
            "This document is the second document.",
            "And this is the third one.",
            "Is this the first document?",
        ]).reshape((4, 1))
        vect = TfidfVectorizer(ngram_range=(1, 2), norm=None)
        vect.fit(corpus.ravel())
<<<<<<< HEAD
        pred = vect.transform(corpus.ravel())
        model_onnx = convert_sklearn(vect, 'TfidfVectorizer',
                                     [('input', StringTensorType([1, 1]))],
                                     options=self.get_options())
        self.assertTrue(model_onnx is not None)
        dump_data_and_model(corpus, vect, model_onnx, basename="SklearnTfidfVectorizer12Sep-OneOff-SklCol",
                            allow_failure="StrictVersion(onnxruntime.__version__) <= StrictVersion('0.2.1')")
=======
        model_onnx = convert_sklearn(vect, "TfidfVectorizer",
                                     [("input", StringTensorType([1, 1]))])
        self.assertTrue(model_onnx is not None)
        dump_data_and_model(
            corpus,
            vect,
            model_onnx,
            basename="SklearnTfidfVectorizer22-OneOff-SklCol",
            allow_failure="StrictVersion(onnxruntime.__version__)"
                          " <= StrictVersion('0.2.1')",
        )
>>>>>>> a33b7f5b

    def test_model_tfidf_vectorizer12_normL1(self):
        corpus = numpy.array([
            "This is the first document.",
            "This document is the second document.",
            "And this is the third one.",
            "Is this the first document?",
        ]).reshape((4, 1))
        vect = TfidfVectorizer(ngram_range=(1, 2), norm="l1")
        vect.fit(corpus.ravel())
        model_onnx = convert_sklearn(vect, "TfidfVectorizer",
                                     [("input", StringTensorType([1, 1]))])
        self.assertTrue(model_onnx is not None)
<<<<<<< HEAD
        dump_data_and_model(corpus, vect, model_onnx, basename="SklearnTfidfVectorizer12L1Sep-OneOff-SklCol",
                            allow_failure="StrictVersion(onnxruntime.__version__) <= StrictVersion('0.2.1')")
=======
        dump_data_and_model(
            corpus,
            vect,
            model_onnx,
            basename="SklearnTfidfVectorizer22L1-OneOff-SklCol",
            allow_failure="StrictVersion(onnxruntime.__version__)"
                          " <= StrictVersion('0.2.1')",
        )
>>>>>>> a33b7f5b

    def test_model_tfidf_vectorizer12_normL2(self):
        corpus = numpy.array([
            "This is the first document.",
            "This document is the second document.",
            "And this is the third one.",
            "Is this the first document?",
        ]).reshape((4, 1))
        vect = TfidfVectorizer(ngram_range=(1, 2), norm="l2")
        vect.fit(corpus.ravel())
<<<<<<< HEAD
        pred = vect.transform(corpus.ravel())
        model_onnx = convert_sklearn(vect, 'TfidfVectorizer',
                                     [('input', StringTensorType([1, 1]))],
                                     options=self.get_options())
        self.assertTrue(model_onnx is not None)
        dump_data_and_model(corpus, vect, model_onnx, basename="SklearnTfidfVectorizer12L2Sep-OneOff-SklCol",
                            allow_failure="StrictVersion(onnxruntime.__version__) <= StrictVersion('0.2.1')")
=======
        model_onnx = convert_sklearn(vect, "TfidfVectorizer",
                                     [("input", StringTensorType([1, 1]))])
        self.assertTrue(model_onnx is not None)
        dump_data_and_model(
            corpus,
            vect,
            model_onnx,
            basename="SklearnTfidfVectorizer22L2-OneOff-SklCol",
            allow_failure="StrictVersion(onnxruntime.__version__)"
                          " <= StrictVersion('0.2.1')",
        )
>>>>>>> a33b7f5b

    def test_model_tfidf_vectorizer13(self):
        corpus = numpy.array([
            "This is the first document.",
            "This document is the second document.",
            "And this is the third one.",
            "Is this the first document?",
        ]).reshape((4, 1))
        vect = TfidfVectorizer(ngram_range=(1, 3), norm=None)
        vect.fit(corpus.ravel())
<<<<<<< HEAD
        pred = vect.transform(corpus.ravel())
        model_onnx = convert_sklearn(vect, 'TfidfVectorizer',
                                     [('input', StringTensorType([1, 1]))],
                                     options=self.get_options())
        self.assertTrue(model_onnx is not None)
        dump_data_and_model(corpus, vect, model_onnx, basename="SklearnTfidfVectorizer13Sep-OneOff-SklCol",
                            allow_failure="StrictVersion(onnxruntime.__version__) <= StrictVersion('0.2.1')")
=======
        model_onnx = convert_sklearn(vect, "TfidfVectorizer",
                                     [("input", StringTensorType([1, 1]))])
        self.assertTrue(model_onnx is not None)
        dump_data_and_model(
            corpus,
            vect,
            model_onnx,
            basename="SklearnTfidfVectorizer13-OneOff-SklCol",
            allow_failure="StrictVersion(onnxruntime.__version__)"
                          " <= StrictVersion('0.2.1')",
        )
>>>>>>> a33b7f5b

    def test_model_tfidf_vectorizer11parenthesis_class(self):
        corpus = numpy.array([
            "This is the first document.",
            "This document is the second document.",
            "And this is the third one.",
            "Is this the (first) document?",
        ]).reshape((4, 1))
        vect = TfidfVectorizer(ngram_range=(1, 1), norm=None)
        vect.fit(corpus.ravel())
<<<<<<< HEAD
        pred = vect.transform(corpus.ravel())
        extra = {TfidfVectorizer: {'sep': [' ', '.', '?', ',', ';', ':', '!', '(', ')'],
                                   'regex': None}}
        model_onnx = convert_sklearn(vect, 'TfidfVectorizer',
                                     [('input', StringTensorType([1, 1]))],
                                     options=extra)
        self.assertTrue(model_onnx is not None)
        dump_data_and_model(corpus, vect, model_onnx,
                            basename="SklearnTfidfVectorizer11ParenthesisClassSep-OneOff-SklCol",
                            allow_failure="StrictVersion(onnxruntime.__version__) <= StrictVersion('0.3.0') or "
                                          "StrictVersion(onnx.__version__) <= StrictVersion('1.4.1')")
=======
        extra = {
            TfidfVectorizer: {
                "sep": [" ", ".", "?", ",", ";", ":", "!", "(", ")"]
            }
        }
        model_onnx = convert_sklearn(
            vect,
            "TfidfVectorizer",
            [("input", StringTensorType([1, 1]))],
            options=extra,
        )
        self.assertTrue(model_onnx is not None)
        dump_data_and_model(
            corpus,
            vect,
            model_onnx,
            basename="SklearnTfidfVectorizer11ParenthesisClass-OneOff-SklCol",
            allow_failure="StrictVersion(onnxruntime.__version__)"
                          " <= StrictVersion('0.2.0') or "
                          "StrictVersion(onnx.__version__)"
                          " <= StrictVersion('1.3')",
        )
>>>>>>> a33b7f5b

    def test_model_tfidf_vectorizer11_idparenthesis_id(self):
        corpus = numpy.array([
            "This is the first document.",
            "This document is the second document.",
            "And this is the third one.",
            "Is this the (first) document?",
        ]).reshape((4, 1))
        vect = TfidfVectorizer(ngram_range=(1, 1), norm=None)
        vect.fit(corpus.ravel())
<<<<<<< HEAD
        pred = vect.transform(corpus.ravel())
        
        extra = {id(vect): {"sep2": [' ', '.', '?', ',', ';', ':', '!', '(', ')'],
                            'regex': None}}
=======

        extra = {
            id(vect): {
                "sep2": [" ", ".", "?", ",", ";", ":", "!", "(", ")"]
            }
        }
>>>>>>> a33b7f5b
        try:
            convert_sklearn(
                vect,
                "TfidfVectorizer",
                [("input", StringTensorType([1, 1]))],
                options=extra,
            )
        except RuntimeError:
            pass
<<<<<<< HEAD
        
        extra = {id(vect): {"sep": [' ', '.', '?', ',', ';', ':', '!', '(', ')'],
                            "regex": None}}
        model_onnx = convert_sklearn(vect, 'TfidfVectorizer',
                                     [('input', StringTensorType([1, 1]))],
                                     options=extra)
        self.assertTrue(model_onnx is not None)
        dump_data_and_model(corpus, vect, model_onnx,
                            basename="SklearnTfidfVectorizer11ParenthesisIdSep-OneOff-SklCol",
                            allow_failure="StrictVersion(onnxruntime.__version__) <= StrictVersion('0.2.1')")
=======

        extra = {
            id(vect): {
                "sep": [" ", ".", "?", ",", ";", ":", "!", "(", ")"]
            }
        }
        model_onnx = convert_sklearn(
            vect,
            "TfidfVectorizer",
            [("input", StringTensorType([1, 1]))],
            options=extra,
        )
        self.assertTrue(model_onnx is not None)
        dump_data_and_model(
            corpus,
            vect,
            model_onnx,
            basename="SklearnTfidfVectorizer11ParenthesisId-OneOff-SklCol",
            allow_failure="StrictVersion(onnxruntime.__version__)"
                          " <= StrictVersion('0.2.1')",
        )
>>>>>>> a33b7f5b


if __name__ == "__main__":
    TestSklearnTfidfVectorizer().test_model_tfidf_vectorizer11_empty_string_case1()
    unittest.main()<|MERGE_RESOLUTION|>--- conflicted
+++ resolved
@@ -10,13 +10,10 @@
 
 
 class TestSklearnTfidfVectorizer(unittest.TestCase):
-<<<<<<< HEAD
 
     def get_options(self):
         return {TfidfVectorizer: {"regex": None}}
 
-=======
->>>>>>> a33b7f5b
     def test_model_tfidf_vectorizer11(self):
         corpus = numpy.array([
             "This is the first document.",
@@ -26,17 +23,10 @@
         ]).reshape((4, 1))
         vect = TfidfVectorizer(ngram_range=(1, 1), norm=None)
         vect.fit(corpus.ravel())
-<<<<<<< HEAD
-        pred = vect.transform(corpus.ravel())
-        model_onnx = convert_sklearn(vect, 'TfidfVectorizer',
-                                     [('input', StringTensorType([1, 1]))],
-                                     options=self.get_options())
-        self.assertTrue(model_onnx is not None)
-        dump_data_and_model(corpus, vect, model_onnx, basename="SklearnTfidfVectorizer11Sep-OneOff-SklCol",
-                            allow_failure="StrictVersion(onnxruntime.__version__) <= StrictVersion('0.2.1')")
-=======
-        model_onnx = convert_sklearn(vect, "TfidfVectorizer",
-                                     [("input", StringTensorType([1, 1]))])
+        pred = vect.transform(corpus.ravel())
+        model_onnx = convert_sklearn(vect, "TfidfVectorizer",
+                                     [("input", StringTensorType([1, 1]))],
+                                     options=self.get_options())
         self.assertTrue(model_onnx is not None)
         dump_data_and_model(
             corpus,
@@ -46,7 +36,6 @@
             allow_failure="StrictVersion(onnxruntime.__version__)"
                           " <= StrictVersion('0.2.1')",
         )
->>>>>>> a33b7f5b
 
     def test_model_tfidf_vectorizer11_empty_string_case1(self):
         corpus = numpy.array([
@@ -76,19 +65,10 @@
         ]).reshape((4, 1))
         vect = TfidfVectorizer(ngram_range=(1, 1), norm=None)
         vect.fit(corpus.ravel())
-<<<<<<< HEAD
-        pred = vect.transform(corpus.ravel())
-        model_onnx = convert_sklearn(vect, 'TfidfVectorizer',
-                                     [('input', StringTensorType([1, 1]))],
-                                     options=self.get_options())
-        self.assertTrue(model_onnx is not None)
-
-        # TfidfVectorizer in onnxruntime fails with empty strings
-        dump_data_and_model(corpus[:3], vect, model_onnx, basename="SklearnTfidfVectorizer11EmptyStringSepCase2-OneOff-SklCol",
-                            allow_failure="StrictVersion(onnxruntime.__version__) <= StrictVersion('0.2.1')")
-=======
-        model_onnx = convert_sklearn(vect, "TfidfVectorizer",
-                                     [("input", StringTensorType([1, 1]))])
+        pred = vect.transform(corpus.ravel())
+        model_onnx = convert_sklearn(vect, "TfidfVectorizer",
+                                     [("input", StringTensorType([1, 1]))],
+                                     options=self.get_options())
         self.assertTrue(model_onnx is not None)
         # onnxruntime fails with empty strings
         dump_data_and_model(
@@ -99,7 +79,6 @@
             allow_failure="StrictVersion(onnxruntime.__version__)"
                           " <= StrictVersion('0.3.0')",
         )
->>>>>>> a33b7f5b
 
     def test_model_tfidf_vectorizer11_out_vocabulary(self):
         corpus = numpy.array([
@@ -110,23 +89,10 @@
         ]).reshape((4, 1))
         vect = TfidfVectorizer(ngram_range=(1, 1), norm=None)
         vect.fit(corpus.ravel())
-<<<<<<< HEAD
-        pred = vect.transform(corpus.ravel())
-        model_onnx = convert_sklearn(vect, 'TfidfVectorizer',
-                                     [('input', StringTensorType([1, 1]))],
-                                     options=self.get_options())
-        self.assertTrue(model_onnx is not None)
-        corpus = numpy.array([
-                'AZZ ZZ This is the first document.',
-                'BZZ ZZ This document is the second document.',
-                'ZZZ ZZ And this is the third one.',
-                'WZZ ZZ Is this the first document?',
-                ]).reshape((4, 1))
-        dump_data_and_model(corpus, vect, model_onnx, basename="SklearnTfidfVectorizer11OutVocabSep-OneOff-SklCol",
-                            allow_failure="StrictVersion(onnxruntime.__version__) <= StrictVersion('0.2.1')")
-=======
-        model_onnx = convert_sklearn(vect, "TfidfVectorizer",
-                                     [("input", StringTensorType([1, 1]))])
+        pred = vect.transform(corpus.ravel())
+        model_onnx = convert_sklearn(vect, "TfidfVectorizer",
+                                     [("input", StringTensorType([1, 1]))],
+                                     options=self.get_options())
         self.assertTrue(model_onnx is not None)
         corpus = numpy.array([
             "AZZ ZZ This is the first document.",
@@ -142,7 +108,6 @@
             allow_failure="StrictVersion(onnxruntime.__version__)"
                           " <= StrictVersion('0.2.1')",
         )
->>>>>>> a33b7f5b
 
     def test_model_tfidf_vectorizer22(self):
         corpus = numpy.array([
@@ -153,17 +118,10 @@
         ]).reshape((4, 1))
         vect = TfidfVectorizer(ngram_range=(2, 2), norm=None)
         vect.fit(corpus.ravel())
-<<<<<<< HEAD
-        pred = vect.transform(corpus.ravel())
-        model_onnx = convert_sklearn(vect, 'TfidfVectorizer',
-                                     [('input', StringTensorType([1, 1]))],
-                                     options=self.get_options())
-        self.assertTrue(model_onnx is not None)
-        dump_data_and_model(corpus, vect, model_onnx, basename="SklearnTfidfVectorizer22Sep-OneOff-SklCol",
-                            allow_failure="StrictVersion(onnxruntime.__version__) <= StrictVersion('0.2.1')")
-=======
-        model_onnx = convert_sklearn(vect, "TfidfVectorizer",
-                                     [("input", StringTensorType([1, 1]))])
+        pred = vect.transform(corpus.ravel())
+        model_onnx = convert_sklearn(vect, "TfidfVectorizer",
+                                     [("input", StringTensorType([1, 1]))],
+                                     options=self.get_options())
         self.assertTrue(model_onnx is not None)
         dump_data_and_model(
             corpus,
@@ -173,21 +131,55 @@
             allow_failure="StrictVersion(onnxruntime.__version__)"
                           " <= StrictVersion('0.2.1')",
         )
->>>>>>> a33b7f5b
 
     def test_model_tfidf_vectorizer21(self):
         corpus = numpy.array(["AA AA", "AA AA BB"]).reshape((2, 1))
         vect = TfidfVectorizer(ngram_range=(1, 2), norm=None)
         vect.fit(corpus.ravel())
-<<<<<<< HEAD
-        pred = vect.transform(corpus.ravel())
-        model_onnx = convert_sklearn(vect, 'TfidfVectorizer',
-                                     [('input', StringTensorType([1, 1]))],
-                                     options=self.get_options())
-        self.assertTrue(model_onnx is not None)
-        dump_data_and_model(corpus, vect, model_onnx, basename="SklearnTfidfVectorizer12SSep-OneOff-SklCol",
-                            allow_failure="StrictVersion(onnxruntime.__version__) <= StrictVersion('0.2.1')")
-=======
+        model_onnx = convert_sklearn(vect, "TfidfVectorizer",
+                                     [("input", StringTensorType([1, 1]))],
+                                     options=self.get_options())
+        self.assertTrue(model_onnx is not None)
+        dump_data_and_model(
+            corpus,
+            vect,
+            model_onnx,
+            basename="SklearnTfidfVectorizer22S-OneOff-SklCol",
+            allow_failure="StrictVersion(onnxruntime.__version__)"
+                          " <= StrictVersion('0.2.1')",
+        )
+
+    def test_model_tfidf_vectorizer12(self):
+        corpus = numpy.array([
+            "This is the first document.",
+            "This document is the second document.",
+            "And this is the third one.",
+            "Is this the first document?",
+        ]).reshape((4, 1))
+        vect = TfidfVectorizer(ngram_range=(1, 2), norm=None)
+        vect.fit(corpus.ravel())
+        model_onnx = convert_sklearn(vect, "TfidfVectorizer",
+                                     [("input", StringTensorType([1, 1]))],
+                                     options=self.get_options())
+        self.assertTrue(model_onnx is not None)
+        dump_data_and_model(
+            corpus,
+            vect,
+            model_onnx,
+            basename="SklearnTfidfVectorizer22-OneOff-SklCol",
+            allow_failure="StrictVersion(onnxruntime.__version__)"
+                          " <= StrictVersion('0.2.1')",
+        )
+
+    def test_model_tfidf_vectorizer12_normL1(self):
+        corpus = numpy.array([
+            "This is the first document.",
+            "This document is the second document.",
+            "And this is the third one.",
+            "Is this the first document?",
+        ]).reshape((4, 1))
+        vect = TfidfVectorizer(ngram_range=(1, 2), norm="l1")
+        vect.fit(corpus.ravel())
         model_onnx = convert_sklearn(vect, "TfidfVectorizer",
                                      [("input", StringTensorType([1, 1]))])
         self.assertTrue(model_onnx is not None)
@@ -195,68 +187,10 @@
             corpus,
             vect,
             model_onnx,
-            basename="SklearnTfidfVectorizer22S-OneOff-SklCol",
-            allow_failure="StrictVersion(onnxruntime.__version__)"
-                          " <= StrictVersion('0.2.1')",
-        )
->>>>>>> a33b7f5b
-
-    def test_model_tfidf_vectorizer12(self):
-        corpus = numpy.array([
-            "This is the first document.",
-            "This document is the second document.",
-            "And this is the third one.",
-            "Is this the first document?",
-        ]).reshape((4, 1))
-        vect = TfidfVectorizer(ngram_range=(1, 2), norm=None)
-        vect.fit(corpus.ravel())
-<<<<<<< HEAD
-        pred = vect.transform(corpus.ravel())
-        model_onnx = convert_sklearn(vect, 'TfidfVectorizer',
-                                     [('input', StringTensorType([1, 1]))],
-                                     options=self.get_options())
-        self.assertTrue(model_onnx is not None)
-        dump_data_and_model(corpus, vect, model_onnx, basename="SklearnTfidfVectorizer12Sep-OneOff-SklCol",
-                            allow_failure="StrictVersion(onnxruntime.__version__) <= StrictVersion('0.2.1')")
-=======
-        model_onnx = convert_sklearn(vect, "TfidfVectorizer",
-                                     [("input", StringTensorType([1, 1]))])
-        self.assertTrue(model_onnx is not None)
-        dump_data_and_model(
-            corpus,
-            vect,
-            model_onnx,
-            basename="SklearnTfidfVectorizer22-OneOff-SklCol",
-            allow_failure="StrictVersion(onnxruntime.__version__)"
-                          " <= StrictVersion('0.2.1')",
-        )
->>>>>>> a33b7f5b
-
-    def test_model_tfidf_vectorizer12_normL1(self):
-        corpus = numpy.array([
-            "This is the first document.",
-            "This document is the second document.",
-            "And this is the third one.",
-            "Is this the first document?",
-        ]).reshape((4, 1))
-        vect = TfidfVectorizer(ngram_range=(1, 2), norm="l1")
-        vect.fit(corpus.ravel())
-        model_onnx = convert_sklearn(vect, "TfidfVectorizer",
-                                     [("input", StringTensorType([1, 1]))])
-        self.assertTrue(model_onnx is not None)
-<<<<<<< HEAD
-        dump_data_and_model(corpus, vect, model_onnx, basename="SklearnTfidfVectorizer12L1Sep-OneOff-SklCol",
-                            allow_failure="StrictVersion(onnxruntime.__version__) <= StrictVersion('0.2.1')")
-=======
-        dump_data_and_model(
-            corpus,
-            vect,
-            model_onnx,
             basename="SklearnTfidfVectorizer22L1-OneOff-SklCol",
             allow_failure="StrictVersion(onnxruntime.__version__)"
                           " <= StrictVersion('0.2.1')",
         )
->>>>>>> a33b7f5b
 
     def test_model_tfidf_vectorizer12_normL2(self):
         corpus = numpy.array([
@@ -267,17 +201,9 @@
         ]).reshape((4, 1))
         vect = TfidfVectorizer(ngram_range=(1, 2), norm="l2")
         vect.fit(corpus.ravel())
-<<<<<<< HEAD
-        pred = vect.transform(corpus.ravel())
-        model_onnx = convert_sklearn(vect, 'TfidfVectorizer',
-                                     [('input', StringTensorType([1, 1]))],
-                                     options=self.get_options())
-        self.assertTrue(model_onnx is not None)
-        dump_data_and_model(corpus, vect, model_onnx, basename="SklearnTfidfVectorizer12L2Sep-OneOff-SklCol",
-                            allow_failure="StrictVersion(onnxruntime.__version__) <= StrictVersion('0.2.1')")
-=======
-        model_onnx = convert_sklearn(vect, "TfidfVectorizer",
-                                     [("input", StringTensorType([1, 1]))])
+        model_onnx = convert_sklearn(vect, "TfidfVectorizer",
+                                     [("input", StringTensorType([1, 1]))],
+                                     options=self.get_options())
         self.assertTrue(model_onnx is not None)
         dump_data_and_model(
             corpus,
@@ -287,7 +213,6 @@
             allow_failure="StrictVersion(onnxruntime.__version__)"
                           " <= StrictVersion('0.2.1')",
         )
->>>>>>> a33b7f5b
 
     def test_model_tfidf_vectorizer13(self):
         corpus = numpy.array([
@@ -298,17 +223,9 @@
         ]).reshape((4, 1))
         vect = TfidfVectorizer(ngram_range=(1, 3), norm=None)
         vect.fit(corpus.ravel())
-<<<<<<< HEAD
-        pred = vect.transform(corpus.ravel())
-        model_onnx = convert_sklearn(vect, 'TfidfVectorizer',
-                                     [('input', StringTensorType([1, 1]))],
-                                     options=self.get_options())
-        self.assertTrue(model_onnx is not None)
-        dump_data_and_model(corpus, vect, model_onnx, basename="SklearnTfidfVectorizer13Sep-OneOff-SklCol",
-                            allow_failure="StrictVersion(onnxruntime.__version__) <= StrictVersion('0.2.1')")
-=======
-        model_onnx = convert_sklearn(vect, "TfidfVectorizer",
-                                     [("input", StringTensorType([1, 1]))])
+        model_onnx = convert_sklearn(vect, "TfidfVectorizer",
+                                     [("input", StringTensorType([1, 1]))],
+                                     options=self.get_options())
         self.assertTrue(model_onnx is not None)
         dump_data_and_model(
             corpus,
@@ -318,7 +235,6 @@
             allow_failure="StrictVersion(onnxruntime.__version__)"
                           " <= StrictVersion('0.2.1')",
         )
->>>>>>> a33b7f5b
 
     def test_model_tfidf_vectorizer11parenthesis_class(self):
         corpus = numpy.array([
@@ -329,19 +245,6 @@
         ]).reshape((4, 1))
         vect = TfidfVectorizer(ngram_range=(1, 1), norm=None)
         vect.fit(corpus.ravel())
-<<<<<<< HEAD
-        pred = vect.transform(corpus.ravel())
-        extra = {TfidfVectorizer: {'sep': [' ', '.', '?', ',', ';', ':', '!', '(', ')'],
-                                   'regex': None}}
-        model_onnx = convert_sklearn(vect, 'TfidfVectorizer',
-                                     [('input', StringTensorType([1, 1]))],
-                                     options=extra)
-        self.assertTrue(model_onnx is not None)
-        dump_data_and_model(corpus, vect, model_onnx,
-                            basename="SklearnTfidfVectorizer11ParenthesisClassSep-OneOff-SklCol",
-                            allow_failure="StrictVersion(onnxruntime.__version__) <= StrictVersion('0.3.0') or "
-                                          "StrictVersion(onnx.__version__) <= StrictVersion('1.4.1')")
-=======
         extra = {
             TfidfVectorizer: {
                 "sep": [" ", ".", "?", ",", ";", ":", "!", "(", ")"]
@@ -364,7 +267,6 @@
                           "StrictVersion(onnx.__version__)"
                           " <= StrictVersion('1.3')",
         )
->>>>>>> a33b7f5b
 
     def test_model_tfidf_vectorizer11_idparenthesis_id(self):
         corpus = numpy.array([
@@ -375,19 +277,12 @@
         ]).reshape((4, 1))
         vect = TfidfVectorizer(ngram_range=(1, 1), norm=None)
         vect.fit(corpus.ravel())
-<<<<<<< HEAD
-        pred = vect.transform(corpus.ravel())
-        
-        extra = {id(vect): {"sep2": [' ', '.', '?', ',', ';', ':', '!', '(', ')'],
-                            'regex': None}}
-=======
 
         extra = {
             id(vect): {
                 "sep2": [" ", ".", "?", ",", ";", ":", "!", "(", ")"]
             }
         }
->>>>>>> a33b7f5b
         try:
             convert_sklearn(
                 vect,
@@ -397,18 +292,6 @@
             )
         except RuntimeError:
             pass
-<<<<<<< HEAD
-        
-        extra = {id(vect): {"sep": [' ', '.', '?', ',', ';', ':', '!', '(', ')'],
-                            "regex": None}}
-        model_onnx = convert_sklearn(vect, 'TfidfVectorizer',
-                                     [('input', StringTensorType([1, 1]))],
-                                     options=extra)
-        self.assertTrue(model_onnx is not None)
-        dump_data_and_model(corpus, vect, model_onnx,
-                            basename="SklearnTfidfVectorizer11ParenthesisIdSep-OneOff-SklCol",
-                            allow_failure="StrictVersion(onnxruntime.__version__) <= StrictVersion('0.2.1')")
-=======
 
         extra = {
             id(vect): {
@@ -430,7 +313,6 @@
             allow_failure="StrictVersion(onnxruntime.__version__)"
                           " <= StrictVersion('0.2.1')",
         )
->>>>>>> a33b7f5b
 
 
 if __name__ == "__main__":
