"""
Tests scikit-learn's binarizer converter.
"""
import unittest
import numpy
from sklearn.feature_extraction.text import TfidfVectorizer
from skl2onnx import convert_sklearn
from skl2onnx.common.data_types import StringTensorType
from test_utils import dump_data_and_model


class TestSklearnTfidfVectorizer(unittest.TestCase):
    def test_model_tfidf_vectorizer11(self):
        corpus = numpy.array([
            "This is the first document.",
            "This document is the second document.",
            "And this is the third one.",
            "Is this the first document?",
        ]).reshape((4, 1))
        vect = TfidfVectorizer(ngram_range=(1, 1), norm=None)
        vect.fit(corpus.ravel())
        model_onnx = convert_sklearn(vect, "TfidfVectorizer",
                                     [("input", StringTensorType([1, 1]))])
        self.assertTrue(model_onnx is not None)
<<<<<<< HEAD
        dump_data_and_model(corpus, vect, model_onnx, basename="SklearnTfidfVectorizer11-OneOff-SklCol",
                            allow_failure="StrictVersion(onnxruntime.__version__) <= StrictVersion('0.3.0')")
=======
        dump_data_and_model(
            corpus,
            vect,
            model_onnx,
            basename="SklearnTfidfVectorizer11-OneOff-SklCol",
            allow_failure="StrictVersion(onnxruntime.__version__)"
                          " <= StrictVersion('0.2.1')",
        )
>>>>>>> a33b7f5b

    def test_model_tfidf_vectorizer11_empty_string(self):
        corpus = numpy.array([
            "This is the first document.",
            "This document is the second document.",
            "And this is the third one.",
            "",
        ]).reshape((4, 1))
        vect = TfidfVectorizer(ngram_range=(1, 1), norm=None)
        vect.fit(corpus.ravel())
        model_onnx = convert_sklearn(vect, "TfidfVectorizer",
                                     [("input", StringTensorType([1, 1]))])
        self.assertTrue(model_onnx is not None)
        # onnxruntime fails with empty strings
        dump_data_and_model(
            corpus,
            vect,
            model_onnx,
            basename="SklearnTfidfVectorizer11EmptyString-OneOff-SklCol",
            allow_failure="StrictVersion(onnxruntime.__version__)"
                          " <= StrictVersion('0.3.0')",
        )

    def test_model_tfidf_vectorizer11_out_vocabulary(self):
        corpus = numpy.array([
            "This is the first document.",
            "This document is the second document.",
            "And this is the third one.",
            "Is this the first document?",
        ]).reshape((4, 1))
        vect = TfidfVectorizer(ngram_range=(1, 1), norm=None)
        vect.fit(corpus.ravel())
        model_onnx = convert_sklearn(vect, "TfidfVectorizer",
                                     [("input", StringTensorType([1, 1]))])
        self.assertTrue(model_onnx is not None)
        corpus = numpy.array([
<<<<<<< HEAD
                'AZZ ZZ This is the first document.',
                'BZZ ZZ This document is the second document.',
                'ZZZ ZZ And this is the third one.',
                'WZZ ZZ Is this the first document?',
                ]).reshape((4, 1))
        dump_data_and_model(corpus, vect, model_onnx, basename="SklearnTfidfVectorizer11OutVocab-OneOff-SklCol",
                            allow_failure="StrictVersion(onnxruntime.__version__) <= StrictVersion('0.3.0')")
=======
            "AZZ ZZ This is the first document.",
            "BZZ ZZ This document is the second document.",
            "ZZZ ZZ And this is the third one.",
            "WZZ ZZ Is this the first document?",
        ]).reshape((4, 1))
        dump_data_and_model(
            corpus,
            vect,
            model_onnx,
            basename="SklearnTfidfVectorizer11OutVocab-OneOff-SklCol",
            allow_failure="StrictVersion(onnxruntime.__version__)"
                          " <= StrictVersion('0.2.1')",
        )
>>>>>>> a33b7f5b

    def test_model_tfidf_vectorizer22(self):
        corpus = numpy.array([
            "This is the first document.",
            "This document is the second document.",
            "And this is the third one.",
            "Is this the first document?",
        ]).reshape((4, 1))
        vect = TfidfVectorizer(ngram_range=(2, 2), norm=None)
        vect.fit(corpus.ravel())
        model_onnx = convert_sklearn(vect, "TfidfVectorizer",
                                     [("input", StringTensorType([1, 1]))])
        self.assertTrue(model_onnx is not None)
<<<<<<< HEAD
        dump_data_and_model(corpus, vect, model_onnx, basename="SklearnTfidfVectorizer22-OneOff-SklCol",
                            allow_failure="StrictVersion(onnxruntime.__version__) <= StrictVersion('0.3.0')")
=======
        dump_data_and_model(
            corpus,
            vect,
            model_onnx,
            basename="SklearnTfidfVectorizer22-OneOff-SklCol",
            allow_failure="StrictVersion(onnxruntime.__version__)"
                          " <= StrictVersion('0.2.1')",
        )
>>>>>>> a33b7f5b

    def test_model_tfidf_vectorizer21(self):
        corpus = numpy.array(["AA AA", "AA AA BB"]).reshape((2, 1))
        vect = TfidfVectorizer(ngram_range=(1, 2), norm=None)
        vect.fit(corpus.ravel())
        model_onnx = convert_sklearn(vect, "TfidfVectorizer",
                                     [("input", StringTensorType([1, 1]))])
        self.assertTrue(model_onnx is not None)
<<<<<<< HEAD
        dump_data_and_model(corpus, vect, model_onnx, basename="SklearnTfidfVectorizer22S-OneOff-SklCol",
                            allow_failure="StrictVersion(onnxruntime.__version__) <= StrictVersion('0.3.0')")
=======
        dump_data_and_model(
            corpus,
            vect,
            model_onnx,
            basename="SklearnTfidfVectorizer22S-OneOff-SklCol",
            allow_failure="StrictVersion(onnxruntime.__version__)"
                          " <= StrictVersion('0.2.1')",
        )
>>>>>>> a33b7f5b

    def test_model_tfidf_vectorizer12(self):
        corpus = numpy.array([
            "This is the first document.",
            "This document is the second document.",
            "And this is the third one.",
            "Is this the first document?",
        ]).reshape((4, 1))
        vect = TfidfVectorizer(ngram_range=(1, 2), norm=None)
        vect.fit(corpus.ravel())
        model_onnx = convert_sklearn(vect, "TfidfVectorizer",
                                     [("input", StringTensorType([1, 1]))])
        self.assertTrue(model_onnx is not None)
<<<<<<< HEAD
        dump_data_and_model(corpus, vect, model_onnx, basename="SklearnTfidfVectorizer22-OneOff-SklCol",
                            allow_failure="StrictVersion(onnxruntime.__version__) <= StrictVersion('0.3.0')")
=======
        dump_data_and_model(
            corpus,
            vect,
            model_onnx,
            basename="SklearnTfidfVectorizer22-OneOff-SklCol",
            allow_failure="StrictVersion(onnxruntime.__version__)"
                          " <= StrictVersion('0.2.1')",
        )
>>>>>>> a33b7f5b

    def test_model_tfidf_vectorizer12_normL1(self):
        corpus = numpy.array([
            "This is the first document.",
            "This document is the second document.",
            "And this is the third one.",
            "Is this the first document?",
        ]).reshape((4, 1))
        vect = TfidfVectorizer(ngram_range=(1, 2), norm="l1")
        vect.fit(corpus.ravel())
        model_onnx = convert_sklearn(vect, "TfidfVectorizer",
                                     [("input", StringTensorType([1, 1]))])
        self.assertTrue(model_onnx is not None)
<<<<<<< HEAD
        dump_data_and_model(corpus, vect, model_onnx, basename="SklearnTfidfVectorizer22L1-OneOff-SklCol",
                            allow_failure="StrictVersion(onnxruntime.__version__) <= StrictVersion('0.3.0')")
=======
        dump_data_and_model(
            corpus,
            vect,
            model_onnx,
            basename="SklearnTfidfVectorizer22L1-OneOff-SklCol",
            allow_failure="StrictVersion(onnxruntime.__version__)"
                          " <= StrictVersion('0.2.1')",
        )
>>>>>>> a33b7f5b

    def test_model_tfidf_vectorizer12_normL2(self):
        corpus = numpy.array([
            "This is the first document.",
            "This document is the second document.",
            "And this is the third one.",
            "Is this the first document?",
        ]).reshape((4, 1))
        vect = TfidfVectorizer(ngram_range=(1, 2), norm="l2")
        vect.fit(corpus.ravel())
        model_onnx = convert_sklearn(vect, "TfidfVectorizer",
                                     [("input", StringTensorType([1, 1]))])
        self.assertTrue(model_onnx is not None)
<<<<<<< HEAD
        dump_data_and_model(corpus, vect, model_onnx, basename="SklearnTfidfVectorizer22L2-OneOff-SklCol",
                            allow_failure="StrictVersion(onnxruntime.__version__) <= StrictVersion('0.3.0')")
=======
        dump_data_and_model(
            corpus,
            vect,
            model_onnx,
            basename="SklearnTfidfVectorizer22L2-OneOff-SklCol",
            allow_failure="StrictVersion(onnxruntime.__version__)"
                          " <= StrictVersion('0.2.1')",
        )
>>>>>>> a33b7f5b

    def test_model_tfidf_vectorizer13(self):
        corpus = numpy.array([
            "This is the first document.",
            "This document is the second document.",
            "And this is the third one.",
            "Is this the first document?",
        ]).reshape((4, 1))
        vect = TfidfVectorizer(ngram_range=(1, 3), norm=None)
        vect.fit(corpus.ravel())
        model_onnx = convert_sklearn(vect, "TfidfVectorizer",
                                     [("input", StringTensorType([1, 1]))])
        self.assertTrue(model_onnx is not None)
<<<<<<< HEAD
        dump_data_and_model(corpus, vect, model_onnx, basename="SklearnTfidfVectorizer13-OneOff-SklCol",
                            allow_failure="StrictVersion(onnxruntime.__version__) <= StrictVersion('0.3.0')")
=======
        dump_data_and_model(
            corpus,
            vect,
            model_onnx,
            basename="SklearnTfidfVectorizer13-OneOff-SklCol",
            allow_failure="StrictVersion(onnxruntime.__version__)"
                          " <= StrictVersion('0.2.1')",
        )
>>>>>>> a33b7f5b

    @unittest.skipIf(True, reason="solved in another PR")
    def test_model_tfidf_vectorizer11parenthesis_class(self):
        corpus = numpy.array([
            "This is the first document.",
            "This document is the second document.",
            "And this is the third one.",
            "Is this the (first) document?",
        ]).reshape((4, 1))
        vect = TfidfVectorizer(ngram_range=(1, 1), norm=None)
        vect.fit(corpus.ravel())
        extra = {
            TfidfVectorizer: {
                "sep": [" ", ".", "?", ",", ";", ":", "!", "(", ")"]
            }
        }
        model_onnx = convert_sklearn(
            vect,
            "TfidfVectorizer",
            [("input", StringTensorType([1, 1]))],
            options=extra,
        )
        self.assertTrue(model_onnx is not None)
        dump_data_and_model(
            corpus,
            vect,
            model_onnx,
            basename="SklearnTfidfVectorizer11ParenthesisClass-OneOff-SklCol",
            allow_failure="StrictVersion(onnxruntime.__version__)"
                          " <= StrictVersion('0.2.0') or "
                          "StrictVersion(onnx.__version__)"
                          " <= StrictVersion('1.3')",
        )

    def test_model_tfidf_vectorizer11_idparenthesis_id(self):
        corpus = numpy.array([
            "This is the first document.",
            "This document is the second document.",
            "And this is the third one.",
            "Is this the (first) document?",
        ]).reshape((4, 1))
        vect = TfidfVectorizer(ngram_range=(1, 1), norm=None)
        vect.fit(corpus.ravel())

        extra = {
            id(vect): {
                "sep2": [" ", ".", "?", ",", ";", ":", "!", "(", ")"]
            }
        }
        try:
            convert_sklearn(
                vect,
                "TfidfVectorizer",
                [("input", StringTensorType([1, 1]))],
                options=extra,
            )
        except RuntimeError:
            pass

        extra = {
            id(vect): {
                "sep": [" ", ".", "?", ",", ";", ":", "!", "(", ")"]
            }
        }
        model_onnx = convert_sklearn(
            vect,
            "TfidfVectorizer",
            [("input", StringTensorType([1, 1]))],
            options=extra,
        )
        self.assertTrue(model_onnx is not None)
<<<<<<< HEAD
        dump_data_and_model(corpus, vect, model_onnx,
                            basename="SklearnTfidfVectorizer11ParenthesisId-OneOff-SklCol",
                            allow_failure="StrictVersion(onnxruntime.__version__) <= StrictVersion('0.3.0')")
=======
        dump_data_and_model(
            corpus,
            vect,
            model_onnx,
            basename="SklearnTfidfVectorizer11ParenthesisId-OneOff-SklCol",
            allow_failure="StrictVersion(onnxruntime.__version__)"
                          " <= StrictVersion('0.2.1')",
        )
>>>>>>> a33b7f5b


if __name__ == "__main__":
    unittest.main()<|MERGE_RESOLUTION|>--- conflicted
+++ resolved
@@ -22,10 +22,6 @@
         model_onnx = convert_sklearn(vect, "TfidfVectorizer",
                                      [("input", StringTensorType([1, 1]))])
         self.assertTrue(model_onnx is not None)
-<<<<<<< HEAD
-        dump_data_and_model(corpus, vect, model_onnx, basename="SklearnTfidfVectorizer11-OneOff-SklCol",
-                            allow_failure="StrictVersion(onnxruntime.__version__) <= StrictVersion('0.3.0')")
-=======
         dump_data_and_model(
             corpus,
             vect,
@@ -34,7 +30,6 @@
             allow_failure="StrictVersion(onnxruntime.__version__)"
                           " <= StrictVersion('0.2.1')",
         )
->>>>>>> a33b7f5b
 
     def test_model_tfidf_vectorizer11_empty_string(self):
         corpus = numpy.array([
@@ -71,15 +66,6 @@
                                      [("input", StringTensorType([1, 1]))])
         self.assertTrue(model_onnx is not None)
         corpus = numpy.array([
-<<<<<<< HEAD
-                'AZZ ZZ This is the first document.',
-                'BZZ ZZ This document is the second document.',
-                'ZZZ ZZ And this is the third one.',
-                'WZZ ZZ Is this the first document?',
-                ]).reshape((4, 1))
-        dump_data_and_model(corpus, vect, model_onnx, basename="SklearnTfidfVectorizer11OutVocab-OneOff-SklCol",
-                            allow_failure="StrictVersion(onnxruntime.__version__) <= StrictVersion('0.3.0')")
-=======
             "AZZ ZZ This is the first document.",
             "BZZ ZZ This document is the second document.",
             "ZZZ ZZ And this is the third one.",
@@ -93,7 +79,6 @@
             allow_failure="StrictVersion(onnxruntime.__version__)"
                           " <= StrictVersion('0.2.1')",
         )
->>>>>>> a33b7f5b
 
     def test_model_tfidf_vectorizer22(self):
         corpus = numpy.array([
@@ -107,10 +92,6 @@
         model_onnx = convert_sklearn(vect, "TfidfVectorizer",
                                      [("input", StringTensorType([1, 1]))])
         self.assertTrue(model_onnx is not None)
-<<<<<<< HEAD
-        dump_data_and_model(corpus, vect, model_onnx, basename="SklearnTfidfVectorizer22-OneOff-SklCol",
-                            allow_failure="StrictVersion(onnxruntime.__version__) <= StrictVersion('0.3.0')")
-=======
         dump_data_and_model(
             corpus,
             vect,
@@ -119,7 +100,6 @@
             allow_failure="StrictVersion(onnxruntime.__version__)"
                           " <= StrictVersion('0.2.1')",
         )
->>>>>>> a33b7f5b
 
     def test_model_tfidf_vectorizer21(self):
         corpus = numpy.array(["AA AA", "AA AA BB"]).reshape((2, 1))
@@ -128,10 +108,6 @@
         model_onnx = convert_sklearn(vect, "TfidfVectorizer",
                                      [("input", StringTensorType([1, 1]))])
         self.assertTrue(model_onnx is not None)
-<<<<<<< HEAD
-        dump_data_and_model(corpus, vect, model_onnx, basename="SklearnTfidfVectorizer22S-OneOff-SklCol",
-                            allow_failure="StrictVersion(onnxruntime.__version__) <= StrictVersion('0.3.0')")
-=======
         dump_data_and_model(
             corpus,
             vect,
@@ -140,7 +116,6 @@
             allow_failure="StrictVersion(onnxruntime.__version__)"
                           " <= StrictVersion('0.2.1')",
         )
->>>>>>> a33b7f5b
 
     def test_model_tfidf_vectorizer12(self):
         corpus = numpy.array([
@@ -154,10 +129,6 @@
         model_onnx = convert_sklearn(vect, "TfidfVectorizer",
                                      [("input", StringTensorType([1, 1]))])
         self.assertTrue(model_onnx is not None)
-<<<<<<< HEAD
-        dump_data_and_model(corpus, vect, model_onnx, basename="SklearnTfidfVectorizer22-OneOff-SklCol",
-                            allow_failure="StrictVersion(onnxruntime.__version__) <= StrictVersion('0.3.0')")
-=======
         dump_data_and_model(
             corpus,
             vect,
@@ -166,7 +137,6 @@
             allow_failure="StrictVersion(onnxruntime.__version__)"
                           " <= StrictVersion('0.2.1')",
         )
->>>>>>> a33b7f5b
 
     def test_model_tfidf_vectorizer12_normL1(self):
         corpus = numpy.array([
@@ -180,10 +150,6 @@
         model_onnx = convert_sklearn(vect, "TfidfVectorizer",
                                      [("input", StringTensorType([1, 1]))])
         self.assertTrue(model_onnx is not None)
-<<<<<<< HEAD
-        dump_data_and_model(corpus, vect, model_onnx, basename="SklearnTfidfVectorizer22L1-OneOff-SklCol",
-                            allow_failure="StrictVersion(onnxruntime.__version__) <= StrictVersion('0.3.0')")
-=======
         dump_data_and_model(
             corpus,
             vect,
@@ -192,7 +158,6 @@
             allow_failure="StrictVersion(onnxruntime.__version__)"
                           " <= StrictVersion('0.2.1')",
         )
->>>>>>> a33b7f5b
 
     def test_model_tfidf_vectorizer12_normL2(self):
         corpus = numpy.array([
@@ -206,10 +171,6 @@
         model_onnx = convert_sklearn(vect, "TfidfVectorizer",
                                      [("input", StringTensorType([1, 1]))])
         self.assertTrue(model_onnx is not None)
-<<<<<<< HEAD
-        dump_data_and_model(corpus, vect, model_onnx, basename="SklearnTfidfVectorizer22L2-OneOff-SklCol",
-                            allow_failure="StrictVersion(onnxruntime.__version__) <= StrictVersion('0.3.0')")
-=======
         dump_data_and_model(
             corpus,
             vect,
@@ -218,7 +179,6 @@
             allow_failure="StrictVersion(onnxruntime.__version__)"
                           " <= StrictVersion('0.2.1')",
         )
->>>>>>> a33b7f5b
 
     def test_model_tfidf_vectorizer13(self):
         corpus = numpy.array([
@@ -232,10 +192,6 @@
         model_onnx = convert_sklearn(vect, "TfidfVectorizer",
                                      [("input", StringTensorType([1, 1]))])
         self.assertTrue(model_onnx is not None)
-<<<<<<< HEAD
-        dump_data_and_model(corpus, vect, model_onnx, basename="SklearnTfidfVectorizer13-OneOff-SklCol",
-                            allow_failure="StrictVersion(onnxruntime.__version__) <= StrictVersion('0.3.0')")
-=======
         dump_data_and_model(
             corpus,
             vect,
@@ -244,7 +200,6 @@
             allow_failure="StrictVersion(onnxruntime.__version__)"
                           " <= StrictVersion('0.2.1')",
         )
->>>>>>> a33b7f5b
 
     @unittest.skipIf(True, reason="solved in another PR")
     def test_model_tfidf_vectorizer11parenthesis_class(self):
@@ -316,11 +271,6 @@
             options=extra,
         )
         self.assertTrue(model_onnx is not None)
-<<<<<<< HEAD
-        dump_data_and_model(corpus, vect, model_onnx,
-                            basename="SklearnTfidfVectorizer11ParenthesisId-OneOff-SklCol",
-                            allow_failure="StrictVersion(onnxruntime.__version__) <= StrictVersion('0.3.0')")
-=======
         dump_data_and_model(
             corpus,
             vect,
@@ -329,7 +279,6 @@
             allow_failure="StrictVersion(onnxruntime.__version__)"
                           " <= StrictVersion('0.2.1')",
         )
->>>>>>> a33b7f5b
 
 
 if __name__ == "__main__":
