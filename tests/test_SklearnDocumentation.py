--- conflicted
+++ resolved
@@ -69,16 +69,6 @@
         tfi = TfidfVectorizer(min_df=30)
         tdata = train_data[:300, :1]
         tfi.fit(tdata.ravel())
-<<<<<<< HEAD
-        extra = {TfidfVectorizer: {"sep": [' ', '.', '?', ',', ';', ':', '!', '(', ')']}}
-        model_onnx = convert_sklearn(tfi, "tfidf",
-                                     initial_types=[("input", StringTensorType([1, 1]))],
-                                     options=extra)
-        dump_data_and_model(tdata[:5], tfi, model_onnx,
-                            basename="SklearnDocumentationTfIdf-OneOff-SklCol",
-                            allow_failure="StrictVersion(onnx.__version__) <= StrictVersion('1.3') or "
-                                          "StrictVersion(onnxruntime.__version__) <= StrictVersion('0.3.0')")
-=======
         extra = {
             TfidfVectorizer: {
                 "sep": [" ", ".", "?", ",", ";", ":", "!", "(", ")"]
@@ -100,7 +90,6 @@
                           "StrictVersion(onnxruntime.__version__)"
                           " <= StrictVersion('0.2.1')",
         )
->>>>>>> a33b7f5b
 
     @unittest.skipIf(
         ColumnTransformer is None,
@@ -156,14 +145,6 @@
             options=extra,
         )
         test_data = np.array([
-<<<<<<< HEAD
-            ['Albert Einstein', 'Not relatively.'],
-            ['Alan turing', 'Not automatically.']])
-        dump_data_and_model(test_data, pipeline, model_onnx, verbose=False,
-                            basename="SklearnDocumentationTfIdfUnion1-OneOff-Dec2",
-                            allow_failure="StrictVersion(onnx.__version__) <= StrictVersion('1.3') or "
-                                          "StrictVersion(onnxruntime.__version__) <= StrictVersion('0.3.0')")
-=======
             ["Albert Einstein", "Not relatively."],
             ["Alan turing", "Not automatically."],
         ])
@@ -178,7 +159,6 @@
                           "StrictVersion(onnxruntime.__version__)"
                           " <= StrictVersion('0.2.1')",
         )
->>>>>>> a33b7f5b
 
 
 if __name__ == "__main__":
