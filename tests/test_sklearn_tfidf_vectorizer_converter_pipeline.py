--- conflicted
+++ resolved
@@ -20,13 +20,8 @@
     def common_test_model_tfidf_vectorizer_pipeline_cls(
             self, kind=None, verbose=False):
         if kind == 'stop':
-<<<<<<< HEAD
-            if ort_version.startswith('1.4') or ort_version.startswith('1.5'):
-                # regression with stopwords in onnxruntime 1.4, 1.5
-=======
             if StrictVersion(ort_version) >= StrictVersion('1.4.0'):
                 # regression with stopwords in onnxruntime 1.4+
->>>>>>> 1cb66f88
                 stopwords = ['theh']
             else:
                 stopwords = ['the', 'and', 'is']
