--- conflicted
+++ resolved
@@ -21,27 +21,19 @@
                      reason="Requires ONNX-ML extension.")
     def test_gradient_boosting_classifier1(self):
         model = GradientBoostingClassifier(n_estimators=1)
-<<<<<<< HEAD
-        dump_binary_classification(model, suffix="1")
-=======
         dump_binary_classification(
             model, suffix="1",
             allow_failure="StrictVersion(onnxruntime.__version__)"
                           " <= StrictVersion('0.5.0')")
->>>>>>> cdf6ec23
 
     @unittest.skipIf(not onnx_built_with_ml(),
                      reason="Requires ONNX-ML extension.")
     def test_gradient_boosting_classifier3(self):
         model = GradientBoostingClassifier(n_estimators=3)
-<<<<<<< HEAD
-        dump_binary_classification(model, suffix="3")
-=======
         dump_binary_classification(
             model, suffix="3",
             allow_failure="StrictVersion(onnxruntime.__version__)"
                           " <= StrictVersion('0.5.0')")
->>>>>>> cdf6ec23
 
     @unittest.skipIf(not onnx_built_with_ml(),
                      reason="Requires ONNX-ML extension.")
