--- conflicted
+++ resolved
@@ -22,11 +22,6 @@
 class TestSklearnGradientBoostingModels(unittest.TestCase):
     @unittest.skipIf(not onnx_built_with_ml(),
                      reason="Requires ONNX-ML extension.")
-<<<<<<< HEAD
-    def test_gradient_boosting_classifier1(self):
-        model = GradientBoostingClassifier(n_estimators=1)
-        dump_binary_classification(model, suffix="1")
-=======
     @unittest.skipIf(
         StrictVersion(__version__) <= StrictVersion("0.5.0"),
         reason="Depends on PR #1015 onnxruntime.")
@@ -58,20 +53,15 @@
             model, suffix="1Deviance",
             allow_failure="StrictVersion(onnxruntime.__version__)"
                           " <= StrictVersion('0.5.0')")
->>>>>>> e7eea981
 
     @unittest.skipIf(not onnx_built_with_ml(),
                      reason="Requires ONNX-ML extension.")
     def test_gradient_boosting_classifier3(self):
         model = GradientBoostingClassifier(n_estimators=3)
-<<<<<<< HEAD
-        dump_binary_classification(model, suffix="3")
-=======
         dump_binary_classification(
             model, suffix="3",
             allow_failure="StrictVersion(onnxruntime.__version__)"
                           " <= StrictVersion('0.5.0')")
->>>>>>> e7eea981
 
     @unittest.skipIf(not onnx_built_with_ml(),
                      reason="Requires ONNX-ML extension.")
