--- conflicted
+++ resolved
@@ -87,11 +87,7 @@
             model,
             "scikit-learn simple imputer",
             [("input", FloatTensorType([None, 2]))],
-<<<<<<< HEAD
-            target_opset=11
-=======
             target_opset=min(11, onnx_opset_version())
->>>>>>> 11664ec0
         )
         self.assertTrue(model_onnx.graph.node is not None)
 
