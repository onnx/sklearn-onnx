--- conflicted
+++ resolved
@@ -24,11 +24,7 @@
         return False
     if StrictVersion(onnxruntime.__version__) < StrictVersion("0.3.0"):
         return False
-<<<<<<< HEAD
-    return True
-=======
     return StrictVersion(vers) >= StrictVersion("0.20.0")
->>>>>>> 4593bdff
 
 
 class TestSklearnOrdinalEncoderConverter(unittest.TestCase):
