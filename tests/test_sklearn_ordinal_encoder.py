# SPDX-License-Identifier: Apache-2.0

"""Tests scikit-learn's OrdinalEncoder converter."""

import unittest
from numpy.testing import assert_almost_equal
import packaging.version as pv
import numpy as np
import pandas as pd
import onnxruntime
from sklearn import __version__ as sklearn_version
from sklearn.compose import ColumnTransformer
from sklearn.pipeline import make_pipeline
from sklearn.ensemble import RandomForestRegressor

try:
    from sklearn.preprocessing import OrdinalEncoder
except ImportError:
    pass
from skl2onnx import convert_sklearn, to_onnx
from skl2onnx.common.data_types import (
    Int64TensorType,
    StringTensorType,
)
from test_utils import dump_data_and_model, TARGET_OPSET


def ordinal_encoder_support():
    # pv.Version does not work with development versions
    vers = ".".join(sklearn_version.split(".")[:2])
    if pv.Version(vers) < pv.Version("0.20.0"):
        return False
    if pv.Version(onnxruntime.__version__) < pv.Version("0.3.0"):
        return False
    return pv.Version(vers) >= pv.Version("0.20.0")


def set_output_support():
    vers = ".".join(sklearn_version.split(".")[:2])
    return pv.Version(vers) >= pv.Version("1.2")


def max_categories_support():
    vers = ".".join(sklearn_version.split(".")[:2])
    return pv.Version(vers) >= pv.Version("1.3")


class TestSklearnOrdinalEncoderConverter(unittest.TestCase):
    @unittest.skipIf(
        not ordinal_encoder_support(),
        reason="OrdinalEncoder was not available before 0.20",
    )
    def test_model_ordinal_encoder(self):
        model = OrdinalEncoder(dtype=np.int64)
        data = np.array([[1, 2, 3], [4, 3, 0], [0, 1, 4], [0, 5, 6]], dtype=np.int64)
        model.fit(data)
        model_onnx = convert_sklearn(
            model,
            "scikit-learn ordinal encoder",
            [("input", Int64TensorType([None, 3]))],
            target_opset=TARGET_OPSET,
        )
        self.assertIsNotNone(model_onnx)
        dump_data_and_model(
            data, model, model_onnx, basename="SklearnOrdinalEncoderInt64-SkipDim1"
        )

    @unittest.skipIf(
        not ordinal_encoder_support(),
        reason="OrdinalEncoder was not available before 0.20",
    )
    @unittest.skipIf(TARGET_OPSET < 9, reason="not available")
    def test_ordinal_encoder_mixed_string_int_drop(self):
        data = [
            ["c0.4", "c0.2", 3],
            ["c1.4", "c1.2", 0],
            ["c0.2", "c2.2", 1],
            ["c0.2", "c2.2", 1],
            ["c0.2", "c2.2", 1],
            ["c0.2", "c2.2", 1],
        ]
        test = [["c0.2", "c2.2", 1]]
        model = OrdinalEncoder(categories="auto")
        model.fit(data)
        inputs = [
            ("input1", StringTensorType([None, 2])),
            ("input2", Int64TensorType([None, 1])),
        ]
        model_onnx = convert_sklearn(
            model, "ordinal encoder", inputs, target_opset=TARGET_OPSET
        )
        self.assertTrue(model_onnx is not None)
        dump_data_and_model(
            test, model, model_onnx, basename="SklearnOrdinalEncoderMixedStringIntDrop"
        )

    @unittest.skipIf(
        not ordinal_encoder_support(),
        reason="OrdinalEncoder was not available before 0.20",
    )
    @unittest.skipIf(TARGET_OPSET < 9, reason="not available")
    def test_ordinal_encoder_mixed_string_int_pandas(self):
        col1 = "col1"
        col2 = "col2"
        col3 = "col3"
        data_pd = pd.DataFrame(
            {
                col1: np.array(["c0.4", "c1.4", "c0.2", "c0.2", "c0.2", "c0.2"]),
                col2: np.array(["c0.2", "c1.2", "c2.2", "c2.2", "c2.2", "c2.2"]),
                col3: np.array([3, 0, 1, 1, 1, 1]),
            }
        )
        test_pd = pd.DataFrame(
            {
                col1: np.array(["c0.2"]),
                col2: np.array(["c2.2"]),
                col3: np.array([1]),
            }
        )
        model = OrdinalEncoder(categories="auto")
        model.fit(data_pd)
        inputs = [
            ("input1", StringTensorType([None, 2])),
            ("input2", Int64TensorType([None, 1])),
        ]
        model_onnx = convert_sklearn(
            model, "ordinal encoder", inputs, target_opset=TARGET_OPSET
        )
        self.assertIsNotNone(model_onnx)
        dump_data_and_model(
            test_pd,
            model,
            model_onnx,
            basename="SklearnOrdinalEncoderMixedStringIntPandas",
        )

    @unittest.skipIf(
        not ordinal_encoder_support(),
        reason="OrdinalEncoder was not available before 0.20",
    )
    def test_ordinal_encoder_onecat(self):
        data = [["cat"], ["cat"]]
        model = OrdinalEncoder(categories="auto")
        model.fit(data)
        inputs = [("input1", StringTensorType([None, 1]))]
        model_onnx = convert_sklearn(
            model, "ordinal encoder one string cat", inputs, target_opset=TARGET_OPSET
        )
        self.assertTrue(model_onnx is not None)
        dump_data_and_model(
            data, model, model_onnx, basename="SklearnOrdinalEncoderOneStringCat"
        )

    @unittest.skipIf(
        not ordinal_encoder_support(),
        reason="OrdinalEncoder was not available before 0.20",
    )
    def test_ordinal_encoder_twocats(self):
        data = [["cat2"], ["cat1"]]
        model = OrdinalEncoder(categories="auto")
        model.fit(data)
        inputs = [("input1", StringTensorType([None, 1]))]
        model_onnx = convert_sklearn(
            model, "ordinal encoder two string cats", inputs, target_opset=TARGET_OPSET
        )
        self.assertTrue(model_onnx is not None)
        dump_data_and_model(
            data, model, model_onnx, basename="SklearnOrdinalEncoderTwoStringCat"
        )

    @unittest.skipIf(
        not ordinal_encoder_support(),
        reason="OrdinalEncoder was not available before 0.20",
    )
    def test_model_ordinal_encoder_cat_list(self):
        model = OrdinalEncoder(categories=[[0, 1, 4, 5], [1, 2, 3, 5], [0, 3, 4, 6]])
        data = np.array([[1, 2, 3], [4, 3, 0], [0, 1, 4], [0, 5, 6]], dtype=np.int64)
        model.fit(data)
        model_onnx = convert_sklearn(
            model,
            "scikit-learn ordinal encoder",
            [("input", Int64TensorType([None, 3]))],
            target_opset=TARGET_OPSET,
        )
        self.assertTrue(model_onnx is not None)
        dump_data_and_model(
            data, model, model_onnx, basename="SklearnOrdinalEncoderCatList"
        )

    @unittest.skipIf(
        not ordinal_encoder_support(),
        reason="OrdinalEncoder was not available before 0.20",
    )
    def test_model_ordinal_encoder_unknown_value(self):
        from onnxruntime import InferenceSession

        model = OrdinalEncoder(handle_unknown="use_encoded_value", unknown_value=42)
        data = np.array([["a"], ["b"], ["c"], ["d"]], dtype=np.object_)
        data_with_missing_value = np.array(
            [["a"], ["b"], ["c"], ["d"], [np.nan], ["e"], [None]], dtype=np.object_
        )

        model.fit(data)
        # 'np.nan','e' and 'None' become 42.
        expected = model.transform(data_with_missing_value)

        model_onnx = convert_sklearn(
            model,
            "scikit-learn ordinal encoder",
            [("input", StringTensorType([None, 1]))],
            target_opset=TARGET_OPSET,
        )
        self.assertIsNotNone(model_onnx)
        dump_data_and_model(
            data, model, model_onnx, basename="SklearnOrdinalEncoderUnknownValue"
        )

        sess = InferenceSession(
            model_onnx.SerializeToString(), providers=["CPUExecutionProvider"]
        )
        got = sess.run(
            None,
            {
                "input": data_with_missing_value,
            },
        )

        assert_almost_equal(expected.reshape(-1), got[0].reshape(-1))

    @unittest.skipIf(
        not ordinal_encoder_support(),
        reason="OrdinalEncoder was not available before 0.20",
    )
    def test_model_ordinal_encoder_encoded_missing_value(self):
        from onnxruntime import InferenceSession

        model = OrdinalEncoder(encoded_missing_value=42)
        data = np.array([["a"], ["b"], [np.nan], ["c"], ["d"]], dtype=np.object_)

        # 'np.nan' becomes 42
        expected = model.fit_transform(data)

        model_onnx = convert_sklearn(
            model,
            "scikit-learn ordinal encoder",
            [("input", StringTensorType([None, 1]))],
            target_opset=TARGET_OPSET,
        )
        self.assertIsNotNone(model_onnx)
        dump_data_and_model(
            data, model, model_onnx, basename="SklearnOrdinalEncoderEncodedMissingValue"
        )

        sess = InferenceSession(
            model_onnx.SerializeToString(), providers=["CPUExecutionProvider"]
        )
        got = sess.run(
            None,
            {
                "input": data,
            },
        )

        assert_almost_equal(expected.reshape(-1), got[0].reshape(-1))

    @unittest.skipIf(
        not ordinal_encoder_support(),
        reason="OrdinalEncoder was not available before 0.20",
    )
    def test_model_ordinal_encoder_encoded_missing_value_no_nan(self):
        from onnxruntime import InferenceSession

        model = OrdinalEncoder(encoded_missing_value=42)
        data = np.array([["a"], ["b"], ["c"], ["d"]], dtype=np.object_)

        expected = model.fit_transform(data)

        model_onnx = convert_sklearn(
            model,
            "scikit-learn ordinal encoder",
            [("input", StringTensorType([None, 1]))],
            target_opset=TARGET_OPSET,
        )
        self.assertIsNotNone(model_onnx)
        dump_data_and_model(
            data,
            model,
            model_onnx,
            basename="SklearnOrdinalEncoderEncodedMissingValueNoNan",
        )

        sess = InferenceSession(
            model_onnx.SerializeToString(), providers=["CPUExecutionProvider"]
        )
        got = sess.run(
            None,
            {
                "input": data,
            },
        )

        assert_almost_equal(expected.reshape(-1), got[0].reshape(-1))

    @unittest.skipIf(
        not set_output_support(),
        reason="'ColumnTransformer' object has no attribute 'set_output'",
    )
    @unittest.skipIf(
        not ordinal_encoder_support(),
        reason="OrdinalEncoder was not available before 0.20",
    )
    def test_ordinal_encoder_pipeline_int64(self):
        from onnxruntime import InferenceSession

        data = pd.DataFrame({"cat": ["cat2", "cat1"], "num": [0, 1]})
        data["num"] = data["num"].astype(np.float32)
        y = np.array([0, 1], dtype=np.float32)
        preprocessor = ColumnTransformer(
            transformers=[
                ("cat", OrdinalEncoder(dtype=np.int64), ["cat"]),
                ("num", "passthrough", ["num"]),
            ],
            sparse_threshold=1,
            verbose_feature_names_out=False,
        ).set_output(transform="pandas")
        model = make_pipeline(
            preprocessor, RandomForestRegressor(n_estimators=3, max_depth=2)
        )
        model.fit(data, y)
        expected = model.predict(data)
        model_onnx = to_onnx(model, data[:1], target_opset=TARGET_OPSET)
        sess = InferenceSession(
            model_onnx.SerializeToString(), providers=["CPUExecutionProvider"]
        )
        got = sess.run(
            None,
            {
                "cat": data["cat"].values.reshape((-1, 1)),
                "num": data["num"].values.reshape((-1, 1)),
            },
        )
        assert_almost_equal(expected, got[0].ravel())

    @unittest.skipIf(
        not set_output_support(),
        reason="'ColumnTransformer' object has no attribute 'set_output'",
    )
    @unittest.skipIf(
        not ordinal_encoder_support(),
        reason="OrdinalEncoder was not available before 0.20",
    )
    def test_ordinal_encoder_pipeline_string_int64(self):
        from onnxruntime import InferenceSession

        data = pd.DataFrame(
            {"C1": ["cat2", "cat1", "cat3"], "C2": [1, 0, 1], "num": [0, 1, 1]}
        )
        data["num"] = data["num"].astype(np.float32)
        y = np.array([0, 1, 2], dtype=np.float32)
        preprocessor = ColumnTransformer(
            transformers=[
                ("cat", OrdinalEncoder(dtype=np.int64), ["C1", "C2"]),
                ("num", "passthrough", ["num"]),
            ],
            sparse_threshold=1,
            verbose_feature_names_out=False,
        ).set_output(transform="pandas")
        model = make_pipeline(
            preprocessor, RandomForestRegressor(n_estimators=3, max_depth=2)
        )
        model.fit(data, y)
        expected = model.predict(data)
        model_onnx = to_onnx(model, data[:1], target_opset=TARGET_OPSET)
        sess = InferenceSession(
            model_onnx.SerializeToString(), providers=["CPUExecutionProvider"]
        )
        got = sess.run(
            None,
            {
                "C1": data["C1"].values.reshape((-1, 1)),
                "C2": data["C2"].values.reshape((-1, 1)),
                "num": data["num"].values.reshape((-1, 1)),
            },
        )
        assert_almost_equal(expected, got[0].ravel())

    @unittest.skipIf(
<<<<<<< HEAD
        not ordinal_encoder_support(),
        reason="OrdinalEncoder was not available before 0.20",
    )
    def test_model_ordinal_encoder_unknown_value_nan(self):
        from onnxruntime import InferenceSession

        model = OrdinalEncoder(handle_unknown="use_encoded_value", unknown_value=np.nan)
        data = np.array([["a"], ["b"], ["c"], ["d"]], dtype=np.object_)
        data_with_missing_value = np.array(
            [["a"], ["b"], ["c"], ["d"], [np.nan], ["e"], [None]], dtype=np.object_
        )

        model.fit(data)
        # 'np.nan','e' and 'None' become 42.
        expected = model.transform(data_with_missing_value)
=======
        not max_categories_support(),
        reason="OrdinalEncoder supports max_categories and min_frequencey since 1.3",
    )
    def test_model_ordinal_encoder_max_categories(self):
        from onnxruntime import InferenceSession

        model = OrdinalEncoder(max_categories=4)
        data = np.array(
            [["a"], ["b"], ["c"], ["d"], ["a"], ["b"], ["c"], ["e"]], dtype=np.object_
        )

        expected = model.fit_transform(data)
>>>>>>> 2462f35a

        model_onnx = convert_sklearn(
            model,
            "scikit-learn ordinal encoder",
            [("input", StringTensorType([None, 1]))],
            target_opset=TARGET_OPSET,
        )
        self.assertIsNotNone(model_onnx)
        dump_data_and_model(
<<<<<<< HEAD
            data, model, model_onnx, basename="SklearnOrdinalEncoderUnknownValue"
=======
            data,
            model,
            model_onnx,
            basename="SklearnOrdinalEncoderMaxCategories",
        )

        sess = InferenceSession(
            model_onnx.SerializeToString(), providers=["CPUExecutionProvider"]
        )
        got = sess.run(
            None,
            {
                "input": data,
            },
        )

        assert_almost_equal(expected.reshape(-1), got[0].reshape(-1))

    @unittest.skipIf(
        not max_categories_support(),
        reason="OrdinalEncoder supports max_categories and min_frequencey since 1.3",
    )
    def test_model_ordinal_encoder_min_frequency(self):
        from onnxruntime import InferenceSession

        model = OrdinalEncoder(min_frequency=2)
        data = np.array(
            [["a"], ["b"], ["c"], ["d"], ["a"], ["b"], ["c"], ["e"]], dtype=np.object_
        )

        expected = model.fit_transform(data)

        model_onnx = convert_sklearn(
            model,
            "scikit-learn ordinal encoder",
            [("input", StringTensorType([None, 1]))],
            target_opset=TARGET_OPSET,
        )
        self.assertIsNotNone(model_onnx)
        dump_data_and_model(
            data,
            model,
            model_onnx,
            basename="SklearnOrdinalEncoderMinFrequency",
>>>>>>> 2462f35a
        )

        sess = InferenceSession(
            model_onnx.SerializeToString(), providers=["CPUExecutionProvider"]
        )
        got = sess.run(
            None,
            {
<<<<<<< HEAD
                "input": data_with_missing_value,
=======
                "input": data,
>>>>>>> 2462f35a
            },
        )

        assert_almost_equal(expected.reshape(-1), got[0].reshape(-1))


if __name__ == "__main__":
    unittest.main(verbosity=2)<|MERGE_RESOLUTION|>--- conflicted
+++ resolved
@@ -385,7 +385,86 @@
         assert_almost_equal(expected, got[0].ravel())
 
     @unittest.skipIf(
-<<<<<<< HEAD
+        not max_categories_support(),
+        reason="OrdinalEncoder supports max_categories and min_frequencey since 1.3",
+    )
+    def test_model_ordinal_encoder_max_categories(self):
+        from onnxruntime import InferenceSession
+
+        model = OrdinalEncoder(max_categories=4)
+        data = np.array(
+            [["a"], ["b"], ["c"], ["d"], ["a"], ["b"], ["c"], ["e"]], dtype=np.object_
+        )
+
+        expected = model.fit_transform(data)
+
+        model_onnx = convert_sklearn(
+            model,
+            "scikit-learn ordinal encoder",
+            [("input", StringTensorType([None, 1]))],
+            target_opset=TARGET_OPSET,
+        )
+        self.assertIsNotNone(model_onnx)
+        dump_data_and_model(
+            data,
+            model,
+            model_onnx,
+            basename="SklearnOrdinalEncoderMaxCategories",
+        )
+
+        sess = InferenceSession(
+            model_onnx.SerializeToString(), providers=["CPUExecutionProvider"]
+        )
+        got = sess.run(
+            None,
+            {
+                "input": data,
+            },
+        )
+
+        assert_almost_equal(expected.reshape(-1), got[0].reshape(-1))
+
+    @unittest.skipIf(
+        not max_categories_support(),
+        reason="OrdinalEncoder supports max_categories and min_frequencey since 1.3",
+    )
+    def test_model_ordinal_encoder_min_frequency(self):
+        from onnxruntime import InferenceSession
+
+        model = OrdinalEncoder(min_frequency=2)
+        data = np.array(
+            [["a"], ["b"], ["c"], ["d"], ["a"], ["b"], ["c"], ["e"]], dtype=np.object_
+        )
+
+        expected = model.fit_transform(data)
+
+        model_onnx = convert_sklearn(
+            model,
+            "scikit-learn ordinal encoder",
+            [("input", StringTensorType([None, 1]))],
+            target_opset=TARGET_OPSET,
+        )
+        self.assertIsNotNone(model_onnx)
+        dump_data_and_model(
+            data,
+            model,
+            model_onnx,
+            basename="SklearnOrdinalEncoderMinFrequency",
+        )
+
+        sess = InferenceSession(
+            model_onnx.SerializeToString(), providers=["CPUExecutionProvider"]
+        )
+        got = sess.run(
+            None,
+            {
+                "input": data,
+            },
+        )
+
+        assert_almost_equal(expected.reshape(-1), got[0].reshape(-1))
+
+    @unittest.skipIf(
         not ordinal_encoder_support(),
         reason="OrdinalEncoder was not available before 0.20",
     )
@@ -401,20 +480,6 @@
         model.fit(data)
         # 'np.nan','e' and 'None' become 42.
         expected = model.transform(data_with_missing_value)
-=======
-        not max_categories_support(),
-        reason="OrdinalEncoder supports max_categories and min_frequencey since 1.3",
-    )
-    def test_model_ordinal_encoder_max_categories(self):
-        from onnxruntime import InferenceSession
-
-        model = OrdinalEncoder(max_categories=4)
-        data = np.array(
-            [["a"], ["b"], ["c"], ["d"], ["a"], ["b"], ["c"], ["e"]], dtype=np.object_
-        )
-
-        expected = model.fit_transform(data)
->>>>>>> 2462f35a
 
         model_onnx = convert_sklearn(
             model,
@@ -424,67 +489,16 @@
         )
         self.assertIsNotNone(model_onnx)
         dump_data_and_model(
-<<<<<<< HEAD
             data, model, model_onnx, basename="SklearnOrdinalEncoderUnknownValue"
-=======
-            data,
-            model,
-            model_onnx,
-            basename="SklearnOrdinalEncoderMaxCategories",
-        )
-
-        sess = InferenceSession(
-            model_onnx.SerializeToString(), providers=["CPUExecutionProvider"]
-        )
-        got = sess.run(
-            None,
-            {
-                "input": data,
-            },
-        )
-
-        assert_almost_equal(expected.reshape(-1), got[0].reshape(-1))
-
-    @unittest.skipIf(
-        not max_categories_support(),
-        reason="OrdinalEncoder supports max_categories and min_frequencey since 1.3",
-    )
-    def test_model_ordinal_encoder_min_frequency(self):
-        from onnxruntime import InferenceSession
-
-        model = OrdinalEncoder(min_frequency=2)
-        data = np.array(
-            [["a"], ["b"], ["c"], ["d"], ["a"], ["b"], ["c"], ["e"]], dtype=np.object_
-        )
-
-        expected = model.fit_transform(data)
-
-        model_onnx = convert_sklearn(
-            model,
-            "scikit-learn ordinal encoder",
-            [("input", StringTensorType([None, 1]))],
-            target_opset=TARGET_OPSET,
-        )
-        self.assertIsNotNone(model_onnx)
-        dump_data_and_model(
-            data,
-            model,
-            model_onnx,
-            basename="SklearnOrdinalEncoderMinFrequency",
->>>>>>> 2462f35a
-        )
-
-        sess = InferenceSession(
-            model_onnx.SerializeToString(), providers=["CPUExecutionProvider"]
-        )
-        got = sess.run(
-            None,
-            {
-<<<<<<< HEAD
+        )
+
+        sess = InferenceSession(
+            model_onnx.SerializeToString(), providers=["CPUExecutionProvider"]
+        )
+        got = sess.run(
+            None,
+            {
                 "input": data_with_missing_value,
-=======
-                "input": data,
->>>>>>> 2462f35a
             },
         )
 
