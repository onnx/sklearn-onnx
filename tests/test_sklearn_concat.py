import os
import unittest
import onnxruntime as rt
import pandas as pd
import numpy as np
from sklearn.tree import DecisionTreeRegressor
from sklearn.model_selection import train_test_split
try:
    from sklearn.compose import ColumnTransformer
except ImportError:
    ColumnTransformer = None
from sklearn.pipeline import Pipeline
from sklearn.preprocessing import MinMaxScaler, OneHotEncoder
from skl2onnx import convert_sklearn
from skl2onnx.common.data_types import (
    BooleanTensorType, FloatTensorType,
    Int64TensorType, StringTensorType)
from test_utils import TARGET_OPSET


def _column_tranformer_fitted_from_df(data):
    def transformer_for_column(column: pd.Series):
        if column.dtype in ['float64', 'float32', 'int64']:
            return MinMaxScaler()
        if column.dtype in ['bool']:
            return 'passthrough'
        if column.dtype in ['O']:
            try:
                return OneHotEncoder(drop='first')
            except TypeError:
                # older version of scikit-learn
                return OneHotEncoder()
        raise ValueError(
            'Unexpected column dtype for {column.name}:{column.dtype}'.format(
                column=column))

    return ColumnTransformer(
        [(col, transformer_for_column(
            data[col]), [col]) for col in data.columns],
        remainder='drop'
    ).fit(data)


def _convert_dataframe_schema(data):
    def type_for_column(column: pd.Series):
        if column.dtype in ['float64', 'float32']:
            return FloatTensorType([None, 1])
        if column.dtype in ['int64']:
            return Int64TensorType([None, 1])
        if column.dtype in ['bool']:
            return BooleanTensorType([None, 1])
        if column.dtype in ['O']:
            return StringTensorType([None, 1])
        raise ValueError(
            'Unexpected column dtype for {column.name}:{column.dtype}'.format(
                column=column))
    return [(col, type_for_column(data[col])) for col in data.columns]


def _predict(session: rt.InferenceSession, data: pd.DataFrame) -> pd.Series:
    def _correctly_typed_column(column: pd.Series) -> pd.Series:
        if column.dtype in ['float64']:
            return column.astype(np.float32)
        return column

    def _correctly_shaped_values(values):
        return values.reshape((values.shape[0], 1))

    inputs = {
        c: _correctly_shaped_values(_correctly_typed_column(data[c]).values)
        for c in data.columns
    }

    return pd.Series(
        session.run(None, inputs)[0].reshape(-1),
        index=data.index
    )


class TestSklearnPipeline(unittest.TestCase):

    @unittest.skipIf(ColumnTransformer is None, reason="too old scikit-learn")
    def test_concat(self):
        data = os.path.join(os.path.dirname(__file__),
                            "datasets", "small_titanic.csv")
        data = pd.read_csv(data)
        data['female'] = data['sex'] == 'female'
        data = data[['age', 'fare', 'female', 'embarked',
                     'pclass', 'survived']]

        for col in data:
            dtype = data[col].dtype
            if dtype in ['float64', 'float32']:
                data[col].fillna(0., inplace=True)
            if dtype in ['int64']:
                data[col].fillna(0, inplace=True)
            elif dtype in ['O']:
                data[col].fillna('N/A', inplace=True)

        full_df = data.drop('survived', axis=1)
        full_labels = data['survived']

        train_df, test_df, train_labels, test_labels = train_test_split(
            full_df, full_labels, test_size=.2)

        col_transformer = _column_tranformer_fitted_from_df(full_df)

        regressor = DecisionTreeRegressor()
        regressor.fit(
            col_transformer.transform(train_df),
            train_labels)
        model = Pipeline(
            steps=[('preprocessor', col_transformer),
                   ('regressor', regressor)])

        initial_types = _convert_dataframe_schema(full_df)
        itypes = set(_[1].__class__ for _ in initial_types)
        self.assertIn(BooleanTensorType, itypes)
        self.assertIn(FloatTensorType, itypes)
<<<<<<< HEAD
        onnx = convert_sklearn(model, initial_types=initial_types,
                               target_opset=TARGET_OPSET)
=======
        onx = convert_sklearn(model, initial_types=initial_types)
>>>>>>> 1e13814d

        session = rt.InferenceSession(onx.SerializeToString())

        pred_skl = model.predict(test_df)
        pred_onx = _predict(session, test_df)

        diff = np.sort(
            np.abs(np.squeeze(pred_skl) - np.squeeze(pred_onx)))
        if diff[0] != diff[-1]:
            raise AssertionError(
                "Discrepencies\nSKL\n{}\nORT\n{}".format(pred_skl, pred_onx))


if __name__ == "__main__":
    unittest.main()<|MERGE_RESOLUTION|>--- conflicted
+++ resolved
@@ -117,12 +117,8 @@
         itypes = set(_[1].__class__ for _ in initial_types)
         self.assertIn(BooleanTensorType, itypes)
         self.assertIn(FloatTensorType, itypes)
-<<<<<<< HEAD
         onnx = convert_sklearn(model, initial_types=initial_types,
                                target_opset=TARGET_OPSET)
-=======
-        onx = convert_sklearn(model, initial_types=initial_types)
->>>>>>> 1e13814d
 
         session = rt.InferenceSession(onx.SerializeToString())
 
