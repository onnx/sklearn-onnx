# SPDX-License-Identifier: Apache-2.0

import unittest
from distutils.version import StrictVersion
import numpy as np
from sklearn.exceptions import ConvergenceWarning
from sklearn.ensemble import BaggingClassifier
# Requires PR #488.
# from sklearn.gaussian_process import GaussianProcessClassifier
from sklearn.linear_model import LogisticRegression, SGDClassifier
from sklearn.neighbors import KNeighborsClassifier
from sklearn.neural_network import MLPClassifier
from sklearn.multiclass import OneVsRestClassifier
from sklearn.naive_bayes import BernoulliNB
from sklearn.svm import SVC
try:
    from sklearn.ensemble import VotingClassifier
except ImportError:
    VotingClassifier = None
try:
    # scikit-learn >= 0.22
    from sklearn.utils._testing import ignore_warnings
except ImportError:
    # scikit-learn < 0.22
    from sklearn.utils.testing import ignore_warnings
try:
    from sklearn.naive_bayes import ComplementNB
except ImportError:
    ComplementNB = None
try:
    from sklearn.ensemble import StackingClassifier
except ImportError:
    StackingClassifier = None
from skl2onnx import convert_sklearn
from skl2onnx.common.data_types import DoubleTensorType
from onnxruntime import __version__ as ort_version
from onnx import __version__ as onnx_version
from test_utils import (
    dump_data_and_model, fit_classification_model, TARGET_OPSET)

warnings_to_skip = (DeprecationWarning, FutureWarning, ConvergenceWarning)


ORT_VERSION = '1.7.0'


class TestSklearnDoubleTensorTypeClassifier(unittest.TestCase):

    def _common_classifier(
            self, model_cls_set, name_root=None, debug=False,
            raw_scores=True, pos_features=False, is_int=False,
            comparable_outputs=None, n_features=4,
            n_repeated=None, n_redundant=None):
        for model_cls in model_cls_set:
            if name_root is None:
                name = model_cls.__name__
            else:
                name = name_root
            for n_cl in [2, 3]:
                model, X = fit_classification_model(
                    model_cls(), n_cl, n_features=n_features,
                    pos_features=pos_features, is_int=is_int,
                    n_repeated=n_repeated, n_redundant=n_redundant)
                pmethod = ('decision_function_binary' if n_cl == 2 else
                           'decision_function')
                bs = [True, False] if raw_scores else [False]
                for b in bs:
                    for z in [False]:
                        # zipmap does not allow tensor(double) as inputs
                        with self.subTest(n_classes=n_cl, raw_scores=b,
                                          model=name):
                            if raw_scores:
                                options = {"raw_scores": b,
                                           "zipmap": z}
                            else:
                                options = {"zipmap": z}
                            model_onnx = convert_sklearn(
                                model, "model",
                                [("input", DoubleTensorType(
                                    [None, X.shape[1]]))],
                                target_opset=TARGET_OPSET,
                                options={id(model): options})
                            if debug:
                                print(model_onnx)
                            self.assertIn("elem_type: 11", str(model_onnx))
                            methods = None if not b else ['predict', pmethod]
                            if not b and n_cl == 2:
                                # onnxruntime does not support sigmoid for
                                # DoubleTensorType
                                continue
                            dump_data_and_model(
                                X.astype(np.float64)[:7], model, model_onnx,
                                methods=methods,
                                comparable_outputs=comparable_outputs,
                                basename="Sklearn{}Double2RAW{}"
                                         "ZIP{}CL{}".format(
                                            name,
                                            1 if b else 0,
                                            1 if z else 0, n_cl))

    @unittest.skipIf(
        StrictVersion(ort_version) < StrictVersion(ORT_VERSION),
        reason="ArgMax is missing")
    @unittest.skipIf(
        StrictVersion(onnx_version) < StrictVersion(ORT_VERSION),
        reason="ArgMax is missing")
    @ignore_warnings(category=warnings_to_skip)
    def test_model_logistic_64(self):
        self._common_classifier([LogisticRegression])

    @unittest.skipIf(
        StrictVersion(ort_version) < StrictVersion(ORT_VERSION),
        reason="ArgMax is missing")
    @unittest.skipIf(
        StrictVersion(onnx_version) < StrictVersion(ORT_VERSION),
        reason="ArgMax is missing")
    @ignore_warnings(category=warnings_to_skip)
    def test_modelsgd_64(self):
        self._common_classifier([SGDClassifier])
        self._common_classifier([lambda: SGDClassifier(loss='hinge')],
                                "SGDClassifierHinge")
        self._common_classifier([lambda: SGDClassifier(loss='perceptron')],
                                "SGDClassifierPerceptron")

    @unittest.skipIf(
        StrictVersion(ort_version) < StrictVersion(ORT_VERSION),
        reason="ArgMax, Reciprocal are missing")
    @unittest.skipIf(
        StrictVersion(onnx_version) < StrictVersion(ORT_VERSION),
        reason="ArgMax, Reciprocal are missing")
    @ignore_warnings(category=warnings_to_skip)
    def test_modelsgdlog_64(self):
        self._common_classifier([lambda: SGDClassifier(loss='log')],
                                "SGDClassifierLog")

    @unittest.skipIf(
        StrictVersion(ort_version) < StrictVersion(ORT_VERSION),
        reason="ArgMax, Relu are missing")
    @unittest.skipIf(
        StrictVersion(onnx_version) < StrictVersion(ORT_VERSION),
        reason="ArgMax, Relu are missing")
    @ignore_warnings(category=warnings_to_skip)
    def test_mlpclassifier_relu_64(self):
        self._common_classifier(
            [lambda: MLPClassifier(activation='relu')],
            "MLPClassifierRelu", raw_scores=False)

    @unittest.skipIf(
        StrictVersion(ort_version) < StrictVersion(ORT_VERSION),
        reason="ArgMax, Tanh are missing")
    @unittest.skipIf(
        StrictVersion(onnx_version) < StrictVersion(ORT_VERSION),
        reason="ArgMax, Tanh are missing")
    @ignore_warnings(category=warnings_to_skip)
    def test_mlpclassifier_tanh_64(self):
        self._common_classifier(
            [lambda: MLPClassifier(activation='tanh',
                                   hidden_layer_sizes=(2,))],
            "MLPClassifierTanh", raw_scores=False)

    @unittest.skipIf(
        StrictVersion(ort_version) < StrictVersion(ORT_VERSION),
        reason="ArgMax, Sigmoid are missing")
    @unittest.skipIf(
        StrictVersion(onnx_version) < StrictVersion(ORT_VERSION),
        reason="ArgMax, Tanh are missing")
    @ignore_warnings(category=warnings_to_skip)
    def test_mlpclassifier_logistic_64(self):
        self._common_classifier(
            [lambda: MLPClassifier(activation='logistic',
                                   hidden_layer_sizes=(2,))],
            "MLPClassifierLogistic", raw_scores=False)

    @unittest.skipIf(
        StrictVersion(ort_version) < StrictVersion(ORT_VERSION),
        reason="ArgMax is missing")
    @unittest.skipIf(
        StrictVersion(onnx_version) < StrictVersion(ORT_VERSION),
        reason="ArgMax, Tanh are missing")
    @ignore_warnings(category=warnings_to_skip)
    def test_mlpclassifier_identity_64(self):
        self._common_classifier(
            [lambda: MLPClassifier(activation='identity',
                                   hidden_layer_sizes=(2,))],
            "MLPClassifierIdentity", raw_scores=False)

    @unittest.skipIf(
        StrictVersion(ort_version) < StrictVersion(ORT_VERSION),
        reason="ArgMax, TopK are missing")
    @unittest.skipIf(
        StrictVersion(onnx_version) < StrictVersion(ORT_VERSION),
        reason="ArgMax, Tanh are missing")
    @ignore_warnings(category=warnings_to_skip)
    def test_knn_64(self):
        self._common_classifier(
            [lambda: KNeighborsClassifier()],
            "KNeighborsClassifier", raw_scores=False)

    @unittest.skipIf(
        VotingClassifier is None, reason="scikit-learn too old")
    @unittest.skipIf(
        StrictVersion(ort_version) < StrictVersion(ORT_VERSION),
        reason="ArgMax, Sum are missing")
    @unittest.skipIf(
        StrictVersion(onnx_version) < StrictVersion(ORT_VERSION),
        reason="ArgMax, Tanh are missing")
    @ignore_warnings(category=warnings_to_skip)
    def test_voting_64(self):
        estimators = [('a', LogisticRegression()),
                      ('b', LogisticRegression())]
        self._common_classifier(
            [lambda: VotingClassifier(estimators,
                                      flatten_transform=False)],
            "VotingClassifier", raw_scores=False,
            comparable_outputs=[0])

    @unittest.skipIf(
        StrictVersion(ort_version) < StrictVersion(ORT_VERSION),
        reason="ArgMax, LpNormalization are missing")
    @unittest.skipIf(
        StrictVersion(onnx_version) < StrictVersion(ORT_VERSION),
        reason="ArgMax, Tanh are missing")
    @ignore_warnings(category=warnings_to_skip)
    def test_ovr_64(self):
        self._common_classifier(
            [lambda: OneVsRestClassifier(LogisticRegression())],
            "VotingClassifier", raw_scores=False)

    @unittest.skipIf(
        StrictVersion(ort_version) < StrictVersion(ORT_VERSION),
        reason="ArgMax, LpNormalization are missing")
    @unittest.skipIf(
        StrictVersion(onnx_version) < StrictVersion(ORT_VERSION),
        reason="ArgMax, Tanh are missing")
    @ignore_warnings(category=warnings_to_skip)
    def test_svc_linear_64(self):
        self._common_classifier(
            [lambda: SVC(kernel='linear')], "SVCLinear",
            raw_scores=False)

    @unittest.skipIf(
        StrictVersion(ort_version) < StrictVersion(ORT_VERSION),
        reason="ArgMax, Sum are missing")
    @ignore_warnings(category=warnings_to_skip)
    def test_svc_poly_64(self):
        self._common_classifier(
            [lambda: SVC(kernel='poly')], "SVCpoly",
            raw_scores=False)

    @unittest.skipIf(
        StrictVersion(ort_version) < StrictVersion(ORT_VERSION),
        reason="ArgMax, Sum are missing")
    @unittest.skipIf(
        StrictVersion(onnx_version) < StrictVersion(ORT_VERSION),
        reason="ArgMax, Tanh are missing")
    @ignore_warnings(category=warnings_to_skip)
    def test_svc_rbf_64(self):
        self._common_classifier(
            [lambda: SVC(kernel='rbf')], "SVCrbf",
            raw_scores=False)

    @unittest.skipIf(
        StrictVersion(ort_version) < StrictVersion(ORT_VERSION),
        reason="ArgMax, Sum are missing")
    @unittest.skipIf(
        StrictVersion(onnx_version) < StrictVersion(ORT_VERSION),
        reason="ArgMax, Tanh are missing")
    @ignore_warnings(category=warnings_to_skip)
    def test_svc_sigmoid_64(self):
        self._common_classifier(
            [lambda: SVC(kernel='sigmoid')], "SVCsigmoid",
            raw_scores=False)

    @unittest.skipIf(
        BernoulliNB is None, reason="new in scikit version 0.20")
    @unittest.skipIf(
        StrictVersion(ort_version) < StrictVersion(ORT_VERSION),
        reason="ArgMax, Log are missing")
    @unittest.skipIf(
        StrictVersion(onnx_version) < StrictVersion(ORT_VERSION),
        reason="ArgMax, Tanh are missing")
    @ignore_warnings(category=warnings_to_skip)
    def test_bernoullinb_64(self):
        self._common_classifier(
            [lambda: BernoulliNB()], "BernoulliNB", raw_scores=False)

    @unittest.skipIf(
        ComplementNB is None, reason="new in scikit version 0.20")
    @unittest.skipIf(
        StrictVersion(ort_version) < StrictVersion(ORT_VERSION),
        reason="ArgMax, ReduceLogSumExp are missing")
    @unittest.skipIf(
        StrictVersion(onnx_version) < StrictVersion(ORT_VERSION),
        reason="ArgMax, Tanh are missing")
    @ignore_warnings(category=warnings_to_skip)
    def test_complementnb_64(self):
        self._common_classifier(
            [lambda: ComplementNB()], "ComplementNB",
            raw_scores=False, pos_features=True)

    @unittest.skipIf(
        StrictVersion(ort_version) < StrictVersion(ORT_VERSION),
        reason="ArgMax, ReduceMean are missing")
    @unittest.skipIf(
        StrictVersion(onnx_version) < StrictVersion(ORT_VERSION),
        reason="ArgMax, Tanh are missing")
    @ignore_warnings(category=warnings_to_skip)
    def test_bagging_64(self):
        self._common_classifier(
<<<<<<< HEAD
            [lambda: BaggingClassifier(LogisticRegression())],
            "BaggingClassifier", n_features=3,
            n_repeated=0, n_redundant=0)
=======
            [lambda: BaggingClassifier(
                LogisticRegression(random_state=42), random_state=42)],
            "BaggingClassifier")
>>>>>>> 89109ab0

    @unittest.skipIf(
        StrictVersion(ort_version) < StrictVersion(ORT_VERSION),
        reason="ArgMax, Sigmoid are missing")
    @unittest.skipIf(
        StrictVersion(onnx_version) < StrictVersion(ORT_VERSION),
        reason="ArgMax, Tanh are missing")
    @unittest.skipIf(
        StackingClassifier is None, reason="scikit-learn too old")
    @ignore_warnings(category=warnings_to_skip)
    def test_stacking_64(self):
        self._common_classifier(
            [lambda: StackingClassifier([
                ('a', LogisticRegression()),
                ('b', LogisticRegression())])],
            "StackingClassifier")


if __name__ == "__main__":
    unittest.main()
<|MERGE_RESOLUTION|>--- conflicted
+++ resolved
@@ -1,338 +1,332 @@
-# SPDX-License-Identifier: Apache-2.0
-
-import unittest
-from distutils.version import StrictVersion
-import numpy as np
-from sklearn.exceptions import ConvergenceWarning
-from sklearn.ensemble import BaggingClassifier
-# Requires PR #488.
-# from sklearn.gaussian_process import GaussianProcessClassifier
-from sklearn.linear_model import LogisticRegression, SGDClassifier
-from sklearn.neighbors import KNeighborsClassifier
-from sklearn.neural_network import MLPClassifier
-from sklearn.multiclass import OneVsRestClassifier
-from sklearn.naive_bayes import BernoulliNB
-from sklearn.svm import SVC
-try:
-    from sklearn.ensemble import VotingClassifier
-except ImportError:
-    VotingClassifier = None
-try:
-    # scikit-learn >= 0.22
-    from sklearn.utils._testing import ignore_warnings
-except ImportError:
-    # scikit-learn < 0.22
-    from sklearn.utils.testing import ignore_warnings
-try:
-    from sklearn.naive_bayes import ComplementNB
-except ImportError:
-    ComplementNB = None
-try:
-    from sklearn.ensemble import StackingClassifier
-except ImportError:
-    StackingClassifier = None
-from skl2onnx import convert_sklearn
-from skl2onnx.common.data_types import DoubleTensorType
-from onnxruntime import __version__ as ort_version
-from onnx import __version__ as onnx_version
-from test_utils import (
-    dump_data_and_model, fit_classification_model, TARGET_OPSET)
-
-warnings_to_skip = (DeprecationWarning, FutureWarning, ConvergenceWarning)
-
-
-ORT_VERSION = '1.7.0'
-
-
-class TestSklearnDoubleTensorTypeClassifier(unittest.TestCase):
-
-    def _common_classifier(
-            self, model_cls_set, name_root=None, debug=False,
-            raw_scores=True, pos_features=False, is_int=False,
-            comparable_outputs=None, n_features=4,
-            n_repeated=None, n_redundant=None):
-        for model_cls in model_cls_set:
-            if name_root is None:
-                name = model_cls.__name__
-            else:
-                name = name_root
-            for n_cl in [2, 3]:
-                model, X = fit_classification_model(
-                    model_cls(), n_cl, n_features=n_features,
-                    pos_features=pos_features, is_int=is_int,
-                    n_repeated=n_repeated, n_redundant=n_redundant)
-                pmethod = ('decision_function_binary' if n_cl == 2 else
-                           'decision_function')
-                bs = [True, False] if raw_scores else [False]
-                for b in bs:
-                    for z in [False]:
-                        # zipmap does not allow tensor(double) as inputs
-                        with self.subTest(n_classes=n_cl, raw_scores=b,
-                                          model=name):
-                            if raw_scores:
-                                options = {"raw_scores": b,
-                                           "zipmap": z}
-                            else:
-                                options = {"zipmap": z}
-                            model_onnx = convert_sklearn(
-                                model, "model",
-                                [("input", DoubleTensorType(
-                                    [None, X.shape[1]]))],
-                                target_opset=TARGET_OPSET,
-                                options={id(model): options})
-                            if debug:
-                                print(model_onnx)
-                            self.assertIn("elem_type: 11", str(model_onnx))
-                            methods = None if not b else ['predict', pmethod]
-                            if not b and n_cl == 2:
-                                # onnxruntime does not support sigmoid for
-                                # DoubleTensorType
-                                continue
-                            dump_data_and_model(
-                                X.astype(np.float64)[:7], model, model_onnx,
-                                methods=methods,
-                                comparable_outputs=comparable_outputs,
-                                basename="Sklearn{}Double2RAW{}"
-                                         "ZIP{}CL{}".format(
-                                            name,
-                                            1 if b else 0,
-                                            1 if z else 0, n_cl))
-
-    @unittest.skipIf(
-        StrictVersion(ort_version) < StrictVersion(ORT_VERSION),
-        reason="ArgMax is missing")
-    @unittest.skipIf(
-        StrictVersion(onnx_version) < StrictVersion(ORT_VERSION),
-        reason="ArgMax is missing")
-    @ignore_warnings(category=warnings_to_skip)
-    def test_model_logistic_64(self):
-        self._common_classifier([LogisticRegression])
-
-    @unittest.skipIf(
-        StrictVersion(ort_version) < StrictVersion(ORT_VERSION),
-        reason="ArgMax is missing")
-    @unittest.skipIf(
-        StrictVersion(onnx_version) < StrictVersion(ORT_VERSION),
-        reason="ArgMax is missing")
-    @ignore_warnings(category=warnings_to_skip)
-    def test_modelsgd_64(self):
-        self._common_classifier([SGDClassifier])
-        self._common_classifier([lambda: SGDClassifier(loss='hinge')],
-                                "SGDClassifierHinge")
-        self._common_classifier([lambda: SGDClassifier(loss='perceptron')],
-                                "SGDClassifierPerceptron")
-
-    @unittest.skipIf(
-        StrictVersion(ort_version) < StrictVersion(ORT_VERSION),
-        reason="ArgMax, Reciprocal are missing")
-    @unittest.skipIf(
-        StrictVersion(onnx_version) < StrictVersion(ORT_VERSION),
-        reason="ArgMax, Reciprocal are missing")
-    @ignore_warnings(category=warnings_to_skip)
-    def test_modelsgdlog_64(self):
-        self._common_classifier([lambda: SGDClassifier(loss='log')],
-                                "SGDClassifierLog")
-
-    @unittest.skipIf(
-        StrictVersion(ort_version) < StrictVersion(ORT_VERSION),
-        reason="ArgMax, Relu are missing")
-    @unittest.skipIf(
-        StrictVersion(onnx_version) < StrictVersion(ORT_VERSION),
-        reason="ArgMax, Relu are missing")
-    @ignore_warnings(category=warnings_to_skip)
-    def test_mlpclassifier_relu_64(self):
-        self._common_classifier(
-            [lambda: MLPClassifier(activation='relu')],
-            "MLPClassifierRelu", raw_scores=False)
-
-    @unittest.skipIf(
-        StrictVersion(ort_version) < StrictVersion(ORT_VERSION),
-        reason="ArgMax, Tanh are missing")
-    @unittest.skipIf(
-        StrictVersion(onnx_version) < StrictVersion(ORT_VERSION),
-        reason="ArgMax, Tanh are missing")
-    @ignore_warnings(category=warnings_to_skip)
-    def test_mlpclassifier_tanh_64(self):
-        self._common_classifier(
-            [lambda: MLPClassifier(activation='tanh',
-                                   hidden_layer_sizes=(2,))],
-            "MLPClassifierTanh", raw_scores=False)
-
-    @unittest.skipIf(
-        StrictVersion(ort_version) < StrictVersion(ORT_VERSION),
-        reason="ArgMax, Sigmoid are missing")
-    @unittest.skipIf(
-        StrictVersion(onnx_version) < StrictVersion(ORT_VERSION),
-        reason="ArgMax, Tanh are missing")
-    @ignore_warnings(category=warnings_to_skip)
-    def test_mlpclassifier_logistic_64(self):
-        self._common_classifier(
-            [lambda: MLPClassifier(activation='logistic',
-                                   hidden_layer_sizes=(2,))],
-            "MLPClassifierLogistic", raw_scores=False)
-
-    @unittest.skipIf(
-        StrictVersion(ort_version) < StrictVersion(ORT_VERSION),
-        reason="ArgMax is missing")
-    @unittest.skipIf(
-        StrictVersion(onnx_version) < StrictVersion(ORT_VERSION),
-        reason="ArgMax, Tanh are missing")
-    @ignore_warnings(category=warnings_to_skip)
-    def test_mlpclassifier_identity_64(self):
-        self._common_classifier(
-            [lambda: MLPClassifier(activation='identity',
-                                   hidden_layer_sizes=(2,))],
-            "MLPClassifierIdentity", raw_scores=False)
-
-    @unittest.skipIf(
-        StrictVersion(ort_version) < StrictVersion(ORT_VERSION),
-        reason="ArgMax, TopK are missing")
-    @unittest.skipIf(
-        StrictVersion(onnx_version) < StrictVersion(ORT_VERSION),
-        reason="ArgMax, Tanh are missing")
-    @ignore_warnings(category=warnings_to_skip)
-    def test_knn_64(self):
-        self._common_classifier(
-            [lambda: KNeighborsClassifier()],
-            "KNeighborsClassifier", raw_scores=False)
-
-    @unittest.skipIf(
-        VotingClassifier is None, reason="scikit-learn too old")
-    @unittest.skipIf(
-        StrictVersion(ort_version) < StrictVersion(ORT_VERSION),
-        reason="ArgMax, Sum are missing")
-    @unittest.skipIf(
-        StrictVersion(onnx_version) < StrictVersion(ORT_VERSION),
-        reason="ArgMax, Tanh are missing")
-    @ignore_warnings(category=warnings_to_skip)
-    def test_voting_64(self):
-        estimators = [('a', LogisticRegression()),
-                      ('b', LogisticRegression())]
-        self._common_classifier(
-            [lambda: VotingClassifier(estimators,
-                                      flatten_transform=False)],
-            "VotingClassifier", raw_scores=False,
-            comparable_outputs=[0])
-
-    @unittest.skipIf(
-        StrictVersion(ort_version) < StrictVersion(ORT_VERSION),
-        reason="ArgMax, LpNormalization are missing")
-    @unittest.skipIf(
-        StrictVersion(onnx_version) < StrictVersion(ORT_VERSION),
-        reason="ArgMax, Tanh are missing")
-    @ignore_warnings(category=warnings_to_skip)
-    def test_ovr_64(self):
-        self._common_classifier(
-            [lambda: OneVsRestClassifier(LogisticRegression())],
-            "VotingClassifier", raw_scores=False)
-
-    @unittest.skipIf(
-        StrictVersion(ort_version) < StrictVersion(ORT_VERSION),
-        reason="ArgMax, LpNormalization are missing")
-    @unittest.skipIf(
-        StrictVersion(onnx_version) < StrictVersion(ORT_VERSION),
-        reason="ArgMax, Tanh are missing")
-    @ignore_warnings(category=warnings_to_skip)
-    def test_svc_linear_64(self):
-        self._common_classifier(
-            [lambda: SVC(kernel='linear')], "SVCLinear",
-            raw_scores=False)
-
-    @unittest.skipIf(
-        StrictVersion(ort_version) < StrictVersion(ORT_VERSION),
-        reason="ArgMax, Sum are missing")
-    @ignore_warnings(category=warnings_to_skip)
-    def test_svc_poly_64(self):
-        self._common_classifier(
-            [lambda: SVC(kernel='poly')], "SVCpoly",
-            raw_scores=False)
-
-    @unittest.skipIf(
-        StrictVersion(ort_version) < StrictVersion(ORT_VERSION),
-        reason="ArgMax, Sum are missing")
-    @unittest.skipIf(
-        StrictVersion(onnx_version) < StrictVersion(ORT_VERSION),
-        reason="ArgMax, Tanh are missing")
-    @ignore_warnings(category=warnings_to_skip)
-    def test_svc_rbf_64(self):
-        self._common_classifier(
-            [lambda: SVC(kernel='rbf')], "SVCrbf",
-            raw_scores=False)
-
-    @unittest.skipIf(
-        StrictVersion(ort_version) < StrictVersion(ORT_VERSION),
-        reason="ArgMax, Sum are missing")
-    @unittest.skipIf(
-        StrictVersion(onnx_version) < StrictVersion(ORT_VERSION),
-        reason="ArgMax, Tanh are missing")
-    @ignore_warnings(category=warnings_to_skip)
-    def test_svc_sigmoid_64(self):
-        self._common_classifier(
-            [lambda: SVC(kernel='sigmoid')], "SVCsigmoid",
-            raw_scores=False)
-
-    @unittest.skipIf(
-        BernoulliNB is None, reason="new in scikit version 0.20")
-    @unittest.skipIf(
-        StrictVersion(ort_version) < StrictVersion(ORT_VERSION),
-        reason="ArgMax, Log are missing")
-    @unittest.skipIf(
-        StrictVersion(onnx_version) < StrictVersion(ORT_VERSION),
-        reason="ArgMax, Tanh are missing")
-    @ignore_warnings(category=warnings_to_skip)
-    def test_bernoullinb_64(self):
-        self._common_classifier(
-            [lambda: BernoulliNB()], "BernoulliNB", raw_scores=False)
-
-    @unittest.skipIf(
-        ComplementNB is None, reason="new in scikit version 0.20")
-    @unittest.skipIf(
-        StrictVersion(ort_version) < StrictVersion(ORT_VERSION),
-        reason="ArgMax, ReduceLogSumExp are missing")
-    @unittest.skipIf(
-        StrictVersion(onnx_version) < StrictVersion(ORT_VERSION),
-        reason="ArgMax, Tanh are missing")
-    @ignore_warnings(category=warnings_to_skip)
-    def test_complementnb_64(self):
-        self._common_classifier(
-            [lambda: ComplementNB()], "ComplementNB",
-            raw_scores=False, pos_features=True)
-
-    @unittest.skipIf(
-        StrictVersion(ort_version) < StrictVersion(ORT_VERSION),
-        reason="ArgMax, ReduceMean are missing")
-    @unittest.skipIf(
-        StrictVersion(onnx_version) < StrictVersion(ORT_VERSION),
-        reason="ArgMax, Tanh are missing")
-    @ignore_warnings(category=warnings_to_skip)
-    def test_bagging_64(self):
-        self._common_classifier(
-<<<<<<< HEAD
-            [lambda: BaggingClassifier(LogisticRegression())],
-            "BaggingClassifier", n_features=3,
-            n_repeated=0, n_redundant=0)
-=======
-            [lambda: BaggingClassifier(
-                LogisticRegression(random_state=42), random_state=42)],
-            "BaggingClassifier")
->>>>>>> 89109ab0
-
-    @unittest.skipIf(
-        StrictVersion(ort_version) < StrictVersion(ORT_VERSION),
-        reason="ArgMax, Sigmoid are missing")
-    @unittest.skipIf(
-        StrictVersion(onnx_version) < StrictVersion(ORT_VERSION),
-        reason="ArgMax, Tanh are missing")
-    @unittest.skipIf(
-        StackingClassifier is None, reason="scikit-learn too old")
-    @ignore_warnings(category=warnings_to_skip)
-    def test_stacking_64(self):
-        self._common_classifier(
-            [lambda: StackingClassifier([
-                ('a', LogisticRegression()),
-                ('b', LogisticRegression())])],
-            "StackingClassifier")
-
-
-if __name__ == "__main__":
-    unittest.main()
+# SPDX-License-Identifier: Apache-2.0
+
+import unittest
+from distutils.version import StrictVersion
+import numpy as np
+from sklearn.exceptions import ConvergenceWarning
+from sklearn.ensemble import BaggingClassifier
+# Requires PR #488.
+# from sklearn.gaussian_process import GaussianProcessClassifier
+from sklearn.linear_model import LogisticRegression, SGDClassifier
+from sklearn.neighbors import KNeighborsClassifier
+from sklearn.neural_network import MLPClassifier
+from sklearn.multiclass import OneVsRestClassifier
+from sklearn.naive_bayes import BernoulliNB
+from sklearn.svm import SVC
+try:
+    from sklearn.ensemble import VotingClassifier
+except ImportError:
+    VotingClassifier = None
+try:
+    # scikit-learn >= 0.22
+    from sklearn.utils._testing import ignore_warnings
+except ImportError:
+    # scikit-learn < 0.22
+    from sklearn.utils.testing import ignore_warnings
+try:
+    from sklearn.naive_bayes import ComplementNB
+except ImportError:
+    ComplementNB = None
+try:
+    from sklearn.ensemble import StackingClassifier
+except ImportError:
+    StackingClassifier = None
+from skl2onnx import convert_sklearn
+from skl2onnx.common.data_types import DoubleTensorType
+from onnxruntime import __version__ as ort_version
+from onnx import __version__ as onnx_version
+from test_utils import (
+    dump_data_and_model, fit_classification_model, TARGET_OPSET)
+
+warnings_to_skip = (DeprecationWarning, FutureWarning, ConvergenceWarning)
+
+
+ORT_VERSION = '1.7.0'
+
+
+class TestSklearnDoubleTensorTypeClassifier(unittest.TestCase):
+
+    def _common_classifier(
+            self, model_cls_set, name_root=None, debug=False,
+            raw_scores=True, pos_features=False, is_int=False,
+            comparable_outputs=None, n_features=4,
+            n_repeated=None, n_redundant=None):
+        for model_cls in model_cls_set:
+            if name_root is None:
+                name = model_cls.__name__
+            else:
+                name = name_root
+            for n_cl in [2, 3]:
+                model, X = fit_classification_model(
+                    model_cls(), n_cl, n_features=n_features,
+                    pos_features=pos_features, is_int=is_int,
+                    n_repeated=n_repeated, n_redundant=n_redundant)
+                pmethod = ('decision_function_binary' if n_cl == 2 else
+                           'decision_function')
+                bs = [True, False] if raw_scores else [False]
+                for b in bs:
+                    for z in [False]:
+                        # zipmap does not allow tensor(double) as inputs
+                        with self.subTest(n_classes=n_cl, raw_scores=b,
+                                          model=name):
+                            if raw_scores:
+                                options = {"raw_scores": b,
+                                           "zipmap": z}
+                            else:
+                                options = {"zipmap": z}
+                            model_onnx = convert_sklearn(
+                                model, "model",
+                                [("input", DoubleTensorType(
+                                    [None, X.shape[1]]))],
+                                target_opset=TARGET_OPSET,
+                                options={id(model): options})
+                            if debug:
+                                print(model_onnx)
+                            self.assertIn("elem_type: 11", str(model_onnx))
+                            methods = None if not b else ['predict', pmethod]
+                            if not b and n_cl == 2:
+                                # onnxruntime does not support sigmoid for
+                                # DoubleTensorType
+                                continue
+                            dump_data_and_model(
+                                X.astype(np.float64)[:7], model, model_onnx,
+                                methods=methods,
+                                comparable_outputs=comparable_outputs,
+                                basename="Sklearn{}Double2RAW{}"
+                                         "ZIP{}CL{}".format(
+                                            name,
+                                            1 if b else 0,
+                                            1 if z else 0, n_cl))
+
+    @unittest.skipIf(
+        StrictVersion(ort_version) < StrictVersion(ORT_VERSION),
+        reason="ArgMax is missing")
+    @unittest.skipIf(
+        StrictVersion(onnx_version) < StrictVersion(ORT_VERSION),
+        reason="ArgMax is missing")
+    @ignore_warnings(category=warnings_to_skip)
+    def test_model_logistic_64(self):
+        self._common_classifier([LogisticRegression])
+
+    @unittest.skipIf(
+        StrictVersion(ort_version) < StrictVersion(ORT_VERSION),
+        reason="ArgMax is missing")
+    @unittest.skipIf(
+        StrictVersion(onnx_version) < StrictVersion(ORT_VERSION),
+        reason="ArgMax is missing")
+    @ignore_warnings(category=warnings_to_skip)
+    def test_modelsgd_64(self):
+        self._common_classifier([SGDClassifier])
+        self._common_classifier([lambda: SGDClassifier(loss='hinge')],
+                                "SGDClassifierHinge")
+        self._common_classifier([lambda: SGDClassifier(loss='perceptron')],
+                                "SGDClassifierPerceptron")
+
+    @unittest.skipIf(
+        StrictVersion(ort_version) < StrictVersion(ORT_VERSION),
+        reason="ArgMax, Reciprocal are missing")
+    @unittest.skipIf(
+        StrictVersion(onnx_version) < StrictVersion(ORT_VERSION),
+        reason="ArgMax, Reciprocal are missing")
+    @ignore_warnings(category=warnings_to_skip)
+    def test_modelsgdlog_64(self):
+        self._common_classifier([lambda: SGDClassifier(loss='log')],
+                                "SGDClassifierLog")
+
+    @unittest.skipIf(
+        StrictVersion(ort_version) < StrictVersion(ORT_VERSION),
+        reason="ArgMax, Relu are missing")
+    @unittest.skipIf(
+        StrictVersion(onnx_version) < StrictVersion(ORT_VERSION),
+        reason="ArgMax, Relu are missing")
+    @ignore_warnings(category=warnings_to_skip)
+    def test_mlpclassifier_relu_64(self):
+        self._common_classifier(
+            [lambda: MLPClassifier(activation='relu')],
+            "MLPClassifierRelu", raw_scores=False)
+
+    @unittest.skipIf(
+        StrictVersion(ort_version) < StrictVersion(ORT_VERSION),
+        reason="ArgMax, Tanh are missing")
+    @unittest.skipIf(
+        StrictVersion(onnx_version) < StrictVersion(ORT_VERSION),
+        reason="ArgMax, Tanh are missing")
+    @ignore_warnings(category=warnings_to_skip)
+    def test_mlpclassifier_tanh_64(self):
+        self._common_classifier(
+            [lambda: MLPClassifier(activation='tanh',
+                                   hidden_layer_sizes=(2,))],
+            "MLPClassifierTanh", raw_scores=False)
+
+    @unittest.skipIf(
+        StrictVersion(ort_version) < StrictVersion(ORT_VERSION),
+        reason="ArgMax, Sigmoid are missing")
+    @unittest.skipIf(
+        StrictVersion(onnx_version) < StrictVersion(ORT_VERSION),
+        reason="ArgMax, Tanh are missing")
+    @ignore_warnings(category=warnings_to_skip)
+    def test_mlpclassifier_logistic_64(self):
+        self._common_classifier(
+            [lambda: MLPClassifier(activation='logistic',
+                                   hidden_layer_sizes=(2,))],
+            "MLPClassifierLogistic", raw_scores=False)
+
+    @unittest.skipIf(
+        StrictVersion(ort_version) < StrictVersion(ORT_VERSION),
+        reason="ArgMax is missing")
+    @unittest.skipIf(
+        StrictVersion(onnx_version) < StrictVersion(ORT_VERSION),
+        reason="ArgMax, Tanh are missing")
+    @ignore_warnings(category=warnings_to_skip)
+    def test_mlpclassifier_identity_64(self):
+        self._common_classifier(
+            [lambda: MLPClassifier(activation='identity',
+                                   hidden_layer_sizes=(2,))],
+            "MLPClassifierIdentity", raw_scores=False)
+
+    @unittest.skipIf(
+        StrictVersion(ort_version) < StrictVersion(ORT_VERSION),
+        reason="ArgMax, TopK are missing")
+    @unittest.skipIf(
+        StrictVersion(onnx_version) < StrictVersion(ORT_VERSION),
+        reason="ArgMax, Tanh are missing")
+    @ignore_warnings(category=warnings_to_skip)
+    def test_knn_64(self):
+        self._common_classifier(
+            [lambda: KNeighborsClassifier()],
+            "KNeighborsClassifier", raw_scores=False)
+
+    @unittest.skipIf(
+        VotingClassifier is None, reason="scikit-learn too old")
+    @unittest.skipIf(
+        StrictVersion(ort_version) < StrictVersion(ORT_VERSION),
+        reason="ArgMax, Sum are missing")
+    @unittest.skipIf(
+        StrictVersion(onnx_version) < StrictVersion(ORT_VERSION),
+        reason="ArgMax, Tanh are missing")
+    @ignore_warnings(category=warnings_to_skip)
+    def test_voting_64(self):
+        estimators = [('a', LogisticRegression()),
+                      ('b', LogisticRegression())]
+        self._common_classifier(
+            [lambda: VotingClassifier(estimators,
+                                      flatten_transform=False)],
+            "VotingClassifier", raw_scores=False,
+            comparable_outputs=[0])
+
+    @unittest.skipIf(
+        StrictVersion(ort_version) < StrictVersion(ORT_VERSION),
+        reason="ArgMax, LpNormalization are missing")
+    @unittest.skipIf(
+        StrictVersion(onnx_version) < StrictVersion(ORT_VERSION),
+        reason="ArgMax, Tanh are missing")
+    @ignore_warnings(category=warnings_to_skip)
+    def test_ovr_64(self):
+        self._common_classifier(
+            [lambda: OneVsRestClassifier(LogisticRegression())],
+            "VotingClassifier", raw_scores=False)
+
+    @unittest.skipIf(
+        StrictVersion(ort_version) < StrictVersion(ORT_VERSION),
+        reason="ArgMax, LpNormalization are missing")
+    @unittest.skipIf(
+        StrictVersion(onnx_version) < StrictVersion(ORT_VERSION),
+        reason="ArgMax, Tanh are missing")
+    @ignore_warnings(category=warnings_to_skip)
+    def test_svc_linear_64(self):
+        self._common_classifier(
+            [lambda: SVC(kernel='linear')], "SVCLinear",
+            raw_scores=False)
+
+    @unittest.skipIf(
+        StrictVersion(ort_version) < StrictVersion(ORT_VERSION),
+        reason="ArgMax, Sum are missing")
+    @ignore_warnings(category=warnings_to_skip)
+    def test_svc_poly_64(self):
+        self._common_classifier(
+            [lambda: SVC(kernel='poly')], "SVCpoly",
+            raw_scores=False)
+
+    @unittest.skipIf(
+        StrictVersion(ort_version) < StrictVersion(ORT_VERSION),
+        reason="ArgMax, Sum are missing")
+    @unittest.skipIf(
+        StrictVersion(onnx_version) < StrictVersion(ORT_VERSION),
+        reason="ArgMax, Tanh are missing")
+    @ignore_warnings(category=warnings_to_skip)
+    def test_svc_rbf_64(self):
+        self._common_classifier(
+            [lambda: SVC(kernel='rbf')], "SVCrbf",
+            raw_scores=False)
+
+    @unittest.skipIf(
+        StrictVersion(ort_version) < StrictVersion(ORT_VERSION),
+        reason="ArgMax, Sum are missing")
+    @unittest.skipIf(
+        StrictVersion(onnx_version) < StrictVersion(ORT_VERSION),
+        reason="ArgMax, Tanh are missing")
+    @ignore_warnings(category=warnings_to_skip)
+    def test_svc_sigmoid_64(self):
+        self._common_classifier(
+            [lambda: SVC(kernel='sigmoid')], "SVCsigmoid",
+            raw_scores=False)
+
+    @unittest.skipIf(
+        BernoulliNB is None, reason="new in scikit version 0.20")
+    @unittest.skipIf(
+        StrictVersion(ort_version) < StrictVersion(ORT_VERSION),
+        reason="ArgMax, Log are missing")
+    @unittest.skipIf(
+        StrictVersion(onnx_version) < StrictVersion(ORT_VERSION),
+        reason="ArgMax, Tanh are missing")
+    @ignore_warnings(category=warnings_to_skip)
+    def test_bernoullinb_64(self):
+        self._common_classifier(
+            [lambda: BernoulliNB()], "BernoulliNB", raw_scores=False)
+
+    @unittest.skipIf(
+        ComplementNB is None, reason="new in scikit version 0.20")
+    @unittest.skipIf(
+        StrictVersion(ort_version) < StrictVersion(ORT_VERSION),
+        reason="ArgMax, ReduceLogSumExp are missing")
+    @unittest.skipIf(
+        StrictVersion(onnx_version) < StrictVersion(ORT_VERSION),
+        reason="ArgMax, Tanh are missing")
+    @ignore_warnings(category=warnings_to_skip)
+    def test_complementnb_64(self):
+        self._common_classifier(
+            [lambda: ComplementNB()], "ComplementNB",
+            raw_scores=False, pos_features=True)
+
+    @unittest.skipIf(
+        StrictVersion(ort_version) < StrictVersion(ORT_VERSION),
+        reason="ArgMax, ReduceMean are missing")
+    @unittest.skipIf(
+        StrictVersion(onnx_version) < StrictVersion(ORT_VERSION),
+        reason="ArgMax, Tanh are missing")
+    @ignore_warnings(category=warnings_to_skip)
+    def test_bagging_64(self):
+        self._common_classifier(
+            [lambda: BaggingClassifier(
+                LogisticRegression(random_state=42), random_state=42)],
+            "BaggingClassifier")
+
+    @unittest.skipIf(
+        StrictVersion(ort_version) < StrictVersion(ORT_VERSION),
+        reason="ArgMax, Sigmoid are missing")
+    @unittest.skipIf(
+        StrictVersion(onnx_version) < StrictVersion(ORT_VERSION),
+        reason="ArgMax, Tanh are missing")
+    @unittest.skipIf(
+        StackingClassifier is None, reason="scikit-learn too old")
+    @ignore_warnings(category=warnings_to_skip)
+    def test_stacking_64(self):
+        self._common_classifier(
+            [lambda: StackingClassifier([
+                ('a', LogisticRegression()),
+                ('b', LogisticRegression())])],
+            "StackingClassifier")
+
+
+if __name__ == "__main__":
+    unittest.main()