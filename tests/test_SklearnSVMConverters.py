"""
Tests scikit-linear converter.
"""
import unittest
from distutils.version import StrictVersion
import numpy
from distutils.version import StrictVersion
from sklearn.datasets import load_iris
from sklearn.model_selection import train_test_split
from sklearn.linear_model import SGDClassifier
from sklearn.calibration import CalibratedClassifierCV
from sklearn.svm import SVC, SVR, NuSVC, NuSVR
<<<<<<< HEAD
from skl2onnx.common.data_types import FloatTensorType
from skl2onnx import convert_sklearn
import onnxruntime
from onnxruntime import InferenceSession
=======
from sklearn import __version__ as sk__version__
from skl2onnx import convert_sklearn, update_registered_converter
from skl2onnx.common.data_types import FloatTensorType
from skl2onnx.operator_converters.SVM import convert_sklearn_svm
from skl2onnx.shape_calculators.SVM import calculate_sklearn_svm_output_shapes
>>>>>>> 91782824
from test_utils import dump_data_and_model


class SVC_raw(SVC):

    def decision_function(self, X):
        return self._decision_function(X)

    def predict(self, X):
        p = self._dense_predict(X.astype(numpy.float64))
        return p


class NuSVC_raw(NuSVC):

    def decision_function(self, X):
        return self._decision_function(X)

    def predict(self, X):
        p = self._dense_predict(X.astype(numpy.float64))
        return p


class TestSklearnSVM(unittest.TestCase):

    @classmethod
    def setUpClass(cls):
        update_registered_converter(
            SVC_raw,
            "SVC_raw",
            calculate_sklearn_svm_output_shapes,
            convert_sklearn_svm)
        update_registered_converter(
            NuSVC_raw,
            "NuSVC_raw",
            calculate_sklearn_svm_output_shapes,
            convert_sklearn_svm)

    def _fit_binary_classification(self, model):
        iris = load_iris()
        X = iris.data[:, :3]
        y = iris.target
        y[y == 2] = 1
        model.fit(X, y)
        return model, X[:5].astype(numpy.float32)

    def _fit_multi_classification(self, model, nbclass=4):
        iris = load_iris()
        X = iris.data[:, :3]
        y = iris.target
        if nbclass == 4:
            y[-10:] = 3
        model.fit(X, y)
        return model, X[:5].astype(numpy.float32)

    def _fit_multi_regression(self, model):
        iris = load_iris()
        X = iris.data[:, :3]
        y = numpy.vstack([iris.target, iris.target]).T
        model.fit(X, y)
        return model, X[:5].astype(numpy.float32)

    def _check_attributes(self, node, attribute_test):
        attributes = node.attribute
        attribute_map = {}
        for attribute in attributes:
            attribute_map[attribute.name] = attribute

        for k, v in attribute_test.items():
            self.assertTrue(k in attribute_map)
            if v is not None:
                attrib = attribute_map[k]
                if isinstance(v, str):
                    self.assertEqual(attrib.s, v.encode(encoding="UTF-8"))
                elif isinstance(v, int):
                    self.assertEqual(attrib.i, v)
                elif isinstance(v, float):
                    self.assertEqual(attrib.f, v)
                elif isinstance(v, list):
                    self.assertEqual(attrib.ints, v)
                else:
                    self.fail("Unknown type")

    def test_convert_svc_binary_linear_pfalse(self):
        model, X = self._fit_binary_classification(
            SVC(kernel="linear", probability=False))
        model_onnx = convert_sklearn(
            model, "SVC", [("input", FloatTensorType([1, X.shape[1]]))])
        nodes = model_onnx.graph.node
        self.assertIsNotNone(nodes)
        svc_node = nodes[0]
        self._check_attributes(
            svc_node,
            {
                "coefficients": None,
                "kernel_params": None,
                "kernel_type": "LINEAR",
                "post_transform": None,
                "rho": None,
                "support_vectors": None,
                "vectors_per_class": None,
            },
        )
        dump_data_and_model(
            X,
            model,
            model_onnx,
<<<<<<< HEAD
            basename="SklearnBinSVCLinearPF",
            allow_failure="StrictVersion(onnxruntime.__version__)"
                          " <= StrictVersion('0.4')",
=======
            basename="SklearnBinSVCLinearPF-NoProbOpp",
            allow_failure="StrictVersion(onnxruntime.__version__)"
                          " < StrictVersion('0.5.0')"
>>>>>>> 91782824
        )

    def test_convert_svc_binary_linear_ptrue(self):
        model, X = self._fit_binary_classification(
            SVC(kernel="linear", probability=True))
        model_onnx = convert_sklearn(
            model, "SVC", [("input", FloatTensorType([1, X.shape[1]]))])
        nodes = model_onnx.graph.node
        self.assertIsNotNone(nodes)
        svc_node = nodes[0]
        self._check_attributes(
            svc_node,
            {
                "coefficients": None,
                "kernel_params": None,
                "kernel_type": "LINEAR",
                "post_transform": None,
                "rho": None,
                "support_vectors": None,
                "vectors_per_class": None,
            },
        )
        dump_data_and_model(
            X,
            model,
            model_onnx,
            basename="SklearnBinSVCLinearPT",
        )

    def test_convert_svc_multi_linear_pfalse(self):
        model, X = self._fit_multi_classification(
            SVC_raw(kernel="linear", probability=False))
        model_onnx = convert_sklearn(
            model, "SVC", [("input", FloatTensorType([1, X.shape[1]]))])
        nodes = model_onnx.graph.node
        self.assertIsNotNone(nodes)
        svc_node = nodes[0]
        self._check_attributes(
            svc_node,
            {
                "coefficients": None,
                "kernel_params": None,
                "kernel_type": "LINEAR",
                "post_transform": None,
                "rho": None,
                "support_vectors": None,
                "vectors_per_class": None,
            },
        )
        dump_data_and_model(
            X,
            model,
            model_onnx,
            basename="SklearnMclSVCLinearPF-Dec4",
            allow_failure="StrictVersion(onnxruntime.__version__)"
                          " < StrictVersion('0.5.0')"
        )

    def test_convert_svc_multi_linear_ptrue(self):
        model, X = self._fit_multi_classification(
            SVC_raw(kernel="linear", probability=False))
        model_onnx = convert_sklearn(
            model, "SVC", [("input", FloatTensorType([1, X.shape[1]]))])
        nodes = model_onnx.graph.node
        self.assertIsNotNone(nodes)
        svc_node = nodes[0]
        self._check_attributes(
            svc_node,
            {
                "coefficients": None,
                "kernel_params": None,
                "kernel_type": "LINEAR",
                "post_transform": None,
                "rho": None,
                "support_vectors": None,
                "vectors_per_class": None,
            },
        )
        dump_data_and_model(
            X,
            model,
            model_onnx,
<<<<<<< HEAD
            basename="SklearnMclSVCLinearPF",
            allow_failure="StrictVersion(onnxruntime.__version__)"
                          " <= StrictVersion('0.4')",
=======
            basename="SklearnMclSVCLinearPT-Dec4",
            allow_failure="StrictVersion(onnxruntime.__version__)"
                          " < StrictVersion('0.5.0')"
>>>>>>> 91782824
        )

    def test_convert_svr_linear(self):
        model, X = self._fit_binary_classification(SVR(kernel="linear"))
        model_onnx = convert_sklearn(
            model, "SVR", [("input", FloatTensorType([1, X.shape[1]]))])
        nodes = model_onnx.graph.node
        self.assertIsNotNone(nodes)
        self._check_attributes(
            nodes[0],
            {
                "coefficients": None,
                "kernel_params": None,
                "kernel_type": "LINEAR",
                "post_transform": None,
                "rho": None,
                "support_vectors": None,
            },
        )
        dump_data_and_model(X,
                            model,
                            model_onnx,
                            basename="SklearnRegSVRLinear-Dec3")

    def test_convert_nusvc_binary_pfalse(self):
        model, X = self._fit_binary_classification(NuSVC(probability=False))
        model_onnx = convert_sklearn(
            model, "SVC", [("input", FloatTensorType([1, X.shape[1]]))])
        nodes = model_onnx.graph.node
        self.assertIsNotNone(nodes)
        svc_node = nodes[0]
        self._check_attributes(
            svc_node,
            {
                "coefficients": None,
                "kernel_params": None,
                "kernel_type": "RBF",
                "post_transform": None,
                "rho": None,
                "support_vectors": None,
                "vectors_per_class": None,
            },
        )
        dump_data_and_model(
            X,
            model,
            model_onnx,
<<<<<<< HEAD
            basename="SklearnBinNuSVCPF",
            allow_failure="StrictVersion(onnxruntime.__version__)"
                          " <= StrictVersion('0.4')",
=======
            basename="SklearnBinNuSVCPF-NoProbOpp",
            allow_failure="StrictVersion(onnxruntime.__version__)"
                          " < StrictVersion('0.5.0')"
>>>>>>> 91782824
        )

    def test_convert_nusvc_binary_ptrue(self):
        model, X = self._fit_binary_classification(NuSVC(probability=True))
        model_onnx = convert_sklearn(
            model, "SVC", [("input", FloatTensorType([1, X.shape[1]]))])
        nodes = model_onnx.graph.node
        self.assertIsNotNone(nodes)
        svc_node = nodes[0]
        self._check_attributes(
            svc_node,
            {
                "coefficients": None,
                "kernel_params": None,
                "kernel_type": "RBF",
                "post_transform": None,
                "rho": None,
                "support_vectors": None,
                "vectors_per_class": None,
            },
        )
        dump_data_and_model(
            X,
            model,
            model_onnx,
<<<<<<< HEAD
            basename="SklearnMclNuSVCPF",
            allow_failure="StrictVersion(onnxruntime.__version__)"
                          " <= StrictVersion('0.4')",
=======
            basename="SklearnBinNuSVCPT",
>>>>>>> 91782824
        )

    def test_convert_nusvc_multi_pfalse(self):
        model, X = self._fit_multi_classification(
            NuSVC_raw(probability=False, nu=0.1))
        model_onnx = convert_sklearn(
            model, "SVC", [("input", FloatTensorType([1, X.shape[1]]))])
        nodes = model_onnx.graph.node
        self.assertIsNotNone(nodes)
        svc_node = nodes[0]
        self._check_attributes(
            svc_node,
            {
                "coefficients": None,
                "kernel_params": None,
                "kernel_type": "RBF",
                "post_transform": None,
                "rho": None,
                "support_vectors": None,
                "vectors_per_class": None,
            },
        )
        dump_data_and_model(
            X,
            model,
            model_onnx,
            basename="SklearnMclNuSVCPF-Dec2",
            allow_failure="StrictVersion(onnxruntime.__version__)"
                          " < StrictVersion('0.5.0')"
        )

    def test_convert_svc_multi_pfalse_4(self):
        model, X = self._fit_multi_classification(
            SVC_raw(probability=False), 4)
        model_onnx = convert_sklearn(
            model, "SVC", [("input", FloatTensorType([1, X.shape[1]]))])
        nodes = model_onnx.graph.node
        self.assertIsNotNone(nodes)
        dump_data_and_model(
            X,
            model,
            model_onnx,
            basename="SklearnMcSVCPF",
            allow_failure="StrictVersion(onnxruntime.__version__)"
                          " < StrictVersion('0.5.0')"
        )

    @unittest.skipIf(
        StrictVersion(sk__version__.split('dev')[0].strip('.'))
        < StrictVersion("0.22.0"),
        reason="break_ties introduced after 0.22.dev")
    def test_convert_svc_multi_pfalse_4_break_ties(self):
        model, X = self._fit_multi_classification(
            SVC_raw(probability=False, break_ties=True), 4)
        model_onnx = convert_sklearn(
            model, "SVC_raw", [("input", FloatTensorType([1, X.shape[1]]))])
        nodes = model_onnx.graph.node
        self.assertIsNotNone(nodes)
        dump_data_and_model(
            X.astype(numpy.float32),
            model,
            model_onnx,
            basename="SklearnMcSVCPFBTF",
            allow_failure="StrictVersion(onnxruntime.__version__)"
                          " < StrictVersion('0.5.0')"
        )

    def test_convert_svc_multi_ptrue_4(self):
        model, X = self._fit_multi_classification(SVC(probability=True), 4)
        model_onnx = convert_sklearn(
            model, "SVC", [("input", FloatTensorType([1, X.shape[1]]))])
        nodes = model_onnx.graph.node
        self.assertIsNotNone(nodes)
        dump_data_and_model(
            X,
            model,
            model_onnx,
            basename="SklearnMcSVCPF4",
        )

    def test_convert_nusvc_multi_ptrue(self):
        model, X = self._fit_multi_classification(
            NuSVC(probability=True, nu=0.1))
        model_onnx = convert_sklearn(
            model, "SVC", [("input", FloatTensorType([1, X.shape[1]]))])
        nodes = model_onnx.graph.node
        self.assertIsNotNone(nodes)
        svc_node = nodes[0]
        self._check_attributes(
            svc_node,
            {
                "coefficients": None,
                "kernel_params": None,
                "kernel_type": "RBF",
                "post_transform": None,
                "rho": None,
                "support_vectors": None,
                "vectors_per_class": None,
            },
        )
        dump_data_and_model(
            X,
            model,
            model_onnx,
            basename="SklearnMclNuSVCPT",
        )

<<<<<<< HEAD
    @unittest.skipIf(
        StrictVersion(onnxruntime.__version__) <= StrictVersion("1.2.1"),
        reason="Requires onnxruntime 0.3.0")
    def testlinear_svc_iris(self):
        data = load_iris()
        X = data.data
        y = data.target
        X_train, X_test, y_train, y_test = train_test_split(
            X, y, test_size=0.5, random_state=42)

        clf = SGDClassifier().fit(X_train, y_train)
        model = CalibratedClassifierCV(clf, cv='prefit').fit(
            X_train, y_train)

        model_onnx = convert_sklearn(model, 'cccv',
                                     [('input',
                                       FloatTensorType(X_test.shape))])
        sess = InferenceSession(model_onnx.SerializeToString())
        res = sess.run(None, {'input': X_test.astype(numpy.float32)})
        numpy.mean(numpy.isclose(list(map(lambda x: [x[0], x[1],
                                                     x[2]], res[1])),
                                 model.predict_proba(X_test)))
=======
    def test_convert_nusvr(self):
        model, X = self._fit_binary_classification(NuSVR())
        model_onnx = convert_sklearn(
            model, "SVR", [("input", FloatTensorType([1, X.shape[1]]))])
        node = model_onnx.graph.node[0]
        self.assertIsNotNone(node)
        self._check_attributes(
            node,
            {
                "coefficients": None,
                "kernel_params": None,
                "kernel_type": "RBF",
                "post_transform": None,
                "rho": None,
                "support_vectors": None,
            },
        )
        dump_data_and_model(X, model, model_onnx,
                            basename="SklearnRegNuSVR")

    def test_convert_nusvr_default(self):
        model, X = self._fit_binary_classification(NuSVR())
        model_onnx = convert_sklearn(
            model, "SVR", [("input", FloatTensorType([1, X.shape[1]]))])
        self.assertIsNotNone(model_onnx)
        dump_data_and_model(X, model, model_onnx, basename="SklearnRegNuSVR2")
>>>>>>> 91782824


if __name__ == "__main__":
    unittest.main()<|MERGE_RESOLUTION|>--- conflicted
+++ resolved
@@ -10,18 +10,11 @@
 from sklearn.linear_model import SGDClassifier
 from sklearn.calibration import CalibratedClassifierCV
 from sklearn.svm import SVC, SVR, NuSVC, NuSVR
-<<<<<<< HEAD
-from skl2onnx.common.data_types import FloatTensorType
-from skl2onnx import convert_sklearn
-import onnxruntime
-from onnxruntime import InferenceSession
-=======
 from sklearn import __version__ as sk__version__
 from skl2onnx import convert_sklearn, update_registered_converter
 from skl2onnx.common.data_types import FloatTensorType
 from skl2onnx.operator_converters.SVM import convert_sklearn_svm
 from skl2onnx.shape_calculators.SVM import calculate_sklearn_svm_output_shapes
->>>>>>> 91782824
 from test_utils import dump_data_and_model
 
 
@@ -129,15 +122,9 @@
             X,
             model,
             model_onnx,
-<<<<<<< HEAD
-            basename="SklearnBinSVCLinearPF",
-            allow_failure="StrictVersion(onnxruntime.__version__)"
-                          " <= StrictVersion('0.4')",
-=======
             basename="SklearnBinSVCLinearPF-NoProbOpp",
             allow_failure="StrictVersion(onnxruntime.__version__)"
                           " < StrictVersion('0.5.0')"
->>>>>>> 91782824
         )
 
     def test_convert_svc_binary_linear_ptrue(self):
@@ -220,15 +207,9 @@
             X,
             model,
             model_onnx,
-<<<<<<< HEAD
-            basename="SklearnMclSVCLinearPF",
-            allow_failure="StrictVersion(onnxruntime.__version__)"
-                          " <= StrictVersion('0.4')",
-=======
             basename="SklearnMclSVCLinearPT-Dec4",
             allow_failure="StrictVersion(onnxruntime.__version__)"
                           " < StrictVersion('0.5.0')"
->>>>>>> 91782824
         )
 
     def test_convert_svr_linear(self):
@@ -276,15 +257,9 @@
             X,
             model,
             model_onnx,
-<<<<<<< HEAD
-            basename="SklearnBinNuSVCPF",
-            allow_failure="StrictVersion(onnxruntime.__version__)"
-                          " <= StrictVersion('0.4')",
-=======
             basename="SklearnBinNuSVCPF-NoProbOpp",
             allow_failure="StrictVersion(onnxruntime.__version__)"
                           " < StrictVersion('0.5.0')"
->>>>>>> 91782824
         )
 
     def test_convert_nusvc_binary_ptrue(self):
@@ -310,13 +285,7 @@
             X,
             model,
             model_onnx,
-<<<<<<< HEAD
-            basename="SklearnMclNuSVCPF",
-            allow_failure="StrictVersion(onnxruntime.__version__)"
-                          " <= StrictVersion('0.4')",
-=======
             basename="SklearnBinNuSVCPT",
->>>>>>> 91782824
         )
 
     def test_convert_nusvc_multi_pfalse(self):
@@ -424,30 +393,6 @@
             basename="SklearnMclNuSVCPT",
         )
 
-<<<<<<< HEAD
-    @unittest.skipIf(
-        StrictVersion(onnxruntime.__version__) <= StrictVersion("1.2.1"),
-        reason="Requires onnxruntime 0.3.0")
-    def testlinear_svc_iris(self):
-        data = load_iris()
-        X = data.data
-        y = data.target
-        X_train, X_test, y_train, y_test = train_test_split(
-            X, y, test_size=0.5, random_state=42)
-
-        clf = SGDClassifier().fit(X_train, y_train)
-        model = CalibratedClassifierCV(clf, cv='prefit').fit(
-            X_train, y_train)
-
-        model_onnx = convert_sklearn(model, 'cccv',
-                                     [('input',
-                                       FloatTensorType(X_test.shape))])
-        sess = InferenceSession(model_onnx.SerializeToString())
-        res = sess.run(None, {'input': X_test.astype(numpy.float32)})
-        numpy.mean(numpy.isclose(list(map(lambda x: [x[0], x[1],
-                                                     x[2]], res[1])),
-                                 model.predict_proba(X_test)))
-=======
     def test_convert_nusvr(self):
         model, X = self._fit_binary_classification(NuSVR())
         model_onnx = convert_sklearn(
@@ -474,7 +419,6 @@
             model, "SVR", [("input", FloatTensorType([1, X.shape[1]]))])
         self.assertIsNotNone(model_onnx)
         dump_data_and_model(X, model, model_onnx, basename="SklearnRegNuSVR2")
->>>>>>> 91782824
 
 
 if __name__ == "__main__":
