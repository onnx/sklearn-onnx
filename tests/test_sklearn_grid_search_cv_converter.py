# -------------------------------------------------------------------------
# Copyright (c) Microsoft Corporation. All rights reserved.
# Licensed under the MIT License. See License.txt in the project root for
# license information.
# --------------------------------------------------------------------------

from distutils.version import StrictVersion
import unittest
import numpy as np
from onnxruntime import __version__ as ort_version
from sklearn.gaussian_process import GaussianProcessRegressor
from sklearn.linear_model import Lasso, LassoLars, LogisticRegression
from sklearn.model_selection import GridSearchCV
from sklearn.svm import SVC
from skl2onnx import convert_sklearn
from skl2onnx.common.data_types import DoubleTensorType
from skl2onnx.common.data_types import FloatTensorType, Int64TensorType
from skl2onnx.common.data_types import onnx_built_with_ml
from test_utils import (
    dump_data_and_model,
    fit_classification_model,
    fit_regression_model,
    TARGET_OPSET
)


class TestSklearnGridSearchCVModels(unittest.TestCase):
    @unittest.skipIf(not onnx_built_with_ml(),
                     reason="Requires ONNX-ML extension.")
    def test_grid_search_binary_float(self):
        tuned_parameters = [{'C': np.logspace(-1, 0, 4)}]
        clf = GridSearchCV(
            LogisticRegression(random_state=42, max_iter=100, solver='lbfgs',
                               multi_class='ovr'),
            tuned_parameters, cv=5)
        model, X = fit_classification_model(clf, n_classes=2)
        model_onnx = convert_sklearn(
            model, "GridSearchCV",
            [("input", FloatTensorType([None, X.shape[1]]))],
            target_opset=TARGET_OPSET
        )
        self.assertIsNotNone(model_onnx)
        dump_data_and_model(
            X,
            model,
            model_onnx,
            basename="SklearnGridSearchBinaryFloat-Dec4",
            allow_failure="StrictVersion("
            "onnxruntime.__version__)"
            "<= StrictVersion('0.2.1')",
        )

    @unittest.skipIf(not onnx_built_with_ml(),
                     reason="Requires ONNX-ML extension.")
    def test_grid_search_multiclass_float(self):
        tuned_parameters = [{'C': np.logspace(-1, 0, 4)}]
        clf = GridSearchCV(
            SVC(random_state=42, probability=True, gamma='auto'),
            tuned_parameters, cv=5)
        model, X = fit_classification_model(clf, n_classes=5)
        model_onnx = convert_sklearn(
            model, "GridSearchCV",
            [("input", FloatTensorType([None, X.shape[1]]))],
            target_opset=TARGET_OPSET
        )
        self.assertIsNotNone(model_onnx)
        dump_data_and_model(
            X,
            model,
            model_onnx,
            basename="SklearnGridSearchMulticlassFloat",
            allow_failure="StrictVersion("
            "onnxruntime.__version__)"
            "<= StrictVersion('0.2.1')",
        )

    @unittest.skipIf(not onnx_built_with_ml(),
                     reason="Requires ONNX-ML extension.")
    def test_grid_search_binary_int(self):
        tuned_parameters = [{'C': np.logspace(-1, 0, 4)}]
        clf = GridSearchCV(
            LogisticRegression(random_state=42, max_iter=100, solver='lbfgs',
                               multi_class='ovr'),
            tuned_parameters, cv=5)
        model, X = fit_classification_model(clf, n_classes=2, is_int=True)
        model_onnx = convert_sklearn(
            model, "GridSearchCV",
            [("input", Int64TensorType([None, X.shape[1]]))],
            target_opset=TARGET_OPSET
        )
        self.assertIsNotNone(model_onnx)
        dump_data_and_model(
            X,
            model,
            model_onnx,
            basename="SklearnGridSearchBinaryInt-Dec4",
            allow_failure="StrictVersion("
            "onnxruntime.__version__)"
            "<= StrictVersion('0.2.1')",
        )

    @unittest.skipIf(not onnx_built_with_ml(),
                     reason="Requires ONNX-ML extension.")
    def test_grid_search_multiclass_int(self):
        tuned_parameters = [{'C': np.logspace(-1, 0, 4)}]
        clf = GridSearchCV(
            LogisticRegression(random_state=42, max_iter=100, solver='lbfgs',
                               multi_class='multinomial'),
            tuned_parameters, cv=5)
        model, X = fit_classification_model(clf, n_classes=4, is_int=True)
        model_onnx = convert_sklearn(
            model, "GridSearchCV",
            [("input", Int64TensorType([None, X.shape[1]]))],
            target_opset=TARGET_OPSET
        )
        self.assertIsNotNone(model_onnx)
        dump_data_and_model(
            X,
            model,
            model_onnx,
            basename="SklearnGridSearchMulticlassInt-Dec4",
            allow_failure="StrictVersion("
            "onnxruntime.__version__)"
            "<= StrictVersion('0.2.1')",
        )

    def test_grid_search_regression_int(self):
        tuned_parameters = [{'alpha': np.logspace(-4, -0.5, 4)}]
        clf = GridSearchCV(Lasso(max_iter=100),
                           tuned_parameters, cv=5)
        model, X = fit_regression_model(clf, is_int=True)
        model_onnx = convert_sklearn(
            model, "GridSearchCV",
            [("input", Int64TensorType([None, X.shape[1]]))],
            target_opset=TARGET_OPSET)
        self.assertIsNotNone(model_onnx)
        dump_data_and_model(
            X,
            model,
            model_onnx,
            basename="SklearnGridSerachRegressionInt-OneOffArray-Dec4",
            allow_failure="StrictVersion("
            "onnxruntime.__version__) "
            "<= StrictVersion('0.2.1') or "
            "StrictVersion(onnx.__version__) "
            "== StrictVersion('1.4.1')",
        )

    def test_grid_search_regressor_float(self):
        tuned_parameters = [{'alpha': np.logspace(-4, -0.5, 4)}]
        clf = GridSearchCV(LassoLars(max_iter=100),
                           tuned_parameters, cv=5)
        model, X = fit_regression_model(clf)
        model_onnx = convert_sklearn(
            model, "GridSearchCV",
            [("input", FloatTensorType([None, X.shape[1]]))],
            target_opset=TARGET_OPSET)
        self.assertIsNotNone(model_onnx)
        dump_data_and_model(
            X,
            model,
            model_onnx,
            basename="SklearnGridSearchRegressionFloat-OneOffArray-Dec4",
            allow_failure="StrictVersion("
            "onnxruntime.__version__) "
            "<= StrictVersion('0.2.1') or "
            "StrictVersion(onnx.__version__) "
            "== StrictVersion('1.4.1')",
        )

    @unittest.skipIf(
        StrictVersion(ort_version) <= StrictVersion('0.4.0'),
        reason="onnxruntime %s" % '0.4.0')
    def test_grid_search_gaussian_regressor_float(self):
        tuned_parameters = [{'alpha': np.logspace(-4, -0.5, 4)}]
        clf = GridSearchCV(GaussianProcessRegressor(),
                           tuned_parameters, cv=5)
        model, X = fit_regression_model(clf)
        model_onnx = convert_sklearn(
            model, "GridSearchCV",
            [("input", FloatTensorType([None, X.shape[1]]))],
            target_opset=TARGET_OPSET)
        self.assertIsNotNone(model_onnx)
        dump_data_and_model(
            X,
            model,
            model_onnx,
            basename="SklearnGridSearchGaussianRegressionFloat"
                     "-OneOffArray-Dec4",
            allow_failure="StrictVersion("
            "onnxruntime.__version__) "
            "<= StrictVersion('0.4.0') or "
            "StrictVersion(onnx.__version__) "
            "== StrictVersion('1.4.1')",
        )

    @unittest.skipIf(
        StrictVersion(ort_version) <= StrictVersion('0.4.0'),
        reason="onnxruntime %s" % '0.4.0')
    def test_grid_search_gaussian_regressor_double(self):
        tuned_parameters = [{'alpha': np.logspace(-4, -0.5, 4)}]
        clf = GridSearchCV(GaussianProcessRegressor(),
                           tuned_parameters, cv=3)
        model, X = fit_regression_model(clf)
        model_onnx = convert_sklearn(
            model, "GridSearchCV",
<<<<<<< HEAD
            [("input", DoubleTensorType([None, X.shape[1]]))])
=======
            [("input", DoubleTensorType([None, X.shape[1]]))],
            dtype=np.float64, target_opset=TARGET_OPSET)
>>>>>>> d6c0fb95
        self.assertIsNotNone(model_onnx)
        dump_data_and_model(
            X.astype(np.float64),
            model,
            model_onnx,
            basename="SklearnGridSearchGaussianRegressionDouble"
                     "-OneOffArray-Dec4",
            allow_failure="StrictVersion("
            "onnxruntime.__version__) "
            "<= StrictVersion('0.4.0') or "
            "StrictVersion(onnx.__version__) "
            "== StrictVersion('1.4.1')",
        )

    @unittest.skipIf(not onnx_built_with_ml(),
                     reason="Requires ONNX-ML extension.")
    def test_grid_search_binary_float_nozipmap(self):
        tuned_parameters = [{'C': np.logspace(-1, 0, 30)}]
        clf = GridSearchCV(
            LogisticRegression(random_state=42, max_iter=100, solver='lbfgs',
                               multi_class='ovr'),
            tuned_parameters, cv=5)
        model, X = fit_classification_model(clf, n_classes=2)
        model_onnx = convert_sklearn(
            model, "GridSearchCV",
            [("input", FloatTensorType([None, X.shape[1]]))],
            options={id(clf): {'zipmap': False, 'raw_scores': True}},
            target_opset=TARGET_OPSET
        )
        self.assertIsNotNone(model_onnx)
        assert "zipmap" not in str(model_onnx).lower()
        assert '"LOGISTIC"' not in str(model_onnx).lower()
        dump_data_and_model(
            X,
            model,
            model_onnx,
            basename="SklearnGridSearchBinaryFloat-Out0",
            allow_failure="StrictVersion("
            "onnxruntime.__version__)"
            "<= StrictVersion('0.2.1')",
            methods=['predict', 'decision_function']
        )


if __name__ == "__main__":
    unittest.main()<|MERGE_RESOLUTION|>--- conflicted
+++ resolved
@@ -204,12 +204,8 @@
         model, X = fit_regression_model(clf)
         model_onnx = convert_sklearn(
             model, "GridSearchCV",
-<<<<<<< HEAD
-            [("input", DoubleTensorType([None, X.shape[1]]))])
-=======
             [("input", DoubleTensorType([None, X.shape[1]]))],
-            dtype=np.float64, target_opset=TARGET_OPSET)
->>>>>>> d6c0fb95
+            target_opset=TARGET_OPSET)
         self.assertIsNotNone(model_onnx)
         dump_data_and_model(
             X.astype(np.float64),
