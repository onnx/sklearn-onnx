--- conflicted
+++ resolved
@@ -34,11 +34,7 @@
             model_onnx,
             basename="SklearnCountVectorizer11-OneOff-SklCol",
             allow_failure="StrictVersion(onnxruntime.__version__)"
-<<<<<<< HEAD
-                          " <= StrictVersion('0.3.1')",
-=======
                           " <= StrictVersion('0.3.0')",
->>>>>>> 5756bf89
         )
 
     @unittest.skipIf(
