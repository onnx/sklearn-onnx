"""
Tests scikit-learn's KNeighbours Classifier and Regressor converters.
"""
import unittest
from distutils.version import StrictVersion
import numpy
from numpy.testing import assert_almost_equal
from pandas import DataFrame
from onnx.defs import onnx_opset_version
from sklearn import datasets
from sklearn.model_selection import train_test_split
from sklearn.neighbors import (
    KNeighborsRegressor,
    KNeighborsClassifier,
    NearestNeighbors,
)
try:
    from sklearn.neighbors import (
        KNeighborsTransformer,
        NeighborhoodComponentsAnalysis,
    )
except ImportError:
    # New in 0.22
    KNeighborsTransformer = None
    NeighborhoodComponentsAnalysis = None
from sklearn.pipeline import make_pipeline
from sklearn.preprocessing import StandardScaler
import onnxruntime
from onnxruntime import InferenceSession
from skl2onnx import convert_sklearn, to_onnx
from skl2onnx.common.data_types import (
    DoubleTensorType,
    FloatTensorType,
    Int64TensorType,
)
from skl2onnx.common.data_types import onnx_built_with_ml
from test_utils import (
    dump_data_and_model,
    fit_classification_model,
    fit_multilabel_classification_model,
)


class TestNearestNeighbourConverter(unittest.TestCase):
    def _fit_model_binary_classification(self, model):
        iris = datasets.load_iris()
        X = iris.data[:, :3]
        y = iris.target
        y[y == 2] = 1
        model.fit(X, y)
        return model, X

    def _fit_model_multiclass_classification(self, model, use_string=False):
        iris = datasets.load_iris()
        X = iris.data[:, :3]
        y = iris.target
        if use_string:
            y = numpy.array(["cl%d" % _ for _ in y])
        model.fit(X, y)
        return model, X

    def _fit_model(self, model, n_targets=1, label_int=False):
        X, y = datasets.make_regression(n_features=4,
                                        random_state=0,
                                        n_targets=n_targets)
        if label_int:
            y = y.astype(numpy.int64)
        model.fit(X, y)
        return model, X

    @unittest.skipIf(
        StrictVersion(onnxruntime.__version__) < StrictVersion("0.5.0"),
        reason="not available")
    def test_model_knn_regressor(self):
        model, X = self._fit_model(KNeighborsRegressor(n_neighbors=2))
        model_onnx = convert_sklearn(model, "KNN regressor",
                                     [("input", FloatTensorType([None, 4]))])
        self.assertIsNotNone(model_onnx)
        dump_data_and_model(
            X.astype(numpy.float32)[:7],
            model, model_onnx,
            basename="SklearnKNeighborsRegressor")

    @unittest.skipIf(
        StrictVersion(onnxruntime.__version__) < StrictVersion("0.5.0"),
        reason="not available")
    def test_model_knn_regressor_yint(self):
        model, X = self._fit_model(
            KNeighborsRegressor(n_neighbors=2), label_int=True)
        model_onnx = convert_sklearn(model, "KNN regressor",
                                     [("input", FloatTensorType([None, 4]))])
        self.assertIsNotNone(model_onnx)
        dump_data_and_model(
            X.astype(numpy.float32)[:7],
            model, model_onnx,
            basename="SklearnKNeighborsRegressorYInt")

    @unittest.skipIf(
        StrictVersion(onnxruntime.__version__) < StrictVersion("0.5.0"),
        reason="not available")
    def test_model_knn_regressor2_1(self):
        model, X = self._fit_model(KNeighborsRegressor(n_neighbors=1),
                                   n_targets=2)
        model_onnx = convert_sklearn(model, "KNN regressor",
                                     [("input", FloatTensorType([None, 4]))])
        self.assertIsNotNone(model_onnx)
        dump_data_and_model(
            X.astype(numpy.float32)[:2],
            model, model_onnx,
            basename="SklearnKNeighborsRegressor2")

    @unittest.skipIf(
        StrictVersion(onnxruntime.__version__) < StrictVersion("0.5.0"),
        reason="not available")
    def test_model_knn_regressor2_2(self):
        model, X = self._fit_model(KNeighborsRegressor(n_neighbors=2),
                                   n_targets=2)
        model_onnx = convert_sklearn(model, "KNN regressor",
                                     [("input", FloatTensorType([None, 4]))])
        self.assertIsNotNone(model_onnx)
        dump_data_and_model(
            X.astype(numpy.float32)[:2],
            model, model_onnx,
            basename="SklearnKNeighborsRegressor2")

    @unittest.skipIf(
        StrictVersion(onnxruntime.__version__) < StrictVersion("0.5.0"),
        reason="not available")
    def test_model_knn_regressor_weights_distance(self):
        model, X = self._fit_model(
            KNeighborsRegressor(
                weights="distance", algorithm="brute", n_neighbors=1))
        model_onnx = convert_sklearn(model, "KNN regressor",
                                     [("input", FloatTensorType([None, 4]))])
        self.assertIsNotNone(model_onnx)
        dump_data_and_model(
            X.astype(numpy.float32)[:3],
            model, model_onnx,
            basename="SklearnKNeighborsRegressorWeightsDistance-Dec3")

    @unittest.skipIf(
        StrictVersion(onnxruntime.__version__) < StrictVersion("0.5.0"),
        reason="not available")
    def test_model_knn_regressor_metric_cityblock(self):
        model, X = self._fit_model(KNeighborsRegressor(metric="cityblock"))
        model_onnx = convert_sklearn(model, "KNN regressor",
                                     [("input", FloatTensorType([None, 4]))])
        self.assertIsNotNone(model_onnx)
        dump_data_and_model(
            X.astype(numpy.float32)[:7],
            model, model_onnx,
            basename="SklearnKNeighborsRegressorMetricCityblock")

    @unittest.skipIf(not onnx_built_with_ml(),
                     reason="Requires ONNX-ML extension.")
    @unittest.skipIf(
        StrictVersion(onnxruntime.__version__) < StrictVersion("0.5.0"),
        reason="not available")
    def test_model_knn_classifier_binary_class(self):
        model, X = self._fit_model_binary_classification(
            KNeighborsClassifier())
        model_onnx = convert_sklearn(
            model,
            "KNN classifier binary",
            [("input", FloatTensorType([None, X.shape[1]]))],
        )
        self.assertIsNotNone(model_onnx)
        dump_data_and_model(
            X.astype(numpy.float32),
            model, model_onnx,
            basename="SklearnKNeighborsClassifierBinary")

    @unittest.skipIf(not onnx_built_with_ml(),
                     reason="Requires ONNX-ML extension.")
    @unittest.skipIf(
        StrictVersion(onnxruntime.__version__) < StrictVersion("0.5.0"),
        reason="not available")
    def test_model_knn_classifier_multi_class(self):
        model, X = self._fit_model_multiclass_classification(
            KNeighborsClassifier())
        model_onnx = convert_sklearn(
            model,
            "KNN classifier multi-class",
            [("input", FloatTensorType([None, X.shape[1]]))],
        )
        self.assertIsNotNone(model_onnx)
        dump_data_and_model(
            X.astype(numpy.float32),
            model, model_onnx,
            basename="SklearnKNeighborsClassifierMulti")

    @unittest.skipIf(not onnx_built_with_ml(),
                     reason="Requires ONNX-ML extension.")
    @unittest.skipIf(
        StrictVersion(onnxruntime.__version__) < StrictVersion("0.5.0"),
        reason="not available")
    def test_model_knn_classifier_multi_class_string(self):
        model, X = self._fit_model_multiclass_classification(
            KNeighborsClassifier(), use_string=True)
        model_onnx = convert_sklearn(
            model,
            "KNN classifier multi-class",
            [("input", FloatTensorType([None, 3]))],
        )
        self.assertIsNotNone(model_onnx)
        dump_data_and_model(
            X.astype(numpy.float32),
            model, model_onnx,
            basename="SklearnKNeighborsClassifierMulti")

    @unittest.skipIf(
        StrictVersion(onnxruntime.__version__) < StrictVersion("0.5.0"),
        reason="not available")
    def test_model_knn_classifier_weights_distance(self):
        model, X = self._fit_model_multiclass_classification(
            KNeighborsClassifier(weights='distance'))
        model_onnx = convert_sklearn(
            model, 'KNN classifier', [('input', FloatTensorType([None, 3]))])
        self.assertIsNotNone(model_onnx)
        dump_data_and_model(
            X.astype(numpy.float32)[:7], model, model_onnx,
            basename="SklearnKNeighborsClassifierWeightsDistance")

    @unittest.skipIf(
        StrictVersion(onnxruntime.__version__) < StrictVersion("0.5.0"),
        reason="not available")
    def test_model_knn_classifier_metric_cityblock(self):
        model, X = self._fit_model_multiclass_classification(
            KNeighborsClassifier(metric='cityblock'))
        model_onnx = convert_sklearn(
            model, 'KNN classifier', [('input', FloatTensorType([None, 3]))])
        self.assertIsNotNone(model_onnx)
        dump_data_and_model(
            X.astype(numpy.float32)[:7], model, model_onnx,
            basename="SklearnKNeighborsClassifierMetricCityblock")

    @unittest.skipIf(
        StrictVersion(onnxruntime.__version__) < StrictVersion("0.5.0"),
        reason="not available")
    def test_model_knn_classifier_multilabel(self):
        model, X_test = fit_multilabel_classification_model(
            KNeighborsClassifier(), n_classes=7, n_labels=3,
            n_samples=100, n_features=10)
        options = {id(model): {'zipmap': False}}
        model_onnx = convert_sklearn(
            model,
            "scikit-learn KNN Classifier",
            [("input", FloatTensorType([None, X_test.shape[1]]))],
            options=options,
        )
        self.assertTrue(model_onnx is not None)
        assert 'zipmap' not in str(model_onnx).lower()
        dump_data_and_model(
            X_test,
            model,
            model_onnx,
            basename="SklearnKNNClassifierMultiLabel-Out0",
            allow_failure="StrictVersion("
            "onnxruntime.__version__) <= StrictVersion('0.2.1')",
        )

    @unittest.skipIf(
        StrictVersion(onnxruntime.__version__) < StrictVersion("0.5.0"),
        reason="not available")
    def test_model_knn_regressor_int(self):
        model, X = self._fit_model(KNeighborsRegressor())
        X = X.astype(numpy.int64)
        model_onnx = convert_sklearn(
            model,
            "KNN regressor",
            [("input", Int64TensorType([None, X.shape[1]]))],
        )
        self.assertIsNotNone(model_onnx)
        dump_data_and_model(
            X,
            model,
            model_onnx,
            basename="SklearnGradientBoostingRegressionInt-Dec4"
        )

    @unittest.skipIf(
        StrictVersion(onnxruntime.__version__) < StrictVersion("0.5.0"),
        reason="not available")
    def test_model_knn_regressor_equal(self):
        X, y = datasets.make_regression(
            n_samples=1000, n_features=100, random_state=42)
        X = X.astype(numpy.int64)
        X_train, X_test, y_train, y_test = train_test_split(
            X, y, test_size=0.5, random_state=42)
        model = KNeighborsRegressor(
            algorithm='brute', metric='manhattan').fit(X_train, y_train)
        model_onnx = convert_sklearn(
            model, 'knn',
            [('input', Int64TensorType([None, X_test.shape[1]]))])
        exp = model.predict(X_test)

        sess = InferenceSession(model_onnx.SerializeToString())
        res = sess.run(None, {'input': numpy.array(X_test)})[0]

        # The conversion has discrepencies when
        # neighbours are at the exact same distance.
        maxd = 1000
        accb = numpy.abs(exp - res) > maxd
        ind = [i for i, a in enumerate(accb) if a == 1]
        assert len(ind) == 0

        accp = numpy.abs(exp - res) < maxd
        acc = numpy.sum(accp)
        ratio = acc * 1.0 / res.shape[0]
        assert ratio >= 0.7
        # assert_almost_equal(exp, res)

    @unittest.skipIf(
        StrictVersion(onnxruntime.__version__) < StrictVersion("0.5.0"),
        reason="not available")
    def test_model_multi_class_nocl(self):
        model, X = fit_classification_model(
            KNeighborsClassifier(),
            2, label_string=True)
        model_onnx = convert_sklearn(
            model,
            "multi-class nocl",
            [("input", FloatTensorType([None, X.shape[1]]))],
            options={id(model): {'nocl': True}})
        self.assertIsNotNone(model_onnx)
        sonx = str(model_onnx)
        assert 'classlabels_strings' not in sonx
        assert 'cl0' not in sonx
        dump_data_and_model(
            X, model, model_onnx, classes=model.classes_,
            basename="SklearnNaiveMultiNoCl", verbose=False,
            allow_failure="StrictVersion(onnx.__version__)"
                          " < StrictVersion('1.2') or "
                          "StrictVersion(onnxruntime.__version__)"
                          " <= StrictVersion('0.2.1')")

    @unittest.skipIf(
        StrictVersion(onnxruntime.__version__) < StrictVersion("0.5.0"),
        reason="not available")
    def test_model_knn_regressor2_2_pipee(self):
        pipe = make_pipeline(StandardScaler(),
                             KNeighborsClassifier())
        model, X = self._fit_model_binary_classification(pipe)
        model_onnx = convert_sklearn(
            model, "KNN pipe",
            [("input", FloatTensorType([None, X.shape[1]]))])
        self.assertIsNotNone(model_onnx)
        dump_data_and_model(
            X.astype(numpy.float32)[:2],
            model, model_onnx,
            basename="SklearnKNeighborsRegressorPipe2")

    @unittest.skipIf(
        StrictVersion(onnxruntime.__version__) < StrictVersion("0.5.0"),
        reason="not available")
    def test_onnx_test_knn_transform(self):
        iris = datasets.load_iris()
        X, _ = iris.data, iris.target

        X_train, X_test = train_test_split(X, random_state=11)
        clr = NearestNeighbors(n_neighbors=3)
        clr.fit(X_train)

        for to in (9, 10, 11):
            if to > onnx_opset_version():
                break
            model_def = to_onnx(clr, X_train.astype(numpy.float32),
                                target_opset=to)
            oinf = InferenceSession(model_def.SerializeToString())

            X_test = X_test[:3]
            y = oinf.run(None, {'X': X_test.astype(numpy.float32)})
            dist, ind = clr.kneighbors(X_test)

            assert_almost_equal(ind, y[0])
            assert_almost_equal(dist, DataFrame(y[1]).values, decimal=5)

    @unittest.skipIf(NeighborhoodComponentsAnalysis is None,
                     reason="new in 0.22")
    def test_sklearn_nca_default(self):
        model, X_test = fit_classification_model(
            NeighborhoodComponentsAnalysis(random_state=42), 3)
        model_onnx = convert_sklearn(
            model,
            "NCA",
            [("input", FloatTensorType((None, X_test.shape[1])))],
        )
        self.assertIsNotNone(model_onnx)
        dump_data_and_model(
            X_test,
            model,
            model_onnx,
            basename="SklearnNCADefault",
        )

    @unittest.skipIf(NeighborhoodComponentsAnalysis is None,
                     reason="new in 0.22")
    def test_sklearn_nca_identity(self):
        model, X_test = fit_classification_model(
            NeighborhoodComponentsAnalysis(
                init='identity', max_iter=4, random_state=42), 3)
        model_onnx = convert_sklearn(
            model,
            "NCA",
            [("input", FloatTensorType((None, X_test.shape[1])))],
        )
        self.assertIsNotNone(model_onnx)
        dump_data_and_model(
            X_test,
            model,
            model_onnx,
            basename="SklearnNCAIdentity",
        )

    @unittest.skipIf(NeighborhoodComponentsAnalysis is None,
                     reason="new in 0.22")
    def test_sklearn_nca_double(self):
        model, X_test = fit_classification_model(
            NeighborhoodComponentsAnalysis(
                n_components=2, max_iter=4, random_state=42), 3)
        X_test = X_test.astype(numpy.float64)
        model_onnx = convert_sklearn(
            model,
            "NCA",
            [("input", DoubleTensorType((None, X_test.shape[1])))],
        )
        self.assertIsNotNone(model_onnx)
        dump_data_and_model(
            X_test,
            model,
            model_onnx,
            basename="SklearnNCADouble",
        )

    @unittest.skipIf(NeighborhoodComponentsAnalysis is None,
                     reason="new in 0.22")
    def test_sklearn_nca_int(self):
        model, X_test = fit_classification_model(
            NeighborhoodComponentsAnalysis(
                init='pca', max_iter=4, random_state=42), 3, is_int=True)
        model_onnx = convert_sklearn(
            model,
            "NCA",
            [("input", Int64TensorType((None, X_test.shape[1])))],
        )
        self.assertIsNotNone(model_onnx)
        dump_data_and_model(
            X_test,
            model,
            model_onnx,
            basename="SklearnNCAInt",
        )

<<<<<<< HEAD
    def onnx_test_knn_single_classreg(
            self, dtype, n_targets=1, debug=False, add_noise=False,
            target_opset=None, optim=None, kind='reg',
            level=1, largest0=True, **kwargs):
        iris = datasets.load_iris()
        X, y = iris.data, iris.target
        if add_noise:
            X += numpy.random.randn(X.shape[0], X.shape[1]) * 10
        if kind == 'reg':
            y = y.astype(dtype)
        elif kind == 'bin':
            y = (y % 2).astype(numpy.int64)
        elif kind == 'mcl':
            y = y.astype(numpy.int64)
        else:
            raise AssertionError("unknown '{}'".format(kind))

        if n_targets != 1:
            yn = numpy.empty((y.shape[0], n_targets), dtype=dtype)
            for i in range(n_targets):
                yn[:, i] = y + i
            y = yn
        X_train, X_test, y_train, _ = train_test_split(X, y, random_state=11)
        X_test = X_test.astype(dtype)
        if kind in ('bin', 'mcl'):
            clr = KNeighborsClassifier(**kwargs)
        elif kind == 'reg':
            clr = KNeighborsRegressor(**kwargs)
        clr.fit(X_train, y_train)

        if optim is None:
            options = None
        else:
            options = {clr.__class__: {'optim': 'cdist'}}
        if not largest0:
            if options is None:
                options = {}
            if clr.__class__ not in options:
                options[clr.__class__] = {}
            options[clr.__class__].update({'largest0': largest0})

        model_def = to_onnx(clr, X_train.astype(dtype),
                            dtype=dtype, target_opset=target_opset,
                            options=options)
        sess = InferenceSession(model_def.SerializeToString())

        if debug:
            y = sess.run(None, {'X': X_test}, verbose=level, fLOG=print)
        else:
            y = sess.run(None, {'X': X_test})

        lexp = clr.predict(X_test)
        if kind == 'reg':
            if dtype == numpy.float32:
                assert_almost_equal(lexp, y[0], decimal=5)
            else:
                assert_almost_equal(lexp, y[0])
        else:
            assert_almost_equal(lexp, y[0])
            lprob = clr.predict_proba(X_test)
            assert_almost_equal(lprob, DataFrame(y[1]).values, decimal=4)

    def test_onnx_test_knn_single_weights_mcl32_9(self):
        self.onnx_test_knn_single_classreg(
            numpy.float32, kind='mcl', weights='distance',
            largest0=False, target_opset=9, n_neighbors=3)

    def test_onnx_test_knn_single_weights_mcl32_10(self):
        self.onnx_test_knn_single_classreg(
            numpy.float32, kind='mcl', weights='distance',
            largest0=False, target_opset=10, n_neighbors=3)

    def test_onnx_test_knn_single_weights_mcl32_11(self):
        self.onnx_test_knn_single_classreg(
            numpy.float32, kind='mcl', weights='distance',
            largest0=False, target_opset=11, n_neighbors=3)

    def test_onnx_test_knn_single_weights_mcl32_9T(self):
        self.onnx_test_knn_single_classreg(
            numpy.float32, kind='mcl', weights='distance',
            largest0=True, target_opset=9, n_neighbors=3)

    def test_onnx_test_knn_single_weights_mcl32_10T(self):
        self.onnx_test_knn_single_classreg(
            numpy.float32, kind='mcl', weights='distance',
            largest0=True, target_opset=10, n_neighbors=3)

    def test_onnx_test_knn_single_weights_mcl32_11T(self):
        self.onnx_test_knn_single_classreg(
            numpy.float32, kind='mcl', weights='distance',
            largest0=True, target_opset=11, n_neighbors=3)
=======
    @unittest.skipIf(KNeighborsTransformer is None,
                     reason="new in 0.22")
    def test_sklearn_k_neighbours_transformer_distance(self):
        model, X_test = fit_classification_model(
            KNeighborsTransformer(
                n_neighbors=4, mode='distance'), 2)
        model_onnx = convert_sklearn(
            model,
            "KNN transformer",
            [("input", FloatTensorType((None, X_test.shape[1])))],
        )
        self.assertIsNotNone(model_onnx)
        dump_data_and_model(
            X_test,
            model,
            model_onnx,
            basename="SklearnKNNTransformerDistance",
        )

    @unittest.skipIf(KNeighborsTransformer is None,
                     reason="new in 0.22")
    def test_sklearn_k_neighbours_transformer_connectivity(self):
        model, X_test = fit_classification_model(
            KNeighborsTransformer(
                n_neighbors=3, mode='connectivity'), 3)
        model_onnx = convert_sklearn(
            model,
            "KNN transformer",
            [("input", FloatTensorType((None, X_test.shape[1])))],
        )
        self.assertIsNotNone(model_onnx)
        dump_data_and_model(
            X_test,
            model,
            model_onnx,
            basename="SklearnKNNTransformerConnectivity",
        )
>>>>>>> 04ad9962


if __name__ == "__main__":
    unittest.main()<|MERGE_RESOLUTION|>--- conflicted
+++ resolved
@@ -451,7 +451,6 @@
             basename="SklearnNCAInt",
         )
 
-<<<<<<< HEAD
     def onnx_test_knn_single_classreg(
             self, dtype, n_targets=1, debug=False, add_noise=False,
             target_opset=None, optim=None, kind='reg',
@@ -543,7 +542,7 @@
         self.onnx_test_knn_single_classreg(
             numpy.float32, kind='mcl', weights='distance',
             largest0=True, target_opset=11, n_neighbors=3)
-=======
+
     @unittest.skipIf(KNeighborsTransformer is None,
                      reason="new in 0.22")
     def test_sklearn_k_neighbours_transformer_distance(self):
@@ -581,7 +580,6 @@
             model_onnx,
             basename="SklearnKNNTransformerConnectivity",
         )
->>>>>>> 04ad9962
 
 
 if __name__ == "__main__":
