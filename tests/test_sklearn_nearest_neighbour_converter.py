"""
Tests scikit-learn's KNeighbours Classifier and Regressor converters.
"""
import unittest
import functools
from distutils.version import StrictVersion
import numpy
from numpy.testing import assert_almost_equal
import onnx
import onnxruntime
from onnxruntime import InferenceSession
from pandas import DataFrame
from onnx.defs import onnx_opset_version
from sklearn import datasets
from sklearn.model_selection import train_test_split
from sklearn.neighbors import (
    KNeighborsRegressor, RadiusNeighborsRegressor,
    KNeighborsClassifier, RadiusNeighborsClassifier,
    NearestNeighbors,
)
try:
    from sklearn.impute import KNNImputer
    from sklearn.neighbors import (
        KNeighborsTransformer,
        NeighborhoodComponentsAnalysis,
    )
except ImportError:
    # New in 0.22
    KNNImputer = None
    KNeighborsTransformer = None
    NeighborhoodComponentsAnalysis = None
from sklearn.pipeline import make_pipeline
from sklearn.preprocessing import StandardScaler
try:
    from onnxruntime.capi.onnxruntime_pybind11_state import (
        NotImplemented as OrtImpl)
except ImportError:
    OrtImpl = RuntimeError
from skl2onnx import convert_sklearn, to_onnx
from skl2onnx.common.data_types import (
    DoubleTensorType,
    FloatTensorType,
    Int64TensorType,
)
from skl2onnx.common.data_types import onnx_built_with_ml
from skl2onnx.helpers.onnx_helper import (
    enumerate_model_node_outputs, select_model_inputs_outputs)
from test_utils import (
    dump_data_and_model,
    fit_classification_model,
    fit_multilabel_classification_model,
    TARGET_OPSET)


class TestNearestNeighbourConverter(unittest.TestCase):

    @functools.lru_cache(maxsize=1)
    def _get_iris(self):
        iris = datasets.load_iris()
        X = iris.data[::2, :3]
        y = iris.target[::2]
        return X, y

    def _fit_model_binary_classification(self, model):
        X, y = self._get_iris()
        y[y == 2] = 1
        model.fit(X, y)
        return model, X

    def _fit_model_multiclass_classification(self, model, use_string=False):
        X, y = self._get_iris()
        if use_string:
            y = numpy.array(["cl%d" % _ for _ in y])
        model.fit(X, y)
        return model, X

    @functools.lru_cache(maxsize=20)
    def _get_reg_data(self, n, n_features, n_targets, n_informative=10):
        X, y = datasets.make_regression(
            n, n_features=n_features, random_state=0,
            n_targets=n_targets, n_informative=n_informative)
        return X, y

    def _fit_model(self, model, n_targets=1, label_int=False,
                   n_informative=10):
        X, y = self._get_reg_data(20, 4, n_targets, n_informative)
        if label_int:
            y = y.astype(numpy.int64)
        model.fit(X, y)
        return model, X

    def _fit_model_simple(self, model, n_targets=1, label_int=False,
                          n_informative=3):
        X, y = self._get_reg_data(20, 2, n_targets, n_informative)
        y /= 100
        if label_int:
            y = y.astype(numpy.int64)
        model.fit(X, y)
        return model, X

    @unittest.skipIf(
        StrictVersion(onnxruntime.__version__) < StrictVersion("0.5.0"),
        reason="not available")
    def test_model_knn_regressor(self):
        model, X = self._fit_model(KNeighborsRegressor(n_neighbors=2))
        model_onnx = convert_sklearn(model, "KNN regressor",
                                     [("input", FloatTensorType([None, 4]))],
                                     target_opset=TARGET_OPSET)
        self.assertIsNotNone(model_onnx)
        dump_data_and_model(
            X.astype(numpy.float32)[:7],
            model, model_onnx,
            basename="SklearnKNeighborsRegressor-Dec4")
        dump_data_and_model(
            (X + 0.1).astype(numpy.float32)[:7],
            model, model_onnx,
            basename="SklearnKNeighborsRegressor-Dec4")

    @unittest.skipIf(
        StrictVersion(onnxruntime.__version__) < StrictVersion("1.2.0"),
        reason="not available")
    def test_model_knn_regressor_radius(self):
        model, X = self._fit_model(RadiusNeighborsRegressor())
        model_onnx = convert_sklearn(model, "KNN regressor",
                                     [("input", FloatTensorType([None, 4]))],
                                     target_opset=TARGET_OPSET,
                                     options={id(model): {'optim': 'cdist'}})
        sess = InferenceSession(model_onnx.SerializeToString())
        got = sess.run(None, {'input': X.astype(numpy.float32)})[0]
        exp = model.predict(X.astype(numpy.float32))
        if any(numpy.isnan(got.ravel())):
            # The model is unexpectedly producing nan values
            # not on all platforms.
            rows = ['--EXP--', str(exp), '--GOT--', str(got),
                    '--EVERY-OUTPUT--']
            for out in enumerate_model_node_outputs(
                    model_onnx, add_node=False):
                onx = select_model_inputs_outputs(model_onnx, out)
                sess = InferenceSession(onx.SerializeToString())
                res = sess.run(
                    None, {'input': X.astype(numpy.float32)})
                rows.append('--{}--'.format(out))
                rows.append(str(res))
            if (StrictVersion(onnxruntime.__version__) <
                    StrictVersion("1.4.0")):
                return
            raise AssertionError('\n'.join(rows))
<<<<<<< HEAD
        assert_almost_equal(got.ravel(), exp.ravel(), decimal=3)
        # Bug in onnxuntime.
        # self.assertIsNotNone(model_onnx)
        # dump_data_and_model(
        #     X.astype(numpy.float32)[:7],
        #     model, model_onnx,
        #     basename="SklearnRadiusNeighborsRegressor")
        # dump_data_and_model(
        #     (X + 0.1).astype(numpy.float32)[:7],
        #     model, model_onnx,
        #     basename="SklearnRadiusNeighborsRegressor")
=======
        assert_almost_equal(exp.ravel(), got.ravel(), decimal=3)
>>>>>>> 4b68db4f

    @unittest.skipIf(
        StrictVersion(onnxruntime.__version__) < StrictVersion("0.5.0"),
        reason="not available")
    @unittest.skipIf(
        StrictVersion(onnx.__version__) < StrictVersion("1.6.0"),
        reason="not available")
    def test_model_knn_regressor_double(self):
        model, X = self._fit_model(KNeighborsRegressor(n_neighbors=2))
        model_onnx = convert_sklearn(
            model, "KNN regressor",
            [("input", DoubleTensorType([None, 4]))],
            target_opset=TARGET_OPSET,
            options={id(model): {'optim': 'cdist'}},
            dtype=numpy.float64)
        self.assertIsNotNone(model_onnx)
        try:
            InferenceSession(model_onnx.SerializeToString())
        except OrtImpl as e:
            if ("Could not find an implementation for the node "
                    "To_TopK:TopK(11)") in str(e):
                # onnxruntime does not declare TopK(11) for double
                return
            raise e
        dump_data_and_model(
            X.astype(numpy.float64)[:7],
            model, model_onnx,
            basename="SklearnKNeighborsRegressor64")

    @unittest.skipIf(
        StrictVersion(onnxruntime.__version__) < StrictVersion("1.2.0"),
        reason="not available")
    @unittest.skipIf(
        StrictVersion(onnx.__version__) < StrictVersion("1.6.0"),
        reason="not available")
    def test_model_knn_regressor_double_radius(self):
        model, X = self._fit_model(RadiusNeighborsRegressor())
        model_onnx = convert_sklearn(
            model, "KNN regressor",
            [("input", DoubleTensorType([None, 4]))],
            target_opset=TARGET_OPSET,
            options={id(model): {'optim': 'cdist'}},
            dtype=numpy.float64)
        self.assertIsNotNone(model_onnx)
        dump_data_and_model(
            X.astype(numpy.float64)[:7],
            model, model_onnx,
            basename="SklearnRadiusNeighborsRegressor64")
        dump_data_and_model(
            (X + 0.1).astype(numpy.float64)[:7],
            model, model_onnx,
            basename="SklearnRadiusNeighborsRegressor64")

    @unittest.skipIf(
        StrictVersion(onnxruntime.__version__) < StrictVersion("0.5.0"),
        reason="not available")
    def test_model_knn_regressor_yint(self):
        model, X = self._fit_model(
            KNeighborsRegressor(n_neighbors=2), label_int=True)
        model_onnx = convert_sklearn(model, "KNN regressor",
                                     [("input", FloatTensorType([None, 4]))],
                                     target_opset=TARGET_OPSET)
        self.assertIsNotNone(model_onnx)
        dump_data_and_model(
            X.astype(numpy.float32)[:7],
            model, model_onnx,
            basename="SklearnKNeighborsRegressorYInt")

    @unittest.skipIf(
        StrictVersion(onnxruntime.__version__) < StrictVersion("1.2.0"),
        reason="not available")
    def test_model_knn_regressor_yint_radius(self):
        model, X = self._fit_model(
            RadiusNeighborsRegressor(), label_int=True)
        model_onnx = convert_sklearn(model, "KNN regressor",
                                     [("input", FloatTensorType([None, 4]))],
                                     target_opset=TARGET_OPSET)
        self.assertIsNotNone(model_onnx)
        dump_data_and_model(
            X.astype(numpy.float32)[:7],
            model, model_onnx,
            basename="SklearnRadiusNeighborsRegressorYInt")

    @unittest.skipIf(
        StrictVersion(onnxruntime.__version__) < StrictVersion("0.5.0"),
        reason="not available")
    def test_model_knn_regressor2_1(self):
        model, X = self._fit_model(KNeighborsRegressor(n_neighbors=1),
                                   n_targets=2)
        model_onnx = convert_sklearn(model, "KNN regressor",
                                     [("input", FloatTensorType([None, 4]))],
                                     target_opset=TARGET_OPSET)
        self.assertIsNotNone(model_onnx)
        dump_data_and_model(
            X.astype(numpy.float32)[:3],
            model, model_onnx,
            basename="SklearnKNeighborsRegressor2")

    @unittest.skipIf(
        StrictVersion(onnxruntime.__version__) < StrictVersion("1.2.0"),
        reason="not available")
    def test_model_knn_regressor2_1_radius(self):
        model, X = self._fit_model_simple(
            RadiusNeighborsRegressor(algorithm="brute"),
            n_targets=2)
        model_onnx = convert_sklearn(
            model, "KNN regressor",
            [("input", FloatTensorType([None, X.shape[1]]))],
            target_opset=TARGET_OPSET)
        self.assertIsNotNone(model_onnx)
        sess = InferenceSession(model_onnx.SerializeToString())
        got = sess.run(None, {'input': X.astype(numpy.float32)})[0]
        exp = model.predict(X.astype(numpy.float32))
        if any(numpy.isnan(got.ravel())):
            # The model is unexpectedly producing nan values
            # not on all platforms.
            # It happens when two matrices are multiplied,
            # one is (2, 20, 20), second is (20, 20)
            # and contains only 0 or 1 values.
            # The output contains nan values on the first row
            # but not on the second one.
            rows = ['--EXP--', str(exp), '--GOT--', str(got),
                    '--EVERY-OUTPUT--']
            for out in enumerate_model_node_outputs(
                    model_onnx, add_node=False):
                onx = select_model_inputs_outputs(model_onnx, out)
                sess = InferenceSession(onx.SerializeToString())
                res = sess.run(
                    None, {'input': X.astype(numpy.float32)})
                rows.append('--{}--'.format(out))
                rows.append(str(res))
            if (StrictVersion(onnxruntime.__version__) <
                    StrictVersion("1.4.0")):
                return
            raise AssertionError('\n'.join(rows))
        assert_almost_equal(exp, got, decimal=5)

    @unittest.skipIf(
        StrictVersion(onnxruntime.__version__) < StrictVersion("0.5.0"),
        reason="not available")
    @unittest.skipIf(
        StrictVersion(onnx.__version__) < StrictVersion("1.4.0"),
        reason="not available")
    def test_model_knn_regressor2_1_opset(self):
        model, X = self._fit_model(KNeighborsRegressor(n_neighbors=1),
                                   n_targets=2)
        for op in [12, 11, 10, 9]:
            if op > TARGET_OPSET:
                continue
            with self.subTest(opset=op):
                model_onnx = convert_sklearn(
                    model, "KNN regressor",
                    [("input", FloatTensorType([None, 4]))],
                    target_opset=op)
                self.assertIsNotNone(model_onnx)
                dump_data_and_model(
                    X.astype(numpy.float32)[:3],
                    model, model_onnx,
                    basename="SklearnKNeighborsRegressor2%d" % op)

    @unittest.skipIf(
        StrictVersion(onnxruntime.__version__) < StrictVersion("0.5.0"),
        reason="not available")
    def test_model_knn_regressor2_2(self):
        model, X = self._fit_model(KNeighborsRegressor(n_neighbors=2),
                                   n_targets=2)
        model_onnx = convert_sklearn(model, "KNN regressor",
                                     [("input", FloatTensorType([None, 4]))],
                                     target_opset=TARGET_OPSET)
        self.assertIsNotNone(model_onnx)
        dump_data_and_model(
            X.astype(numpy.float32)[:2],
            model, model_onnx,
            basename="SklearnKNeighborsRegressor2")

    @unittest.skipIf(
        StrictVersion(onnxruntime.__version__) < StrictVersion("0.5.0"),
        reason="not available")
    @unittest.skipIf(TARGET_OPSET < 9,
                     reason="needs higher target_opset")
    def test_model_knn_regressor_weights_distance_11(self):
        model, X = self._fit_model(
            KNeighborsRegressor(
                weights="distance", algorithm="brute", n_neighbors=1))
        for op in sorted(set([9, 10, 11, 12, TARGET_OPSET])):
            if op > TARGET_OPSET:
                continue
            with self.subTest(opset=op):
                model_onnx = convert_sklearn(
                    model, "KNN regressor",
                    [("input", FloatTensorType([None, 4]))],
                    target_opset=op)
                if op < 12 and model_onnx.ir_version > 6:
                    raise AssertionError(
                        "ir_version ({}, op={}) must be <= 6.".format(
                            model_onnx.ir_version, op))
                if op < 11 and model_onnx.ir_version > 5:
                    raise AssertionError(
                        "ir_version ({}, op={}) must be <= 5.".format(
                            model_onnx.ir_version, op))
                if op < 10 and model_onnx.ir_version > 4:
                    raise AssertionError(
                        "ir_version ({}, op={}) must be <= 4.".format(
                            model_onnx.ir_version, op))
                self.assertIsNotNone(model_onnx)
                dump_data_and_model(
                    X.astype(numpy.float32)[:3],
                    model, model_onnx,
                    basename="SklearnKNeighborsRegressorWDist%d-Dec3" % op)

    @unittest.skipIf(
        StrictVersion(onnxruntime.__version__) < StrictVersion("1.2.0"),
        reason="not available")
    @unittest.skipIf(TARGET_OPSET < 11,
                     reason="needs higher target_opset")
    def test_model_knn_regressor_weights_distance_11_radius(self):
        model, X = self._fit_model_simple(
            RadiusNeighborsRegressor(
                weights="distance", algorithm="brute", radius=100))
        for op in sorted(set([TARGET_OPSET, 12, 11])):
            if op > TARGET_OPSET:
                continue
            with self.subTest(opset=op):
                model_onnx = convert_sklearn(
                    model, "KNN regressor",
                    [("input", FloatTensorType([None, X.shape[1]]))],
                    target_opset=op)
                self.assertIsNotNone(model_onnx)
                sess = InferenceSession(model_onnx.SerializeToString())
                got = sess.run(None, {'input': X.astype(numpy.float32)})[0]
                exp = model.predict(X.astype(numpy.float32))
                assert_almost_equal(exp, got.ravel(), decimal=3)

    @unittest.skipIf(
        StrictVersion(onnxruntime.__version__) < StrictVersion("0.5.0"),
        reason="not available")
    def test_model_knn_regressor_metric_cityblock(self):
        model, X = self._fit_model(KNeighborsRegressor(metric="cityblock"))
        model_onnx = convert_sklearn(model, "KNN regressor",
                                     [("input", FloatTensorType([None, 4]))],
                                     target_opset=TARGET_OPSET)
        self.assertIsNotNone(model_onnx)
        dump_data_and_model(
            X.astype(numpy.float32)[:7],
            model, model_onnx,
            basename="SklearnKNeighborsRegressorMetricCityblock")

    @unittest.skipIf(not onnx_built_with_ml(),
                     reason="Requires ONNX-ML extension.")
    @unittest.skipIf(
        StrictVersion(onnxruntime.__version__) < StrictVersion("0.5.0"),
        reason="not available")
    @unittest.skipIf(onnx_opset_version() < TARGET_OPSET,
                     reason="needs higher target_opset")
    def test_model_knn_classifier_binary_class(self):
        model, X = self._fit_model_binary_classification(
            KNeighborsClassifier())
        model_onnx = convert_sklearn(
            model,
            "KNN classifier binary",
            [("input", FloatTensorType([None, X.shape[1]]))],
            target_opset=TARGET_OPSET
        )
        self.assertIsNotNone(model_onnx)
        dump_data_and_model(
            X.astype(numpy.float32),
            model, model_onnx,
            basename="SklearnKNeighborsClassifierBinary")

    @unittest.skipIf(not onnx_built_with_ml(),
                     reason="Requires ONNX-ML extension.")
    @unittest.skipIf(
        StrictVersion(onnxruntime.__version__) < StrictVersion("1.2.0"),
        reason="not available")
    @unittest.skipIf(onnx_opset_version() < TARGET_OPSET,
                     reason="needs higher target_opset")
    def test_model_knn_classifier_binary_class_radius(self):
        model, X = self._fit_model_binary_classification(
            RadiusNeighborsClassifier())
        model_onnx = convert_sklearn(
            model, "KNN classifier binary",
            [("input", FloatTensorType([None, X.shape[1]]))],
            target_opset=TARGET_OPSET)
        self.assertIsNotNone(model_onnx)
        dump_data_and_model(
            X.astype(numpy.float32),
            model, model_onnx,
            basename="SklearnRadiusNeighborsClassifierBinary")

    @unittest.skipIf(not onnx_built_with_ml(),
                     reason="Requires ONNX-ML extension.")
    @unittest.skipIf(
        StrictVersion(onnxruntime.__version__) < StrictVersion("0.5.0"),
        reason="not available")
    def test_model_knn_classifier_multi_class(self):
        model, X = self._fit_model_multiclass_classification(
            KNeighborsClassifier())
        model_onnx = convert_sklearn(
            model,
            "KNN classifier multi-class",
            [("input", FloatTensorType([None, X.shape[1]]))],
            target_opset=TARGET_OPSET
        )
        self.assertIsNotNone(model_onnx)
        dump_data_and_model(
            X.astype(numpy.float32),
            model, model_onnx,
            basename="SklearnKNeighborsClassifierMulti")

    @unittest.skipIf(not onnx_built_with_ml(),
                     reason="Requires ONNX-ML extension.")
    @unittest.skipIf(
        StrictVersion(onnxruntime.__version__) < StrictVersion("1.2.0"),
        reason="not available")
    def test_model_knn_classifier_multi_class_radius(self):
        model, X = self._fit_model_multiclass_classification(
            RadiusNeighborsClassifier())
        model_onnx = convert_sklearn(
            model, "KNN classifier multi-class",
            [("input", FloatTensorType([None, X.shape[1]]))],
            target_opset=TARGET_OPSET,
            options={id(model): {'optim': 'cdist'}})
        self.assertIsNotNone(model_onnx)
        dump_data_and_model(
            X.astype(numpy.float32)[:5],
            model, model_onnx,
            basename="SklearnRadiusNeighborsClassifierMulti")

    @unittest.skipIf(not onnx_built_with_ml(),
                     reason="Requires ONNX-ML extension.")
    @unittest.skipIf(
        StrictVersion(onnxruntime.__version__) < StrictVersion("0.5.0"),
        reason="not available")
    def test_model_knn_classifier_multi_class_string(self):
        model, X = self._fit_model_multiclass_classification(
            KNeighborsClassifier(), use_string=True)
        model_onnx = convert_sklearn(
            model,
            "KNN classifier multi-class",
            [("input", FloatTensorType([None, 3]))],
            target_opset=TARGET_OPSET
        )
        self.assertIsNotNone(model_onnx)
        dump_data_and_model(
            X.astype(numpy.float32),
            model, model_onnx,
            basename="SklearnKNeighborsClassifierMulti")

    @unittest.skipIf(
        StrictVersion(onnxruntime.__version__) < StrictVersion("0.5.0"),
        reason="not available")
    def test_model_knn_classifier_weights_distance(self):
        model, X = self._fit_model_multiclass_classification(
            KNeighborsClassifier(weights='distance'))
        model_onnx = convert_sklearn(
            model, 'KNN classifier', [('input', FloatTensorType([None, 3]))],
            target_opset=TARGET_OPSET)
        self.assertIsNotNone(model_onnx)
        dump_data_and_model(
            X.astype(numpy.float32)[:7], model, model_onnx,
            basename="SklearnKNeighborsClassifierWeightsDistance")

    @unittest.skipIf(
        StrictVersion(onnxruntime.__version__) < StrictVersion("0.5.0"),
        reason="not available")
    def test_model_knn_classifier_metric_cityblock(self):
        model, X = self._fit_model_multiclass_classification(
            KNeighborsClassifier(metric='cityblock'))
        model_onnx = convert_sklearn(
            model, 'KNN classifier', [('input', FloatTensorType([None, 3]))],
            target_opset=TARGET_OPSET)
        self.assertIsNotNone(model_onnx)
        dump_data_and_model(
            X.astype(numpy.float32)[:7], model, model_onnx,
            basename="SklearnKNeighborsClassifierMetricCityblock")

    @unittest.skipIf(
        StrictVersion(onnxruntime.__version__) < StrictVersion("0.5.0"),
        reason="not available")
    def test_model_knn_classifier_multilabel(self):
        model, X_test = fit_multilabel_classification_model(
            KNeighborsClassifier(), n_classes=7, n_labels=3,
            n_samples=100, n_features=10)
        options = {id(model): {'zipmap': False}}
        model_onnx = convert_sklearn(
            model,
            "scikit-learn KNN Classifier",
            [("input", FloatTensorType([None, X_test.shape[1]]))],
            options=options,
            target_opset=TARGET_OPSET
        )
        self.assertTrue(model_onnx is not None)
        assert 'zipmap' not in str(model_onnx).lower()
        dump_data_and_model(
            X_test,
            model,
            model_onnx,
            basename="SklearnKNNClassifierMultiLabel-Out0",
            allow_failure="StrictVersion("
            "onnxruntime.__version__) <= StrictVersion('0.2.1')",
        )

    @unittest.skipIf(
        StrictVersion(onnxruntime.__version__) < StrictVersion("0.5.0"),
        reason="not available")
    def test_model_knn_regressor_int(self):
        model, X = self._fit_model(KNeighborsRegressor())
        X = X.astype(numpy.int64)
        model_onnx = convert_sklearn(
            model,
            "KNN regressor",
            [("input", Int64TensorType([None, X.shape[1]]))],
            target_opset=TARGET_OPSET)
        self.assertIsNotNone(model_onnx)
        dump_data_and_model(
            X,
            model,
            model_onnx,
            basename="SklearnKNNRegressorInt-Dec4"
        )

    @unittest.skipIf(
        StrictVersion(onnxruntime.__version__) < StrictVersion("0.5.0"),
        reason="not available")
    def test_model_knn_regressor_equal(self):
        X, y = datasets.make_regression(
            n_samples=1000, n_features=100, random_state=42)
        X = X.astype(numpy.int64)
        X_train, X_test, y_train, y_test = train_test_split(
            X, y, test_size=0.5, random_state=42)
        model = KNeighborsRegressor(
            algorithm='brute', metric='manhattan').fit(X_train, y_train)
        model_onnx = convert_sklearn(
            model, 'knn',
            [('input', Int64TensorType([None, X_test.shape[1]]))],
            target_opset=TARGET_OPSET)
        exp = model.predict(X_test)

        sess = InferenceSession(model_onnx.SerializeToString())
        res = sess.run(None, {'input': numpy.array(X_test)})[0].ravel()

        # The conversion has discrepencies when
        # neighbours are at the exact same distance.
        maxd = 1000
        accb = numpy.abs(exp - res) > maxd
        ind = [i for i, a in enumerate(accb) if a == 1]
        assert len(ind) == 0

        accp = numpy.abs(exp - res) < maxd
        acc = numpy.sum(accp)
        ratio = acc * 1.0 / res.shape[0]
        assert ratio >= 0.7
        # assert_almost_equal(exp, res)

    @unittest.skipIf(
        StrictVersion(onnxruntime.__version__) < StrictVersion("0.5.0"),
        reason="not available")
    def test_model_knn_multi_class_nocl(self):
        model, X = fit_classification_model(
            KNeighborsClassifier(),
            2, label_string=True)
        model_onnx = convert_sklearn(
            model, "KNN multi-class nocl",
            [("input", FloatTensorType([None, X.shape[1]]))],
            options={id(model): {'nocl': True}},
            target_opset=TARGET_OPSET)
        self.assertIsNotNone(model_onnx)
        sonx = str(model_onnx)
        assert 'classlabels_strings' not in sonx
        assert 'cl0' not in sonx
        dump_data_and_model(
            X, model, model_onnx, classes=model.classes_,
            basename="SklearnKNNMultiNoCl", verbose=False,
            allow_failure="StrictVersion(onnx.__version__)"
                          " < StrictVersion('1.2') or "
                          "StrictVersion(onnxruntime.__version__)"
                          " <= StrictVersion('0.2.1')")

    @unittest.skipIf(
        StrictVersion(onnxruntime.__version__) < StrictVersion("0.5.0"),
        reason="not available")
    def test_model_knn_regressor2_2_pipee(self):
        pipe = make_pipeline(StandardScaler(),
                             KNeighborsClassifier())
        model, X = self._fit_model_binary_classification(pipe)
        model_onnx = convert_sklearn(
            model, "KNN pipe",
            [("input", FloatTensorType([None, X.shape[1]]))],
            target_opset=TARGET_OPSET)
        self.assertIsNotNone(model_onnx)
        dump_data_and_model(
            X.astype(numpy.float32)[:2],
            model, model_onnx,
            basename="SklearnKNeighborsRegressorPipe2")

    @unittest.skipIf(
        StrictVersion(onnxruntime.__version__) < StrictVersion("0.5.0"),
        reason="not available")
    def test_onnx_test_knn_transform(self):
        iris = datasets.load_iris()
        X, _ = iris.data, iris.target

        X_train, X_test = train_test_split(X, random_state=11)
        clr = NearestNeighbors(n_neighbors=3, radius=None)
        clr.fit(X_train)

        for to in (9, 10, 11):
            if to > onnx_opset_version():
                break
            model_def = to_onnx(clr, X_train.astype(numpy.float32),
                                target_opset=to)
            oinf = InferenceSession(model_def.SerializeToString())

            X_test = X_test[:3]
            y = oinf.run(None, {'X': X_test.astype(numpy.float32)})
            dist, ind = clr.kneighbors(X_test)

            assert_almost_equal(dist, DataFrame(y[1]).values, decimal=5)
            assert_almost_equal(ind, y[0])

    @unittest.skipIf(NeighborhoodComponentsAnalysis is None,
                     reason="new in 0.22")
    def test_sklearn_nca_default(self):
        model, X_test = fit_classification_model(
            NeighborhoodComponentsAnalysis(random_state=42), 3)
        model_onnx = convert_sklearn(
            model,
            "NCA",
            [("input", FloatTensorType((None, X_test.shape[1])))],
        )
        self.assertIsNotNone(model_onnx)
        dump_data_and_model(
            X_test,
            model,
            model_onnx,
            basename="SklearnNCADefault",
        )

    @unittest.skipIf(NeighborhoodComponentsAnalysis is None,
                     reason="new in 0.22")
    def test_sklearn_nca_identity(self):
        model, X_test = fit_classification_model(
            NeighborhoodComponentsAnalysis(
                init='identity', max_iter=4, random_state=42), 3)
        model_onnx = convert_sklearn(
            model,
            "NCA",
            [("input", FloatTensorType((None, X_test.shape[1])))],
        )
        self.assertIsNotNone(model_onnx)
        dump_data_and_model(
            X_test,
            model,
            model_onnx,
            basename="SklearnNCAIdentity",
        )

    @unittest.skipIf(NeighborhoodComponentsAnalysis is None,
                     reason="new in 0.22")
    def test_sklearn_nca_double(self):
        model, X_test = fit_classification_model(
            NeighborhoodComponentsAnalysis(
                n_components=2, max_iter=4, random_state=42), 3)
        X_test = X_test.astype(numpy.float64)
        model_onnx = convert_sklearn(
            model,
            "NCA",
            [("input", DoubleTensorType((None, X_test.shape[1])))],
        )
        self.assertIsNotNone(model_onnx)
        dump_data_and_model(
            X_test,
            model,
            model_onnx,
            basename="SklearnNCADouble",
        )

    @unittest.skipIf(NeighborhoodComponentsAnalysis is None,
                     reason="new in 0.22")
    def test_sklearn_nca_int(self):
        model, X_test = fit_classification_model(
            NeighborhoodComponentsAnalysis(
                init='pca', max_iter=4, random_state=42), 3, is_int=True)
        model_onnx = convert_sklearn(
            model,
            "NCA",
            [("input", Int64TensorType((None, X_test.shape[1])))],
        )
        self.assertIsNotNone(model_onnx)
        dump_data_and_model(
            X_test,
            model,
            model_onnx,
            basename="SklearnNCAInt",
        )

    @unittest.skipIf(KNeighborsTransformer is None,
                     reason="new in 0.22")
    def test_sklearn_k_neighbours_transformer_distance(self):
        model, X_test = fit_classification_model(
            KNeighborsTransformer(
                n_neighbors=4, mode='distance'), 2)
        model_onnx = convert_sklearn(
            model,
            "KNN transformer",
            [("input", FloatTensorType((None, X_test.shape[1])))],
            target_opset=TARGET_OPSET)
        self.assertIsNotNone(model_onnx)
        dump_data_and_model(
            X_test,
            model,
            model_onnx,
            basename="SklearnKNNTransformerDistance",
        )

    @unittest.skipIf(KNeighborsTransformer is None,
                     reason="new in 0.22")
    def test_sklearn_k_neighbours_transformer_connectivity(self):
        model, X_test = fit_classification_model(
            KNeighborsTransformer(
                n_neighbors=3, mode='connectivity'), 3)
        model_onnx = convert_sklearn(
            model,
            "KNN transformer",
            [("input", FloatTensorType((None, X_test.shape[1])))],
            target_opset=TARGET_OPSET)
        self.assertIsNotNone(model_onnx)
        dump_data_and_model(
            X_test,
            model,
            model_onnx,
            basename="SklearnKNNTransformerConnectivity",
        )

    @unittest.skipIf(KNNImputer is None,
                     reason="new in 0.22")
    @unittest.skipIf((StrictVersion(onnx.__version__) <
                      StrictVersion("1.4.1")),
                     reason="ConstantOfShape op not available")
    def test_sklearn_knn_imputer(self):
        x_train = numpy.array(
            [[1, 2, numpy.nan, 12], [3, numpy.nan, 3, 13],
             [1, 4, numpy.nan, 1], [numpy.nan, 4, 3, 12]], dtype=numpy.float32)
        x_test = numpy.array(
            [[1.3, 2.4, numpy.nan, 1], [-1.3, numpy.nan, 3.1, numpy.nan]],
            dtype=numpy.float32)
        model = KNNImputer(n_neighbors=3, metric='nan_euclidean').fit(x_train)
        for opset in [9, 10, 11, 12]:
            if opset > TARGET_OPSET:
                continue
            model_onnx = convert_sklearn(
                model, "KNN imputer",
                [("input", FloatTensorType((None, x_test.shape[1])))],
                target_opset=opset)
            self.assertIsNotNone(model_onnx)
            dump_data_and_model(
                x_test, model, model_onnx,
                basename="SklearnKNNImputer%d" % opset)

    @unittest.skipIf(KNNImputer is None,
                     reason="new in 0.22")
    @unittest.skipIf((StrictVersion(onnx.__version__) <
                      StrictVersion("1.4.1")),
                     reason="ConstantOfShape op not available")
    def test_sklearn_knn_imputer_cdist(self):
        x_train = numpy.array(
            [[1, 2, numpy.nan, 12], [3, numpy.nan, 3, 13],
             [1, 4, numpy.nan, 1], [numpy.nan, 4, 3, 12]], dtype=numpy.float32)
        x_test = numpy.array(
            [[1.3, 2.4, numpy.nan, 1], [-1.3, numpy.nan, 3.1, numpy.nan]],
            dtype=numpy.float32)
        model = KNNImputer(n_neighbors=3, metric='nan_euclidean').fit(x_train)

        with self.assertRaises(NameError):
            convert_sklearn(
                model, "KNN imputer",
                [("input", FloatTensorType((None, x_test.shape[1])))],
                target_opset=TARGET_OPSET,
                options={id(model): {'optim2': 'cdist'}})

        for opset in [12, 11, 10, 9]:
            if opset > TARGET_OPSET:
                continue
            model_onnx = convert_sklearn(
                model, "KNN imputer",
                [("input", FloatTensorType((None, x_test.shape[1])))],
                target_opset=opset,
                options={id(model): {'optim': 'cdist'}})
            self.assertIsNotNone(model_onnx)
            self.assertIn('op_type: "cdist"', str(model_onnx).lower())
            self.assertNotIn('scan', str(model_onnx).lower())
            dump_data_and_model(
                x_test, model, model_onnx,
                basename="SklearnKNNImputer%dcdist" % opset)

    @unittest.skipIf(not onnx_built_with_ml(),
                     reason="Requires ONNX-ML extension.")
    @unittest.skipIf(
        StrictVersion(onnxruntime.__version__) < StrictVersion("0.5.0"),
        reason="not available")
    @unittest.skipIf(onnx_opset_version() < 11,
                     reason="needs higher target_opset")
    def test_model_knn_iris_regressor_multi_reg(self):
        iris = datasets.load_iris()
        X = iris.data.astype(numpy.float32)
        y = iris.target.astype(numpy.float32)
        y = numpy.vstack([y, 1 - y, y + 10]).T
        model = KNeighborsRegressor(
            algorithm='brute', weights='distance', n_neighbors=7)
        model.fit(X[:13], y[:13])
        onx = to_onnx(model, X[:1],
                      options={id(model): {'optim': 'cdist'}},
                      target_opset=TARGET_OPSET)
        dump_data_and_model(
            X.astype(numpy.float32)[:7],
            model, onx,
            basename="SklearnKNeighborsRegressorMReg")

    @unittest.skipIf(not onnx_built_with_ml(),
                     reason="Requires ONNX-ML extension.")
    @unittest.skipIf(
        StrictVersion(onnxruntime.__version__) < StrictVersion("1.2.0"),
        reason="not available")
    @unittest.skipIf(onnx_opset_version() < 11,
                     reason="needs higher target_opset")
    def test_model_knn_iris_regressor_multi_reg_radius(self):
        iris = datasets.load_iris()
        X = iris.data.astype(numpy.float32)
        y = iris.target.astype(numpy.float32)
        y = numpy.vstack([y, 1 - y, y + 10]).T
        model = KNeighborsRegressor(
            algorithm='brute', weights='distance')
        model.fit(X[:13], y[:13])
        onx = to_onnx(model, X[:1],
                      options={id(model): {'optim': 'cdist'}},
                      target_opset=TARGET_OPSET)
        dump_data_and_model(
            X.astype(numpy.float32)[:7],
            model, onx,
            basename="SklearnRadiusNeighborsRegressorMReg")
        dump_data_and_model(
            (X + 0.1).astype(numpy.float32)[:7],
            model, onx,
            basename="SklearnRadiusNeighborsRegressorMReg")

    @unittest.skipIf(not onnx_built_with_ml(),
                     reason="Requires ONNX-ML extension.")
    @unittest.skipIf(
        StrictVersion(onnxruntime.__version__) < StrictVersion("0.5.0"),
        reason="not available")
    @unittest.skipIf(onnx_opset_version() < 11,
                     reason="needs higher target_opset")
    def test_model_knn_iris_classifier_multi_reg2_weight(self):
        iris = datasets.load_iris()
        X = iris.data.astype(numpy.float32)
        y = iris.target.astype(numpy.int64)
        y = numpy.vstack([(y + 1) % 2, y % 2]).T
        model = KNeighborsClassifier(
            algorithm='brute', weights='distance', n_neighbors=7)
        model.fit(X[:13], y[:13])
        onx = to_onnx(model, X[:1],
                      options={id(model): {'optim': 'cdist',
                                           'zipmap': False}},
                      target_opset=TARGET_OPSET)
        dump_data_and_model(
            X.astype(numpy.float32)[:11],
            model, onx,
            basename="SklearnKNeighborsClassifierMReg2-Out0")

    @unittest.skipIf(not onnx_built_with_ml(),
                     reason="Requires ONNX-ML extension.")
    @unittest.skipIf(
        StrictVersion(onnxruntime.__version__) < StrictVersion("1.2.0"),
        reason="not available")
    @unittest.skipIf(onnx_opset_version() < 11,
                     reason="needs higher target_opset")
    def test_model_knn_iris_classifier_multi_reg2_weight_radius(self):
        iris = datasets.load_iris()
        X = iris.data.astype(numpy.float32)
        y = iris.target.astype(numpy.int64)
        y = numpy.vstack([(y + 1) % 2, y % 2]).T
        model = RadiusNeighborsClassifier(
            algorithm='brute', weights='distance')
        model.fit(X[:13], y[:13])
        onx = to_onnx(model, X[:1],
                      options={id(model): {'optim': 'cdist',
                                           'zipmap': False}},
                      target_opset=TARGET_OPSET)
        dump_data_and_model(
            X.astype(numpy.float32)[:11],
            model, onx,
            basename="SklearnRadiusNeighborsClassifierMReg2-Out0")

    @unittest.skipIf(not onnx_built_with_ml(),
                     reason="Requires ONNX-ML extension.")
    @unittest.skipIf(
        StrictVersion(onnxruntime.__version__) < StrictVersion("0.5.0"),
        reason="not available")
    @unittest.skipIf(onnx_opset_version() < 11,
                     reason="needs higher target_opset")
    def test_model_knn_iris_classifier_multi_reg3_weight(self):
        iris = datasets.load_iris()
        X = iris.data.astype(numpy.float32)
        y = iris.target.astype(numpy.int64)
        y = numpy.vstack([y % 2, y % 2, (y+1) % 2]).T
        model = KNeighborsClassifier(
            algorithm='brute', weights='distance',
            n_neighbors=7)
        model.fit(X[:13], y[:13])
        onx = to_onnx(model, X[:1],
                      options={id(model): {'optim': 'cdist',
                                           'zipmap': False}},
                      target_opset=TARGET_OPSET)
        dump_data_and_model(
            X.astype(numpy.float32)[:11],
            model, onx,
            basename="SklearnKNeighborsClassifierMReg3-Out0")


if __name__ == "__main__":
    unittest.main()<|MERGE_RESOLUTION|>--- conflicted
+++ resolved
@@ -145,21 +145,7 @@
                     StrictVersion("1.4.0")):
                 return
             raise AssertionError('\n'.join(rows))
-<<<<<<< HEAD
-        assert_almost_equal(got.ravel(), exp.ravel(), decimal=3)
-        # Bug in onnxuntime.
-        # self.assertIsNotNone(model_onnx)
-        # dump_data_and_model(
-        #     X.astype(numpy.float32)[:7],
-        #     model, model_onnx,
-        #     basename="SklearnRadiusNeighborsRegressor")
-        # dump_data_and_model(
-        #     (X + 0.1).astype(numpy.float32)[:7],
-        #     model, model_onnx,
-        #     basename="SklearnRadiusNeighborsRegressor")
-=======
         assert_almost_equal(exp.ravel(), got.ravel(), decimal=3)
->>>>>>> 4b68db4f
 
     @unittest.skipIf(
         StrictVersion(onnxruntime.__version__) < StrictVersion("0.5.0"),
