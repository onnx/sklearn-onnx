"""
Tests scikit-learn's KNeighbours Classifier and Regressor converters.
"""
import unittest
import functools
from distutils.version import StrictVersion
import numpy
from numpy.testing import assert_almost_equal
import onnx
from pandas import DataFrame
from onnx.defs import onnx_opset_version
from sklearn import datasets
from sklearn.model_selection import train_test_split
from sklearn.neighbors import (
    KNeighborsRegressor, RadiusNeighborsRegressor,
    KNeighborsClassifier, RadiusNeighborsClassifier,
    NearestNeighbors,
)
try:
    from sklearn.impute import KNNImputer
    from sklearn.neighbors import (
        KNeighborsTransformer,
        NeighborhoodComponentsAnalysis,
    )
except ImportError:
    # New in 0.22
    KNNImputer = None
    KNeighborsTransformer = None
    NeighborhoodComponentsAnalysis = None
from sklearn.pipeline import make_pipeline
from sklearn.preprocessing import StandardScaler
import onnxruntime
from onnxruntime import InferenceSession
try:
    from onnxruntime.capi.onnxruntime_pybind11_state import (
        NotImplemented as OrtImpl)
except ImportError:
    OrtImpl = RuntimeError
from skl2onnx import convert_sklearn, to_onnx
from skl2onnx.common.data_types import (
    DoubleTensorType,
    FloatTensorType,
    Int64TensorType,
)
from skl2onnx.common.data_types import onnx_built_with_ml
from test_utils import (
    dump_data_and_model,
    fit_classification_model,
    fit_multilabel_classification_model,
    TARGET_OPSET
)


class TestNearestNeighbourConverter(unittest.TestCase):

    @functools.lru_cache(maxsize=1)
    def _get_iris(self):
        iris = datasets.load_iris()
        X = iris.data[::2, :3]
        y = iris.target[::2]
        return X, y

    def _fit_model_binary_classification(self, model):
        X, y = self._get_iris()
        y[y == 2] = 1
        model.fit(X, y)
        return model, X

    def _fit_model_multiclass_classification(self, model, use_string=False):
        X, y = self._get_iris()
        if use_string:
            y = numpy.array(["cl%d" % _ for _ in y])
        model.fit(X, y)
        return model, X

    @functools.lru_cache(maxsize=20)
    def _get_reg_data(self, n, n_features, n_targets, n_informative=10):
        X, y = datasets.make_regression(
            n, n_features=n_features, random_state=0,
            n_targets=n_targets, n_informative=n_informative)
        return X, y

    def _fit_model(self, model, n_targets=1, label_int=False):
        X, y = self._get_reg_data(20, 4, n_targets)
        if label_int:
            y = y.astype(numpy.int64)
        model.fit(X, y)
        return model, X

    def _fit_model_simple(self, model, n_targets=1, label_int=False):
<<<<<<< HEAD
        X, y = self._get_reg_data(20, 3, n_targets, 2)
=======
        X, y = self._get_reg_data(20, 3, n_targets, 3)
>>>>>>> cdbab695
        if label_int:
            y = y.astype(numpy.int64)
        model.fit(X, y)
        return model, X

    @unittest.skipIf(
        StrictVersion(onnxruntime.__version__) < StrictVersion("0.5.0"),
        reason="not available")
    def test_model_knn_regressor(self):
        model, X = self._fit_model(KNeighborsRegressor(n_neighbors=2))
        model_onnx = convert_sklearn(model, "KNN regressor",
                                     [("input", FloatTensorType([None, 4]))],
                                     target_opset=TARGET_OPSET)
        self.assertIsNotNone(model_onnx)
        dump_data_and_model(
            X.astype(numpy.float32)[:7],
            model, model_onnx,
            basename="SklearnKNeighborsRegressor-Dec4")
        dump_data_and_model(
            (X + 0.1).astype(numpy.float32)[:7],
            model, model_onnx,
            basename="SklearnKNeighborsRegressor-Dec4")

    @unittest.skipIf(
        StrictVersion(onnxruntime.__version__) < StrictVersion("1.2.0"),
        reason="not available")
    def test_model_knn_regressor_radius(self):
        model, X = self._fit_model(RadiusNeighborsRegressor())
        model_onnx = convert_sklearn(model, "KNN regressor",
                                     [("input", FloatTensorType([None, 4]))],
                                     target_opset=TARGET_OPSET,
                                     options={id(model): {'optim': 'cdist'}})
        self.assertIsNotNone(model_onnx)
        dump_data_and_model(
            X.astype(numpy.float32)[:7],
            model, model_onnx,
            basename="SklearnRadiusNeighborsRegressor")
        dump_data_and_model(
            (X + 0.1).astype(numpy.float32)[:7],
            model, model_onnx,
            basename="SklearnRadiusNeighborsRegressor")

    @unittest.skipIf(
        StrictVersion(onnxruntime.__version__) < StrictVersion("0.5.0"),
        reason="not available")
    @unittest.skipIf(
        StrictVersion(onnx.__version__) < StrictVersion("1.6.0"),
        reason="not available")
    def test_model_knn_regressor_double(self):
        model, X = self._fit_model(KNeighborsRegressor(n_neighbors=2))
        model_onnx = convert_sklearn(
            model, "KNN regressor",
            [("input", DoubleTensorType([None, 4]))],
            target_opset=TARGET_OPSET,
            options={id(model): {'optim': 'cdist'}},
            dtype=numpy.float64)
        self.assertIsNotNone(model_onnx)
        try:
            InferenceSession(model_onnx.SerializeToString())
        except OrtImpl as e:
            if ("Could not find an implementation for the node "
                    "To_TopK:TopK(11)") in str(e):
                # onnxruntime does not declare TopK(11) for double
                return
            raise e
        dump_data_and_model(
            X.astype(numpy.float64)[:7],
            model, model_onnx,
            basename="SklearnKNeighborsRegressor64")

    @unittest.skipIf(
        StrictVersion(onnxruntime.__version__) < StrictVersion("1.2.0"),
        reason="not available")
    @unittest.skipIf(
        StrictVersion(onnx.__version__) < StrictVersion("1.6.0"),
        reason="not available")
    def test_model_knn_regressor_double_radius(self):
        model, X = self._fit_model(RadiusNeighborsRegressor())
        model_onnx = convert_sklearn(
            model, "KNN regressor",
            [("input", DoubleTensorType([None, 4]))],
            target_opset=TARGET_OPSET,
            options={id(model): {'optim': 'cdist'}},
            dtype=numpy.float64)
        self.assertIsNotNone(model_onnx)
        dump_data_and_model(
            X.astype(numpy.float64)[:7],
            model, model_onnx,
            basename="SklearnRadiusNeighborsRegressor64")
        dump_data_and_model(
            (X + 0.1).astype(numpy.float64)[:7],
            model, model_onnx,
            basename="SklearnRadiusNeighborsRegressor64")

    @unittest.skipIf(
        StrictVersion(onnxruntime.__version__) < StrictVersion("0.5.0"),
        reason="not available")
    def test_model_knn_regressor_yint(self):
        model, X = self._fit_model(
            KNeighborsRegressor(n_neighbors=2), label_int=True)
        model_onnx = convert_sklearn(model, "KNN regressor",
                                     [("input", FloatTensorType([None, 4]))],
                                     target_opset=TARGET_OPSET)
        self.assertIsNotNone(model_onnx)
        dump_data_and_model(
            X.astype(numpy.float32)[:7],
            model, model_onnx,
            basename="SklearnKNeighborsRegressorYInt")

    @unittest.skipIf(
        StrictVersion(onnxruntime.__version__) < StrictVersion("1.2.0"),
        reason="not available")
    def test_model_knn_regressor_yint_radius(self):
        model, X = self._fit_model(
            RadiusNeighborsRegressor(), label_int=True)
        model_onnx = convert_sklearn(model, "KNN regressor",
                                     [("input", FloatTensorType([None, 4]))],
                                     target_opset=TARGET_OPSET)
        self.assertIsNotNone(model_onnx)
        dump_data_and_model(
            X.astype(numpy.float32)[:7],
            model, model_onnx,
            basename="SklearnRadiusNeighborsRegressorYInt")

    @unittest.skipIf(
        StrictVersion(onnxruntime.__version__) < StrictVersion("0.5.0"),
        reason="not available")
    def test_model_knn_regressor2_1(self):
        model, X = self._fit_model(KNeighborsRegressor(n_neighbors=1),
                                   n_targets=2)
        model_onnx = convert_sklearn(model, "KNN regressor",
                                     [("input", FloatTensorType([None, 4]))],
                                     target_opset=TARGET_OPSET)
        self.assertIsNotNone(model_onnx)
        dump_data_and_model(
            X.astype(numpy.float32)[:3],
            model, model_onnx,
            basename="SklearnKNeighborsRegressor2")

    @unittest.skipIf(
        StrictVersion(onnxruntime.__version__) < StrictVersion("1.2.0"),
        reason="not available")
    def test_model_knn_regressor2_1_radius(self):
        model, X = self._fit_model_simple(
            RadiusNeighborsRegressor(), n_targets=2)
        model_onnx = convert_sklearn(
            model, "KNN regressor",
            [("input", FloatTensorType([None, X.shape[1]]))],
            target_opset=TARGET_OPSET)
        self.assertIsNotNone(model_onnx)
        dump_data_and_model(
            X.astype(numpy.float32),
            model, model_onnx,
            basename="SklearnRadiusNeighborsRegressor2")

    @unittest.skipIf(
        StrictVersion(onnxruntime.__version__) < StrictVersion("0.5.0"),
        reason="not available")
    @unittest.skipIf(
        StrictVersion(onnx.__version__) < StrictVersion("1.4.0"),
        reason="not available")
    def test_model_knn_regressor2_1_opset(self):
        model, X = self._fit_model(KNeighborsRegressor(n_neighbors=1),
                                   n_targets=2)
        for op in [12, 11, 10, 9]:
            if op > TARGET_OPSET:
                continue
            with self.subTest(opset=op):
                model_onnx = convert_sklearn(
                    model, "KNN regressor",
                    [("input", FloatTensorType([None, 4]))],
                    target_opset=op)
                self.assertIsNotNone(model_onnx)
                dump_data_and_model(
                    X.astype(numpy.float32)[:3],
                    model, model_onnx,
                    basename="SklearnKNeighborsRegressor2%d" % op)

    @unittest.skipIf(
        StrictVersion(onnxruntime.__version__) < StrictVersion("0.5.0"),
        reason="not available")
    def test_model_knn_regressor2_2(self):
        model, X = self._fit_model(KNeighborsRegressor(n_neighbors=2),
                                   n_targets=2)
        model_onnx = convert_sklearn(model, "KNN regressor",
                                     [("input", FloatTensorType([None, 4]))],
                                     target_opset=TARGET_OPSET)
        self.assertIsNotNone(model_onnx)
        dump_data_and_model(
            X.astype(numpy.float32)[:2],
            model, model_onnx,
            basename="SklearnKNeighborsRegressor2")

    @unittest.skipIf(
        StrictVersion(onnxruntime.__version__) < StrictVersion("0.5.0"),
        reason="not available")
    @unittest.skipIf(TARGET_OPSET < 9,
                     reason="needs higher target_opset")
    def test_model_knn_regressor_weights_distance_11(self):
        model, X = self._fit_model(
            KNeighborsRegressor(
                weights="distance", algorithm="brute", n_neighbors=1))
        for op in sorted(set([9, 10, 11, 12, TARGET_OPSET])):
            if op > TARGET_OPSET:
                continue
            with self.subTest(opset=op):
                model_onnx = convert_sklearn(
                    model, "KNN regressor",
                    [("input", FloatTensorType([None, 4]))],
                    target_opset=op)
                if op < 12 and model_onnx.ir_version > 6:
                    raise AssertionError(
                        "ir_version ({}, op={}) must be <= 6.".format(
                            model_onnx.ir_version, op))
                if op < 11 and model_onnx.ir_version > 5:
                    raise AssertionError(
                        "ir_version ({}, op={}) must be <= 5.".format(
                            model_onnx.ir_version, op))
                if op < 10 and model_onnx.ir_version > 4:
                    raise AssertionError(
                        "ir_version ({}, op={}) must be <= 4.".format(
                            model_onnx.ir_version, op))
                self.assertIsNotNone(model_onnx)
                dump_data_and_model(
                    X.astype(numpy.float32)[:3],
                    model, model_onnx,
                    basename="SklearnKNeighborsRegressorWDist%d-Dec3" % op)

    @unittest.skipIf(
        StrictVersion(onnxruntime.__version__) < StrictVersion("1.2.0"),
        reason="not available")
    @unittest.skipIf(TARGET_OPSET < 11,
                     reason="needs higher target_opset")
    def test_model_knn_regressor_weights_distance_11_radius(self):
        model, X = self._fit_model_simple(
            RadiusNeighborsRegressor(
                weights="distance", algorithm="brute", radius=100))
        for op in sorted(set([TARGET_OPSET, 12])):
            if op > TARGET_OPSET:
                continue
            with self.subTest(opset=op):
                model_onnx = convert_sklearn(
                    model, "KNN regressor",
                    [("input", FloatTensorType([None, X.shape[1]]))],
                    target_opset=op)
                self.assertIsNotNone(model_onnx)
                dump_data_and_model(
                    X.astype(numpy.float32),
                    model, model_onnx,
                    basename="SklearnRadiusNeighborsRegressorWD%d-Dec3" % op)

    @unittest.skipIf(
        StrictVersion(onnxruntime.__version__) < StrictVersion("0.5.0"),
        reason="not available")
    def test_model_knn_regressor_metric_cityblock(self):
        model, X = self._fit_model(KNeighborsRegressor(metric="cityblock"))
        model_onnx = convert_sklearn(model, "KNN regressor",
                                     [("input", FloatTensorType([None, 4]))],
                                     target_opset=TARGET_OPSET)
        self.assertIsNotNone(model_onnx)
        dump_data_and_model(
            X.astype(numpy.float32)[:7],
            model, model_onnx,
            basename="SklearnKNeighborsRegressorMetricCityblock")

    @unittest.skipIf(not onnx_built_with_ml(),
                     reason="Requires ONNX-ML extension.")
    @unittest.skipIf(
        StrictVersion(onnxruntime.__version__) < StrictVersion("0.5.0"),
        reason="not available")
    @unittest.skipIf(onnx_opset_version() < TARGET_OPSET,
                     reason="needs higher target_opset")
    def test_model_knn_classifier_binary_class(self):
        model, X = self._fit_model_binary_classification(
            KNeighborsClassifier())
        model_onnx = convert_sklearn(
            model,
            "KNN classifier binary",
            [("input", FloatTensorType([None, X.shape[1]]))],
            target_opset=TARGET_OPSET
        )
        self.assertIsNotNone(model_onnx)
        dump_data_and_model(
            X.astype(numpy.float32),
            model, model_onnx,
            basename="SklearnKNeighborsClassifierBinary")

    @unittest.skipIf(not onnx_built_with_ml(),
                     reason="Requires ONNX-ML extension.")
    @unittest.skipIf(
        StrictVersion(onnxruntime.__version__) < StrictVersion("1.2.0"),
        reason="not available")
    @unittest.skipIf(onnx_opset_version() < TARGET_OPSET,
                     reason="needs higher target_opset")
    def test_model_knn_classifier_binary_class_radius(self):
        model, X = self._fit_model_binary_classification(
            RadiusNeighborsClassifier())
        model_onnx = convert_sklearn(
            model, "KNN classifier binary",
            [("input", FloatTensorType([None, X.shape[1]]))],
            target_opset=TARGET_OPSET)
        self.assertIsNotNone(model_onnx)
        dump_data_and_model(
            X.astype(numpy.float32),
            model, model_onnx,
            basename="SklearnRadiusNeighborsClassifierBinary")

    @unittest.skipIf(not onnx_built_with_ml(),
                     reason="Requires ONNX-ML extension.")
    @unittest.skipIf(
        StrictVersion(onnxruntime.__version__) < StrictVersion("0.5.0"),
        reason="not available")
    def test_model_knn_classifier_multi_class(self):
        model, X = self._fit_model_multiclass_classification(
            KNeighborsClassifier())
        model_onnx = convert_sklearn(
            model,
            "KNN classifier multi-class",
            [("input", FloatTensorType([None, X.shape[1]]))],
            target_opset=TARGET_OPSET
        )
        self.assertIsNotNone(model_onnx)
        dump_data_and_model(
            X.astype(numpy.float32),
            model, model_onnx,
            basename="SklearnKNeighborsClassifierMulti")

    @unittest.skipIf(not onnx_built_with_ml(),
                     reason="Requires ONNX-ML extension.")
    @unittest.skipIf(
        StrictVersion(onnxruntime.__version__) < StrictVersion("1.2.0"),
        reason="not available")
    def test_model_knn_classifier_multi_class_radius(self):
        model, X = self._fit_model_multiclass_classification(
            RadiusNeighborsClassifier())
        model_onnx = convert_sklearn(
            model, "KNN classifier multi-class",
            [("input", FloatTensorType([None, X.shape[1]]))],
            target_opset=TARGET_OPSET,
            options={id(model): {'optim': 'cdist'}})
        self.assertIsNotNone(model_onnx)
        dump_data_and_model(
            X.astype(numpy.float32)[:5],
            model, model_onnx,
            basename="SklearnRadiusNeighborsClassifierMulti")

    @unittest.skipIf(not onnx_built_with_ml(),
                     reason="Requires ONNX-ML extension.")
    @unittest.skipIf(
        StrictVersion(onnxruntime.__version__) < StrictVersion("0.5.0"),
        reason="not available")
    def test_model_knn_classifier_multi_class_string(self):
        model, X = self._fit_model_multiclass_classification(
            KNeighborsClassifier(), use_string=True)
        model_onnx = convert_sklearn(
            model,
            "KNN classifier multi-class",
            [("input", FloatTensorType([None, 3]))],
            target_opset=TARGET_OPSET
        )
        self.assertIsNotNone(model_onnx)
        dump_data_and_model(
            X.astype(numpy.float32),
            model, model_onnx,
            basename="SklearnKNeighborsClassifierMulti")

    @unittest.skipIf(
        StrictVersion(onnxruntime.__version__) < StrictVersion("0.5.0"),
        reason="not available")
    def test_model_knn_classifier_weights_distance(self):
        model, X = self._fit_model_multiclass_classification(
            KNeighborsClassifier(weights='distance'))
        model_onnx = convert_sklearn(
            model, 'KNN classifier', [('input', FloatTensorType([None, 3]))],
            target_opset=TARGET_OPSET)
        self.assertIsNotNone(model_onnx)
        dump_data_and_model(
            X.astype(numpy.float32)[:7], model, model_onnx,
            basename="SklearnKNeighborsClassifierWeightsDistance")

    @unittest.skipIf(
        StrictVersion(onnxruntime.__version__) < StrictVersion("0.5.0"),
        reason="not available")
    def test_model_knn_classifier_metric_cityblock(self):
        model, X = self._fit_model_multiclass_classification(
            KNeighborsClassifier(metric='cityblock'))
        model_onnx = convert_sklearn(
            model, 'KNN classifier', [('input', FloatTensorType([None, 3]))],
            target_opset=TARGET_OPSET)
        self.assertIsNotNone(model_onnx)
        dump_data_and_model(
            X.astype(numpy.float32)[:7], model, model_onnx,
            basename="SklearnKNeighborsClassifierMetricCityblock")

    @unittest.skipIf(
        StrictVersion(onnxruntime.__version__) < StrictVersion("0.5.0"),
        reason="not available")
    def test_model_knn_classifier_multilabel(self):
        model, X_test = fit_multilabel_classification_model(
            KNeighborsClassifier(), n_classes=7, n_labels=3,
            n_samples=100, n_features=10)
        options = {id(model): {'zipmap': False}}
        model_onnx = convert_sklearn(
            model,
            "scikit-learn KNN Classifier",
            [("input", FloatTensorType([None, X_test.shape[1]]))],
            options=options,
            target_opset=TARGET_OPSET
        )
        self.assertTrue(model_onnx is not None)
        assert 'zipmap' not in str(model_onnx).lower()
        dump_data_and_model(
            X_test,
            model,
            model_onnx,
            basename="SklearnKNNClassifierMultiLabel-Out0",
            allow_failure="StrictVersion("
            "onnxruntime.__version__) <= StrictVersion('0.2.1')",
        )

    @unittest.skipIf(
        StrictVersion(onnxruntime.__version__) < StrictVersion("0.5.0"),
        reason="not available")
    def test_model_knn_regressor_int(self):
        model, X = self._fit_model(KNeighborsRegressor())
        X = X.astype(numpy.int64)
        model_onnx = convert_sklearn(
            model,
            "KNN regressor",
            [("input", Int64TensorType([None, X.shape[1]]))],
            target_opset=TARGET_OPSET)
        self.assertIsNotNone(model_onnx)
        dump_data_and_model(
            X,
            model,
            model_onnx,
            basename="SklearnKNNRegressorInt-Dec4"
        )

    @unittest.skipIf(
        StrictVersion(onnxruntime.__version__) < StrictVersion("0.5.0"),
        reason="not available")
    def test_model_knn_regressor_equal(self):
        X, y = datasets.make_regression(
            n_samples=1000, n_features=100, random_state=42)
        X = X.astype(numpy.int64)
        X_train, X_test, y_train, y_test = train_test_split(
            X, y, test_size=0.5, random_state=42)
        model = KNeighborsRegressor(
            algorithm='brute', metric='manhattan').fit(X_train, y_train)
        model_onnx = convert_sklearn(
            model, 'knn',
            [('input', Int64TensorType([None, X_test.shape[1]]))],
            target_opset=TARGET_OPSET)
        exp = model.predict(X_test)

        sess = InferenceSession(model_onnx.SerializeToString())
        res = sess.run(None, {'input': numpy.array(X_test)})[0].ravel()

        # The conversion has discrepencies when
        # neighbours are at the exact same distance.
        maxd = 1000
        accb = numpy.abs(exp - res) > maxd
        ind = [i for i, a in enumerate(accb) if a == 1]
        assert len(ind) == 0

        accp = numpy.abs(exp - res) < maxd
        acc = numpy.sum(accp)
        ratio = acc * 1.0 / res.shape[0]
        assert ratio >= 0.7
        # assert_almost_equal(exp, res)

    @unittest.skipIf(
        StrictVersion(onnxruntime.__version__) < StrictVersion("0.5.0"),
        reason="not available")
    def test_model_knn_multi_class_nocl(self):
        model, X = fit_classification_model(
            KNeighborsClassifier(),
            2, label_string=True)
        model_onnx = convert_sklearn(
            model, "KNN multi-class nocl",
            [("input", FloatTensorType([None, X.shape[1]]))],
            options={id(model): {'nocl': True}},
            target_opset=TARGET_OPSET)
        self.assertIsNotNone(model_onnx)
        sonx = str(model_onnx)
        assert 'classlabels_strings' not in sonx
        assert 'cl0' not in sonx
        dump_data_and_model(
            X, model, model_onnx, classes=model.classes_,
            basename="SklearnKNNMultiNoCl", verbose=False,
            allow_failure="StrictVersion(onnx.__version__)"
                          " < StrictVersion('1.2') or "
                          "StrictVersion(onnxruntime.__version__)"
                          " <= StrictVersion('0.2.1')")

    @unittest.skipIf(
        StrictVersion(onnxruntime.__version__) < StrictVersion("0.5.0"),
        reason="not available")
    def test_model_knn_regressor2_2_pipee(self):
        pipe = make_pipeline(StandardScaler(),
                             KNeighborsClassifier())
        model, X = self._fit_model_binary_classification(pipe)
        model_onnx = convert_sklearn(
            model, "KNN pipe",
            [("input", FloatTensorType([None, X.shape[1]]))],
            target_opset=TARGET_OPSET)
        self.assertIsNotNone(model_onnx)
        dump_data_and_model(
            X.astype(numpy.float32)[:2],
            model, model_onnx,
            basename="SklearnKNeighborsRegressorPipe2")

    @unittest.skipIf(
        StrictVersion(onnxruntime.__version__) < StrictVersion("0.5.0"),
        reason="not available")
    def test_onnx_test_knn_transform(self):
        iris = datasets.load_iris()
        X, _ = iris.data, iris.target

        X_train, X_test = train_test_split(X, random_state=11)
        clr = NearestNeighbors(n_neighbors=3, radius=None)
        clr.fit(X_train)

        for to in (9, 10, 11):
            if to > onnx_opset_version():
                break
            model_def = to_onnx(clr, X_train.astype(numpy.float32),
                                target_opset=to)
            oinf = InferenceSession(model_def.SerializeToString())

            X_test = X_test[:3]
            y = oinf.run(None, {'X': X_test.astype(numpy.float32)})
            dist, ind = clr.kneighbors(X_test)

            assert_almost_equal(dist, DataFrame(y[1]).values, decimal=5)
            assert_almost_equal(ind, y[0])

    @unittest.skipIf(NeighborhoodComponentsAnalysis is None,
                     reason="new in 0.22")
    def test_sklearn_nca_default(self):
        model, X_test = fit_classification_model(
            NeighborhoodComponentsAnalysis(random_state=42), 3)
        model_onnx = convert_sklearn(
            model,
            "NCA",
            [("input", FloatTensorType((None, X_test.shape[1])))],
        )
        self.assertIsNotNone(model_onnx)
        dump_data_and_model(
            X_test,
            model,
            model_onnx,
            basename="SklearnNCADefault",
        )

    @unittest.skipIf(NeighborhoodComponentsAnalysis is None,
                     reason="new in 0.22")
    def test_sklearn_nca_identity(self):
        model, X_test = fit_classification_model(
            NeighborhoodComponentsAnalysis(
                init='identity', max_iter=4, random_state=42), 3)
        model_onnx = convert_sklearn(
            model,
            "NCA",
            [("input", FloatTensorType((None, X_test.shape[1])))],
        )
        self.assertIsNotNone(model_onnx)
        dump_data_and_model(
            X_test,
            model,
            model_onnx,
            basename="SklearnNCAIdentity",
        )

    @unittest.skipIf(NeighborhoodComponentsAnalysis is None,
                     reason="new in 0.22")
    def test_sklearn_nca_double(self):
        model, X_test = fit_classification_model(
            NeighborhoodComponentsAnalysis(
                n_components=2, max_iter=4, random_state=42), 3)
        X_test = X_test.astype(numpy.float64)
        model_onnx = convert_sklearn(
            model,
            "NCA",
            [("input", DoubleTensorType((None, X_test.shape[1])))],
        )
        self.assertIsNotNone(model_onnx)
        dump_data_and_model(
            X_test,
            model,
            model_onnx,
            basename="SklearnNCADouble",
        )

    @unittest.skipIf(NeighborhoodComponentsAnalysis is None,
                     reason="new in 0.22")
    def test_sklearn_nca_int(self):
        model, X_test = fit_classification_model(
            NeighborhoodComponentsAnalysis(
                init='pca', max_iter=4, random_state=42), 3, is_int=True)
        model_onnx = convert_sklearn(
            model,
            "NCA",
            [("input", Int64TensorType((None, X_test.shape[1])))],
        )
        self.assertIsNotNone(model_onnx)
        dump_data_and_model(
            X_test,
            model,
            model_onnx,
            basename="SklearnNCAInt",
        )

    @unittest.skipIf(KNeighborsTransformer is None,
                     reason="new in 0.22")
    def test_sklearn_k_neighbours_transformer_distance(self):
        model, X_test = fit_classification_model(
            KNeighborsTransformer(
                n_neighbors=4, mode='distance'), 2)
        model_onnx = convert_sklearn(
            model,
            "KNN transformer",
            [("input", FloatTensorType((None, X_test.shape[1])))],
        )
        self.assertIsNotNone(model_onnx)
        dump_data_and_model(
            X_test,
            model,
            model_onnx,
            basename="SklearnKNNTransformerDistance",
        )

    @unittest.skipIf(KNeighborsTransformer is None,
                     reason="new in 0.22")
    def test_sklearn_k_neighbours_transformer_connectivity(self):
        model, X_test = fit_classification_model(
            KNeighborsTransformer(
                n_neighbors=3, mode='connectivity'), 3)
        model_onnx = convert_sklearn(
            model,
            "KNN transformer",
            [("input", FloatTensorType((None, X_test.shape[1])))],
        )
        self.assertIsNotNone(model_onnx)
        dump_data_and_model(
            X_test,
            model,
            model_onnx,
            basename="SklearnKNNTransformerConnectivity",
        )

    @unittest.skipIf(KNNImputer is None,
                     reason="new in 0.22")
    @unittest.skipIf((StrictVersion(onnx.__version__) <
                      StrictVersion("1.4.1")),
                     reason="ConstantOfShape op not available")
    def test_sklearn_knn_imputer(self):
        x_train = numpy.array(
            [[1, 2, numpy.nan, 12], [3, numpy.nan, 3, 13],
             [1, 4, numpy.nan, 1], [numpy.nan, 4, 3, 12]], dtype=numpy.float32)
        x_test = numpy.array(
            [[1.3, 2.4, numpy.nan, 1], [-1.3, numpy.nan, 3.1, numpy.nan]],
            dtype=numpy.float32)
        model = KNNImputer(n_neighbors=3, metric='nan_euclidean').fit(x_train)
        for opset in [9, 10, 11, 12]:
            if opset > TARGET_OPSET:
                continue
            model_onnx = convert_sklearn(
                model, "KNN imputer",
                [("input", FloatTensorType((None, x_test.shape[1])))],
                target_opset=opset)
            self.assertIsNotNone(model_onnx)
            dump_data_and_model(
                x_test, model, model_onnx,
                basename="SklearnKNNImputer%d" % opset)

    @unittest.skipIf(KNNImputer is None,
                     reason="new in 0.22")
    @unittest.skipIf((StrictVersion(onnx.__version__) <
                      StrictVersion("1.4.1")),
                     reason="ConstantOfShape op not available")
    def test_sklearn_knn_imputer_cdist(self):
        x_train = numpy.array(
            [[1, 2, numpy.nan, 12], [3, numpy.nan, 3, 13],
             [1, 4, numpy.nan, 1], [numpy.nan, 4, 3, 12]], dtype=numpy.float32)
        x_test = numpy.array(
            [[1.3, 2.4, numpy.nan, 1], [-1.3, numpy.nan, 3.1, numpy.nan]],
            dtype=numpy.float32)
        model = KNNImputer(n_neighbors=3, metric='nan_euclidean').fit(x_train)

        with self.assertRaises(NameError):
            convert_sklearn(
                model, "KNN imputer",
                [("input", FloatTensorType((None, x_test.shape[1])))],
                target_opset=TARGET_OPSET,
                options={id(model): {'optim2': 'cdist'}})

        for opset in [12, 11, 10, 9]:
            if opset > TARGET_OPSET:
                continue
            model_onnx = convert_sklearn(
                model, "KNN imputer",
                [("input", FloatTensorType((None, x_test.shape[1])))],
                target_opset=opset,
                options={id(model): {'optim': 'cdist'}})
            self.assertIsNotNone(model_onnx)
            self.assertIn('op_type: "cdist"', str(model_onnx).lower())
            self.assertNotIn('scan', str(model_onnx).lower())
            dump_data_and_model(
                x_test, model, model_onnx,
                basename="SklearnKNNImputer%dcdist" % opset)

    @unittest.skipIf(not onnx_built_with_ml(),
                     reason="Requires ONNX-ML extension.")
    @unittest.skipIf(
        StrictVersion(onnxruntime.__version__) < StrictVersion("0.5.0"),
        reason="not available")
    @unittest.skipIf(onnx_opset_version() < 11,
                     reason="needs higher target_opset")
    def test_model_knn_iris_regressor_multi_reg(self):
        iris = datasets.load_iris()
        X = iris.data.astype(numpy.float32)
        y = iris.target.astype(numpy.float32)
        y = numpy.vstack([y, 1 - y, y + 10]).T
        model = KNeighborsRegressor(
            algorithm='brute', weights='distance', n_neighbors=7)
        model.fit(X[:13], y[:13])
        onx = to_onnx(model, X[:1],
                      options={id(model): {'optim': 'cdist'}},
                      target_opset=TARGET_OPSET)
        dump_data_and_model(
            X.astype(numpy.float32)[:7],
            model, onx,
            basename="SklearnKNeighborsRegressorMReg")

    @unittest.skipIf(not onnx_built_with_ml(),
                     reason="Requires ONNX-ML extension.")
    @unittest.skipIf(
        StrictVersion(onnxruntime.__version__) < StrictVersion("1.2.0"),
        reason="not available")
    @unittest.skipIf(onnx_opset_version() < 11,
                     reason="needs higher target_opset")
    def test_model_knn_iris_regressor_multi_reg_radius(self):
        iris = datasets.load_iris()
        X = iris.data.astype(numpy.float32)
        y = iris.target.astype(numpy.float32)
        y = numpy.vstack([y, 1 - y, y + 10]).T
        model = KNeighborsRegressor(
            algorithm='brute', weights='distance')
        model.fit(X[:13], y[:13])
        onx = to_onnx(model, X[:1],
                      options={id(model): {'optim': 'cdist'}},
                      target_opset=TARGET_OPSET)
        dump_data_and_model(
            X.astype(numpy.float32)[:7],
            model, onx,
            basename="SklearnRadiusNeighborsRegressorMReg")
        dump_data_and_model(
            (X + 0.1).astype(numpy.float32)[:7],
            model, onx,
            basename="SklearnRadiusNeighborsRegressorMReg")

    @unittest.skipIf(not onnx_built_with_ml(),
                     reason="Requires ONNX-ML extension.")
    @unittest.skipIf(
        StrictVersion(onnxruntime.__version__) < StrictVersion("0.5.0"),
        reason="not available")
    @unittest.skipIf(onnx_opset_version() < 11,
                     reason="needs higher target_opset")
    def test_model_knn_iris_classifier_multi_reg2_weight(self):
        iris = datasets.load_iris()
        X = iris.data.astype(numpy.float32)
        y = iris.target.astype(numpy.int64)
        y = numpy.vstack([(y + 1) % 2, y % 2]).T
        model = KNeighborsClassifier(
            algorithm='brute', weights='distance', n_neighbors=7)
        model.fit(X[:13], y[:13])
        onx = to_onnx(model, X[:1],
                      options={id(model): {'optim': 'cdist',
                                           'zipmap': False}},
                      target_opset=TARGET_OPSET)
        dump_data_and_model(
            X.astype(numpy.float32)[:11],
            model, onx,
            basename="SklearnKNeighborsClassifierMReg2-Out0")

    @unittest.skipIf(not onnx_built_with_ml(),
                     reason="Requires ONNX-ML extension.")
    @unittest.skipIf(
        StrictVersion(onnxruntime.__version__) < StrictVersion("1.2.0"),
        reason="not available")
    @unittest.skipIf(onnx_opset_version() < 11,
                     reason="needs higher target_opset")
    def test_model_knn_iris_classifier_multi_reg2_weight_radius(self):
        iris = datasets.load_iris()
        X = iris.data.astype(numpy.float32)
        y = iris.target.astype(numpy.int64)
        y = numpy.vstack([(y + 1) % 2, y % 2]).T
        model = RadiusNeighborsClassifier(
            algorithm='brute', weights='distance')
        model.fit(X[:13], y[:13])
        onx = to_onnx(model, X[:1],
                      options={id(model): {'optim': 'cdist',
                                           'zipmap': False}},
                      target_opset=TARGET_OPSET)
        dump_data_and_model(
            X.astype(numpy.float32)[:11],
            model, onx,
            basename="SklearnRadiusNeighborsClassifierMReg2-Out0")

    @unittest.skipIf(not onnx_built_with_ml(),
                     reason="Requires ONNX-ML extension.")
    @unittest.skipIf(
        StrictVersion(onnxruntime.__version__) < StrictVersion("0.5.0"),
        reason="not available")
    @unittest.skipIf(onnx_opset_version() < 11,
                     reason="needs higher target_opset")
    def test_model_knn_iris_classifier_multi_reg3_weight(self):
        iris = datasets.load_iris()
        X = iris.data.astype(numpy.float32)
        y = iris.target.astype(numpy.int64)
        y = numpy.vstack([y % 2, y % 2, (y+1) % 2]).T
        model = KNeighborsClassifier(
            algorithm='brute', weights='distance',
            n_neighbors=7)
        model.fit(X[:13], y[:13])
        onx = to_onnx(model, X[:1],
                      options={id(model): {'optim': 'cdist',
                                           'zipmap': False}},
                      target_opset=TARGET_OPSET)
        dump_data_and_model(
            X.astype(numpy.float32)[:11],
            model, onx,
            basename="SklearnKNeighborsClassifierMReg3-Out0")


if __name__ == "__main__":
    unittest.main()<|MERGE_RESOLUTION|>--- conflicted
+++ resolved
@@ -88,11 +88,7 @@
         return model, X
 
     def _fit_model_simple(self, model, n_targets=1, label_int=False):
-<<<<<<< HEAD
-        X, y = self._get_reg_data(20, 3, n_targets, 2)
-=======
         X, y = self._get_reg_data(20, 3, n_targets, 3)
->>>>>>> cdbab695
         if label_int:
             y = y.astype(numpy.int64)
         model.fit(X, y)
