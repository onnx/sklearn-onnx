"""
Tests scikit-learn's KNeighbours Classifier and Regressor converters.
"""
import sys
import warnings
import unittest
import functools
from distutils.version import StrictVersion
import numpy
from numpy.testing import assert_almost_equal
import onnx
import onnxruntime
from onnxruntime import InferenceSession
from pandas import DataFrame
from onnx.defs import onnx_opset_version
from sklearn import datasets
from sklearn.model_selection import train_test_split
from sklearn.neighbors import (
    KNeighborsRegressor, RadiusNeighborsRegressor,
    KNeighborsClassifier, RadiusNeighborsClassifier,
    NearestNeighbors,
)
try:
    from sklearn.impute import KNNImputer
    from sklearn.neighbors import (
        KNeighborsTransformer,
        NeighborhoodComponentsAnalysis,
    )
except ImportError:
    # New in 0.22
    KNNImputer = None
    KNeighborsTransformer = None
    NeighborhoodComponentsAnalysis = None
from sklearn.pipeline import make_pipeline
from sklearn.preprocessing import StandardScaler
try:
    from onnxruntime.capi.onnxruntime_pybind11_state import (
        NotImplemented as OrtImpl)
except ImportError:
    OrtImpl = RuntimeError
from skl2onnx import convert_sklearn, to_onnx
from skl2onnx.common.data_types import (
    DoubleTensorType,
    FloatTensorType,
    Int64TensorType,
)
from skl2onnx.common.data_types import onnx_built_with_ml
from skl2onnx.helpers.onnx_helper import (
    enumerate_model_node_outputs, select_model_inputs_outputs)
from test_utils import (
    dump_data_and_model,
    fit_classification_model,
    fit_multilabel_classification_model,
    TARGET_OPSET)


def dont_test_radius():
    return (
        StrictVersion(onnxruntime.__version__) <= StrictVersion("1.3.0") or
        StrictVersion(onnx.__version__) <= StrictVersion("1.6.0"))


class TestNearestNeighbourConverter(unittest.TestCase):

    @functools.lru_cache(maxsize=1)
    def _get_iris(self):
        iris = datasets.load_iris()
        X = iris.data[::2, :3]
        y = iris.target[::2]
        return X, y

    def _fit_model_binary_classification(self, model):
        X, y = self._get_iris()
        y[y == 2] = 1
        model.fit(X, y)
        return model, X

    def _fit_model_multiclass_classification(self, model, use_string=False):
        X, y = self._get_iris()
        if use_string:
            y = numpy.array(["cl%d" % _ for _ in y])
        model.fit(X, y)
        return model, X

    @functools.lru_cache(maxsize=20)
    def _get_reg_data(self, n, n_features, n_targets, n_informative=10):
        X, y = datasets.make_regression(
            n, n_features=n_features, random_state=0,
            n_targets=n_targets, n_informative=n_informative)
        return X, y

    def _fit_model(self, model, n_targets=1, label_int=False,
                   n_informative=10):
        X, y = self._get_reg_data(20, 4, n_targets, n_informative)
        if label_int:
            y = y.astype(numpy.int64)
        model.fit(X, y)
        return model, X

    def _fit_model_simple(self, model, n_targets=1, label_int=False,
                          n_informative=3):
        X, y = self._get_reg_data(20, 2, n_targets, n_informative)
        y /= 100
        if label_int:
            y = y.astype(numpy.int64)
        model.fit(X, y)
        return model, X

    @unittest.skipIf(
        StrictVersion(onnxruntime.__version__) < StrictVersion("0.5.0"),
        reason="not available")
    def test_model_knn_regressor(self):
        model, X = self._fit_model(KNeighborsRegressor(n_neighbors=2))
        model_onnx = convert_sklearn(model, "KNN regressor",
                                     [("input", FloatTensorType([None, 4]))],
                                     target_opset=TARGET_OPSET)
        self.assertIsNotNone(model_onnx)
        dump_data_and_model(
            X.astype(numpy.float32)[:7],
            model, model_onnx,
            basename="SklearnKNeighborsRegressor-Dec4")
        dump_data_and_model(
            (X + 0.1).astype(numpy.float32)[:7],
            model, model_onnx,
            basename="SklearnKNeighborsRegressor-Dec4")

<<<<<<< HEAD
    @unittest.skipIf(
        StrictVersion(onnxruntime.__version__) < StrictVersion("1.2.0"),
        reason="not available")
    @unittest.skipIf(
        StrictVersion(onnx.__version__) <= StrictVersion("1.6.0"),
        reason="not available")
=======
    @unittest.skipIf(dont_test_radius(), reason="not available")
>>>>>>> 1e13814d
    def test_model_knn_regressor_radius(self):
        model, X = self._fit_model(RadiusNeighborsRegressor())
        model_onnx = convert_sklearn(model, "KNN regressor",
                                     [("input", FloatTensorType([None, 4]))],
                                     target_opset=TARGET_OPSET,
                                     options={id(model): {'optim': 'cdist'}})
        sess = InferenceSession(model_onnx.SerializeToString())
        got = sess.run(None, {'input': X.astype(numpy.float32)})[0]
        exp = model.predict(X.astype(numpy.float32))
        if any(numpy.isnan(got.ravel())):
            # The model is unexpectedly producing nan values
            # not on all platforms.
            rows = ['--EXP--', str(exp), '--GOT--', str(got),
                    '--EVERY-OUTPUT--']
            for out in enumerate_model_node_outputs(
                    model_onnx, add_node=False):
                onx = select_model_inputs_outputs(model_onnx, out)
                sess = InferenceSession(onx.SerializeToString())
                res = sess.run(
                    None, {'input': X.astype(numpy.float32)})
                rows.append('--{}--'.format(out))
                rows.append(str(res))
            if (StrictVersion(onnxruntime.__version__) <
                    StrictVersion("1.4.0")):
                return
            raise AssertionError('\n'.join(rows))
        assert_almost_equal(exp.ravel(), got.ravel(), decimal=3)

    @unittest.skipIf(
        StrictVersion(onnxruntime.__version__) < StrictVersion("0.5.0"),
        reason="not available")
    @unittest.skipIf(
        StrictVersion(onnx.__version__) < StrictVersion("1.6.0"),
        reason="not available")
    def test_model_knn_regressor_double(self):
        model, X = self._fit_model(KNeighborsRegressor(n_neighbors=2))
        model_onnx = convert_sklearn(
            model, "KNN regressor",
            [("input", DoubleTensorType([None, 4]))],
            target_opset=TARGET_OPSET,
            options={id(model): {'optim': 'cdist'}})
        self.assertIsNotNone(model_onnx)
        try:
            InferenceSession(model_onnx.SerializeToString())
        except OrtImpl as e:
            if ("Could not find an implementation for the node "
                    "To_TopK:TopK(11)") in str(e):
                # onnxruntime does not declare TopK(11) for double
                return
            raise e
        dump_data_and_model(
            X.astype(numpy.float64)[:7],
            model, model_onnx,
            basename="SklearnKNeighborsRegressor64")

    @unittest.skipIf(dont_test_radius(), reason="not available")
    def test_model_knn_regressor_double_radius(self):
        model, X = self._fit_model(RadiusNeighborsRegressor())
        model_onnx = convert_sklearn(
            model, "KNN regressor",
            [("input", DoubleTensorType([None, 4]))],
            target_opset=TARGET_OPSET,
            options={id(model): {'optim': 'cdist'}})
        self.assertIsNotNone(model_onnx)
        dump_data_and_model(
            X.astype(numpy.float64)[:7],
            model, model_onnx,
            basename="SklearnRadiusNeighborsRegressor64")
        dump_data_and_model(
            (X + 0.1).astype(numpy.float64)[:7],
            model, model_onnx,
            basename="SklearnRadiusNeighborsRegressor64")

    @unittest.skipIf(
        StrictVersion(onnxruntime.__version__) < StrictVersion("0.5.0"),
        reason="not available")
    def test_model_knn_regressor_yint(self):
        model, X = self._fit_model(
            KNeighborsRegressor(n_neighbors=2), label_int=True)
        model_onnx = convert_sklearn(model, "KNN regressor",
                                     [("input", FloatTensorType([None, 4]))],
                                     target_opset=TARGET_OPSET)
        self.assertIsNotNone(model_onnx)
        dump_data_and_model(
            X.astype(numpy.float32)[:7],
            model, model_onnx,
            basename="SklearnKNeighborsRegressorYInt")

    @unittest.skipIf(dont_test_radius(), reason="not available")
    def test_model_knn_regressor_yint_radius(self):
        model, X = self._fit_model(
            RadiusNeighborsRegressor(), label_int=True)
        model_onnx = convert_sklearn(model, "KNN regressor",
                                     [("input", FloatTensorType([None, 4]))],
                                     target_opset=TARGET_OPSET)
        self.assertIsNotNone(model_onnx)
        dump_data_and_model(
            X.astype(numpy.float32)[:7],
            model, model_onnx,
            basename="SklearnRadiusNeighborsRegressorYInt")

    @unittest.skipIf(
        StrictVersion(onnxruntime.__version__) < StrictVersion("0.5.0"),
        reason="not available")
    def test_model_knn_regressor2_1(self):
        model, X = self._fit_model(KNeighborsRegressor(n_neighbors=1),
                                   n_targets=2)
        model_onnx = convert_sklearn(model, "KNN regressor",
                                     [("input", FloatTensorType([None, 4]))],
                                     target_opset=TARGET_OPSET)
        self.assertIsNotNone(model_onnx)
        dump_data_and_model(
            X.astype(numpy.float32)[:3],
            model, model_onnx,
            basename="SklearnKNeighborsRegressor2")

<<<<<<< HEAD
    @unittest.skipIf(
        StrictVersion(onnxruntime.__version__) < StrictVersion("1.2.0"),
        reason="not available")
    @unittest.skipIf(
        StrictVersion(onnx.__version__) <= StrictVersion("1.6.0"),
        reason="fails for earlier version of onnx (NaN)")
=======
    @unittest.skipIf(dont_test_radius(), reason="not available")
>>>>>>> 1e13814d
    def test_model_knn_regressor2_1_radius(self):
        model, X = self._fit_model_simple(
            RadiusNeighborsRegressor(algorithm="brute"),
            n_targets=2)
        model_onnx = convert_sklearn(
            model, "KNN regressor",
            [("input", FloatTensorType([None, X.shape[1]]))],
            target_opset=TARGET_OPSET)
        self.assertIsNotNone(model_onnx)
        sess = InferenceSession(model_onnx.SerializeToString())
        got = sess.run(None, {'input': X.astype(numpy.float32)})[0]
        exp = model.predict(X.astype(numpy.float32))
        if any(numpy.isnan(got.ravel())):
            # The model is unexpectedly producing nan values
            # not on all platforms.
            # It happens when two matrices are multiplied,
            # one is (2, 20, 20), second is (20, 20)
            # and contains only 0 or 1 values.
            # The output contains nan values on the first row
            # but not on the second one.
            rows = ['--EXP--', str(exp), '--GOT--', str(got),
                    '--EVERY-OUTPUT--']
            for out in enumerate_model_node_outputs(
                    model_onnx, add_node=False):
                onx = select_model_inputs_outputs(model_onnx, out)
                sess = InferenceSession(onx.SerializeToString())
                res = sess.run(
                    None, {'input': X.astype(numpy.float32)})
                rows.append('--{}--'.format(out))
                rows.append(str(res))
<<<<<<< HEAD
            if onnxruntime.__version__.startswith('1.4.'):
=======
            if (onnxruntime.__version__.startswith('1.4.') or
                    onnxruntime.__version__.startswith('1.5.')):
>>>>>>> 1e13814d
                # TODO: investigate the regression in onnxruntime 1.4
                # One broadcasted multiplication unexpectedly produces nan.
                whole = '\n'.join(rows)
                if "[        nan" in whole:
                    warnings.warn(whole)
                    return
                raise AssertionError(whole)
            if (onnxruntime.__version__.startswith('1.3.') and
                    sys.platform == 'win32'):
                # Same error but different line number for further
                # investigation.
                raise AssertionError(whole)
            raise AssertionError('\n'.join(rows))
        assert_almost_equal(exp, got, decimal=5)

    @unittest.skipIf(
        StrictVersion(onnxruntime.__version__) < StrictVersion("0.5.0"),
        reason="not available")
    @unittest.skipIf(
        StrictVersion(onnx.__version__) < StrictVersion("1.4.0"),
        reason="not available")
    def test_model_knn_regressor2_1_opset(self):
        model, X = self._fit_model(KNeighborsRegressor(n_neighbors=1),
                                   n_targets=2)
        for op in [12, 11, 10, 9]:
            if op > TARGET_OPSET:
                continue
            with self.subTest(opset=op):
                model_onnx = convert_sklearn(
                    model, "KNN regressor",
                    [("input", FloatTensorType([None, 4]))],
                    target_opset=op)
                self.assertIsNotNone(model_onnx)
                dump_data_and_model(
                    X.astype(numpy.float32)[:3],
                    model, model_onnx,
                    basename="SklearnKNeighborsRegressor2%d" % op)

    @unittest.skipIf(
        StrictVersion(onnxruntime.__version__) < StrictVersion("0.5.0"),
        reason="not available")
    def test_model_knn_regressor2_2(self):
        model, X = self._fit_model(KNeighborsRegressor(n_neighbors=2),
                                   n_targets=2)
        model_onnx = convert_sklearn(model, "KNN regressor",
                                     [("input", FloatTensorType([None, 4]))],
                                     target_opset=TARGET_OPSET)
        self.assertIsNotNone(model_onnx)
        dump_data_and_model(
            X.astype(numpy.float32)[:2],
            model, model_onnx,
            basename="SklearnKNeighborsRegressor2")

    @unittest.skipIf(
        StrictVersion(onnxruntime.__version__) < StrictVersion("0.5.0"),
        reason="not available")
    @unittest.skipIf(TARGET_OPSET < 9,
                     reason="needs higher target_opset")
    def test_model_knn_regressor_weights_distance_11(self):
        model, X = self._fit_model(
            KNeighborsRegressor(
                weights="distance", algorithm="brute", n_neighbors=1))
        for op in sorted(set([9, 10, 11, 12, TARGET_OPSET])):
            if op > TARGET_OPSET:
                continue
            with self.subTest(opset=op):
                model_onnx = convert_sklearn(
                    model, "KNN regressor",
                    [("input", FloatTensorType([None, 4]))],
                    target_opset=op)
                if op < 12 and model_onnx.ir_version > 6:
                    raise AssertionError(
                        "ir_version ({}, op={}) must be <= 6.".format(
                            model_onnx.ir_version, op))
                if op < 11 and model_onnx.ir_version > 5:
                    raise AssertionError(
                        "ir_version ({}, op={}) must be <= 5.".format(
                            model_onnx.ir_version, op))
                if op < 10 and model_onnx.ir_version > 4:
                    raise AssertionError(
                        "ir_version ({}, op={}) must be <= 4.".format(
                            model_onnx.ir_version, op))
                self.assertIsNotNone(model_onnx)
                dump_data_and_model(
                    X.astype(numpy.float32)[:3],
                    model, model_onnx,
                    basename="SklearnKNeighborsRegressorWDist%d-Dec3" % op)

    @unittest.skipIf(dont_test_radius(), reason="not available")
    def test_model_knn_regressor_weights_distance_11_radius(self):
        model, X = self._fit_model_simple(
            RadiusNeighborsRegressor(
                weights="distance", algorithm="brute", radius=100))
        for op in sorted(set([TARGET_OPSET, 12, 11])):
            if op > TARGET_OPSET:
                continue
            with self.subTest(opset=op):
                model_onnx = convert_sklearn(
                    model, "KNN regressor",
                    [("input", FloatTensorType([None, X.shape[1]]))],
                    target_opset=op)
                self.assertIsNotNone(model_onnx)
                sess = InferenceSession(model_onnx.SerializeToString())
                got = sess.run(None, {'input': X.astype(numpy.float32)})[0]
                exp = model.predict(X.astype(numpy.float32))
                assert_almost_equal(exp, got.ravel(), decimal=3)

    @unittest.skipIf(
        StrictVersion(onnxruntime.__version__) < StrictVersion("0.5.0"),
        reason="not available")
    def test_model_knn_regressor_metric_cityblock(self):
        model, X = self._fit_model(KNeighborsRegressor(metric="cityblock"))
        model_onnx = convert_sklearn(model, "KNN regressor",
                                     [("input", FloatTensorType([None, 4]))],
                                     target_opset=TARGET_OPSET)
        self.assertIsNotNone(model_onnx)
        dump_data_and_model(
            X.astype(numpy.float32)[:7],
            model, model_onnx,
            basename="SklearnKNeighborsRegressorMetricCityblock")

    @unittest.skipIf(not onnx_built_with_ml(),
                     reason="Requires ONNX-ML extension.")
    @unittest.skipIf(
        StrictVersion(onnxruntime.__version__) < StrictVersion("0.5.0"),
        reason="not available")
    @unittest.skipIf(onnx_opset_version() < TARGET_OPSET,
                     reason="needs higher target_opset")
    def test_model_knn_classifier_binary_class(self):
        model, X = self._fit_model_binary_classification(
            KNeighborsClassifier())
        model_onnx = convert_sklearn(
            model,
            "KNN classifier binary",
            [("input", FloatTensorType([None, X.shape[1]]))],
            target_opset=TARGET_OPSET
        )
        self.assertIsNotNone(model_onnx)
        dump_data_and_model(
            X.astype(numpy.float32),
            model, model_onnx,
            basename="SklearnKNeighborsClassifierBinary")

<<<<<<< HEAD
    @unittest.skipIf(not onnx_built_with_ml(),
                     reason="Requires ONNX-ML extension.")
    @unittest.skipIf(
        StrictVersion(onnxruntime.__version__) < StrictVersion("1.2.0"),
        reason="not available")
=======
    @unittest.skipIf(dont_test_radius(), reason="not available")
>>>>>>> 1e13814d
    @unittest.skipIf(onnx_opset_version() < 12,
                     reason="needs higher target_opset")
    def test_model_knn_classifier_binary_class_radius(self):
        model, X = self._fit_model_binary_classification(
            RadiusNeighborsClassifier())
        model_onnx = convert_sklearn(
            model, "KNN classifier binary",
            [("input", FloatTensorType([None, X.shape[1]]))],
            target_opset=TARGET_OPSET)
        self.assertIsNotNone(model_onnx)
        dump_data_and_model(
            X.astype(numpy.float32),
            model, model_onnx,
            basename="SklearnRadiusNeighborsClassifierBinary")

    @unittest.skipIf(not onnx_built_with_ml(),
                     reason="Requires ONNX-ML extension.")
    @unittest.skipIf(
        StrictVersion(onnxruntime.__version__) < StrictVersion("0.5.0"),
        reason="not available")
    def test_model_knn_classifier_multi_class(self):
        model, X = self._fit_model_multiclass_classification(
            KNeighborsClassifier())
        model_onnx = convert_sklearn(
            model,
            "KNN classifier multi-class",
            [("input", FloatTensorType([None, X.shape[1]]))],
            target_opset=TARGET_OPSET
        )
        self.assertIsNotNone(model_onnx)
        dump_data_and_model(
            X.astype(numpy.float32),
            model, model_onnx,
            basename="SklearnKNeighborsClassifierMulti")

<<<<<<< HEAD
    @unittest.skipIf(not onnx_built_with_ml(),
                     reason="Requires ONNX-ML extension.")
    @unittest.skipIf(
        StrictVersion(onnxruntime.__version__) < StrictVersion("1.2.0"),
        reason="not available")
=======
    @unittest.skipIf(dont_test_radius(), reason="not available")
>>>>>>> 1e13814d
    @unittest.skipIf(onnx_opset_version() < 12,
                     reason="needs higher target_opset")
    def test_model_knn_classifier_multi_class_radius(self):
        model, X = self._fit_model_multiclass_classification(
            RadiusNeighborsClassifier())
        model_onnx = convert_sklearn(
            model, "KNN classifier multi-class",
            [("input", FloatTensorType([None, X.shape[1]]))],
            target_opset=TARGET_OPSET,
            options={id(model): {'optim': 'cdist'}})
        self.assertIsNotNone(model_onnx)
        dump_data_and_model(
            X.astype(numpy.float32)[:5],
            model, model_onnx,
            basename="SklearnRadiusNeighborsClassifierMulti")

    @unittest.skipIf(not onnx_built_with_ml(),
                     reason="Requires ONNX-ML extension.")
    @unittest.skipIf(
        StrictVersion(onnxruntime.__version__) < StrictVersion("0.5.0"),
        reason="not available")
    def test_model_knn_classifier_multi_class_string(self):
        model, X = self._fit_model_multiclass_classification(
            KNeighborsClassifier(), use_string=True)
        model_onnx = convert_sklearn(
            model,
            "KNN classifier multi-class",
            [("input", FloatTensorType([None, 3]))],
            target_opset=TARGET_OPSET
        )
        self.assertIsNotNone(model_onnx)
        dump_data_and_model(
            X.astype(numpy.float32),
            model, model_onnx,
            basename="SklearnKNeighborsClassifierMulti")

    @unittest.skipIf(
        StrictVersion(onnxruntime.__version__) < StrictVersion("0.5.0"),
        reason="not available")
    def test_model_knn_classifier_weights_distance(self):
        model, X = self._fit_model_multiclass_classification(
            KNeighborsClassifier(weights='distance'))
        model_onnx = convert_sklearn(
            model, 'KNN classifier', [('input', FloatTensorType([None, 3]))],
            target_opset=TARGET_OPSET)
        self.assertIsNotNone(model_onnx)
        dump_data_and_model(
            X.astype(numpy.float32)[:7], model, model_onnx,
            basename="SklearnKNeighborsClassifierWeightsDistance")

    @unittest.skipIf(
        StrictVersion(onnxruntime.__version__) < StrictVersion("0.5.0"),
        reason="not available")
    def test_model_knn_classifier_metric_cityblock(self):
        model, X = self._fit_model_multiclass_classification(
            KNeighborsClassifier(metric='cityblock'))
        model_onnx = convert_sklearn(
            model, 'KNN classifier', [('input', FloatTensorType([None, 3]))],
            target_opset=TARGET_OPSET)
        self.assertIsNotNone(model_onnx)
        dump_data_and_model(
            X.astype(numpy.float32)[:7], model, model_onnx,
            basename="SklearnKNeighborsClassifierMetricCityblock")

    @unittest.skipIf(
        StrictVersion(onnxruntime.__version__) < StrictVersion("0.5.0"),
        reason="not available")
    def test_model_knn_classifier_multilabel(self):
        model, X_test = fit_multilabel_classification_model(
            KNeighborsClassifier(), n_classes=7, n_labels=3,
            n_samples=100, n_features=10)
        options = {id(model): {'zipmap': False}}
        model_onnx = convert_sklearn(
            model,
            "scikit-learn KNN Classifier",
            [("input", FloatTensorType([None, X_test.shape[1]]))],
            options=options,
            target_opset=TARGET_OPSET
        )
        self.assertTrue(model_onnx is not None)
        assert 'zipmap' not in str(model_onnx).lower()
        dump_data_and_model(
            X_test,
            model,
            model_onnx,
            basename="SklearnKNNClassifierMultiLabel-Out0",
            allow_failure="StrictVersion("
            "onnxruntime.__version__) <= StrictVersion('0.2.1')",
        )

    @unittest.skipIf(
        StrictVersion(onnxruntime.__version__) < StrictVersion("0.5.0"),
        reason="not available")
    def test_model_knn_regressor_int(self):
        model, X = self._fit_model(KNeighborsRegressor())
        X = X.astype(numpy.int64)
        model_onnx = convert_sklearn(
            model,
            "KNN regressor",
            [("input", Int64TensorType([None, X.shape[1]]))],
            target_opset=TARGET_OPSET)
        self.assertIsNotNone(model_onnx)
        dump_data_and_model(
            X,
            model,
            model_onnx,
            basename="SklearnKNNRegressorInt-Dec4"
        )

    @unittest.skipIf(
        StrictVersion(onnxruntime.__version__) < StrictVersion("0.5.0"),
        reason="not available")
    def test_model_knn_regressor_equal(self):
        X, y = datasets.make_regression(
            n_samples=1000, n_features=100, random_state=42)
        X = X.astype(numpy.int64)
        X_train, X_test, y_train, y_test = train_test_split(
            X, y, test_size=0.5, random_state=42)
        model = KNeighborsRegressor(
            algorithm='brute', metric='manhattan').fit(X_train, y_train)
        model_onnx = convert_sklearn(
            model, 'knn',
            [('input', Int64TensorType([None, X_test.shape[1]]))],
            target_opset=TARGET_OPSET)
        exp = model.predict(X_test)

        sess = InferenceSession(model_onnx.SerializeToString())
        res = sess.run(None, {'input': numpy.array(X_test)})[0].ravel()

        # The conversion has discrepencies when
        # neighbours are at the exact same distance.
        maxd = 1000
        accb = numpy.abs(exp - res) > maxd
        ind = [i for i, a in enumerate(accb) if a == 1]
        assert len(ind) == 0

        accp = numpy.abs(exp - res) < maxd
        acc = numpy.sum(accp)
        ratio = acc * 1.0 / res.shape[0]
        assert ratio >= 0.7
        # assert_almost_equal(exp, res)

    @unittest.skipIf(
        StrictVersion(onnxruntime.__version__) < StrictVersion("0.5.0"),
        reason="not available")
    def test_model_knn_multi_class_nocl(self):
        model, X = fit_classification_model(
            KNeighborsClassifier(),
            2, label_string=True)
        model_onnx = convert_sklearn(
            model, "KNN multi-class nocl",
            [("input", FloatTensorType([None, X.shape[1]]))],
            options={id(model): {'nocl': True}},
            target_opset=TARGET_OPSET)
        self.assertIsNotNone(model_onnx)
        sonx = str(model_onnx)
        assert 'classlabels_strings' not in sonx
        assert 'cl0' not in sonx
        dump_data_and_model(
            X, model, model_onnx, classes=model.classes_,
            basename="SklearnKNNMultiNoCl", verbose=False,
            allow_failure="StrictVersion(onnx.__version__)"
                          " < StrictVersion('1.2') or "
                          "StrictVersion(onnxruntime.__version__)"
                          " <= StrictVersion('0.2.1')")

    @unittest.skipIf(
        StrictVersion(onnxruntime.__version__) < StrictVersion("0.5.0"),
        reason="not available")
    def test_model_knn_regressor2_2_pipee(self):
        pipe = make_pipeline(StandardScaler(),
                             KNeighborsClassifier())
        model, X = self._fit_model_binary_classification(pipe)
        model_onnx = convert_sklearn(
            model, "KNN pipe",
            [("input", FloatTensorType([None, X.shape[1]]))],
            target_opset=TARGET_OPSET)
        self.assertIsNotNone(model_onnx)
        dump_data_and_model(
            X.astype(numpy.float32)[:2],
            model, model_onnx,
            basename="SklearnKNeighborsRegressorPipe2")

    @unittest.skipIf(
        StrictVersion(onnxruntime.__version__) < StrictVersion("0.5.0"),
        reason="not available")
    def test_onnx_test_knn_transform(self):
        iris = datasets.load_iris()
        X, _ = iris.data, iris.target

        X_train, X_test = train_test_split(X, random_state=11)
        clr = NearestNeighbors(n_neighbors=3, radius=None)
        clr.fit(X_train)

        for to in (9, 10, 11):
            if to > onnx_opset_version():
                break
            model_def = to_onnx(clr, X_train.astype(numpy.float32),
                                target_opset=to)
            oinf = InferenceSession(model_def.SerializeToString())

            X_test = X_test[:3]
            y = oinf.run(None, {'X': X_test.astype(numpy.float32)})
            dist, ind = clr.kneighbors(X_test)

            assert_almost_equal(dist, DataFrame(y[1]).values, decimal=5)
            assert_almost_equal(ind, y[0])

    @unittest.skipIf(NeighborhoodComponentsAnalysis is None,
                     reason="new in 0.22")
    def test_sklearn_nca_default(self):
        model, X_test = fit_classification_model(
            NeighborhoodComponentsAnalysis(random_state=42), 3)
        model_onnx = convert_sklearn(
            model,
            "NCA",
            [("input", FloatTensorType((None, X_test.shape[1])))],
        )
        self.assertIsNotNone(model_onnx)
        dump_data_and_model(
            X_test,
            model,
            model_onnx,
            basename="SklearnNCADefault",
        )

    @unittest.skipIf(NeighborhoodComponentsAnalysis is None,
                     reason="new in 0.22")
    def test_sklearn_nca_identity(self):
        model, X_test = fit_classification_model(
            NeighborhoodComponentsAnalysis(
                init='identity', max_iter=4, random_state=42), 3)
        model_onnx = convert_sklearn(
            model,
            "NCA",
            [("input", FloatTensorType((None, X_test.shape[1])))],
        )
        self.assertIsNotNone(model_onnx)
        dump_data_and_model(
            X_test,
            model,
            model_onnx,
            basename="SklearnNCAIdentity",
        )

    @unittest.skipIf(NeighborhoodComponentsAnalysis is None,
                     reason="new in 0.22")
    def test_sklearn_nca_double(self):
        model, X_test = fit_classification_model(
            NeighborhoodComponentsAnalysis(
                n_components=2, max_iter=4, random_state=42), 3)
        X_test = X_test.astype(numpy.float64)
        model_onnx = convert_sklearn(
            model,
            "NCA",
            [("input", DoubleTensorType((None, X_test.shape[1])))],
        )
        self.assertIsNotNone(model_onnx)
        dump_data_and_model(
            X_test,
            model,
            model_onnx,
            basename="SklearnNCADouble",
        )

    @unittest.skipIf(NeighborhoodComponentsAnalysis is None,
                     reason="new in 0.22")
    def test_sklearn_nca_int(self):
        model, X_test = fit_classification_model(
            NeighborhoodComponentsAnalysis(
                init='pca', max_iter=4, random_state=42), 3, is_int=True)
        model_onnx = convert_sklearn(
            model,
            "NCA",
            [("input", Int64TensorType((None, X_test.shape[1])))],
        )
        self.assertIsNotNone(model_onnx)
        dump_data_and_model(
            X_test,
            model,
            model_onnx,
            basename="SklearnNCAInt",
        )

    @unittest.skipIf(KNeighborsTransformer is None,
                     reason="new in 0.22")
    def test_sklearn_k_neighbours_transformer_distance(self):
        model, X_test = fit_classification_model(
            KNeighborsTransformer(
                n_neighbors=4, mode='distance'), 2)
        model_onnx = convert_sklearn(
            model,
            "KNN transformer",
            [("input", FloatTensorType((None, X_test.shape[1])))],
            target_opset=TARGET_OPSET)
        self.assertIsNotNone(model_onnx)
        dump_data_and_model(
            X_test,
            model,
            model_onnx,
            basename="SklearnKNNTransformerDistance",
        )

    @unittest.skipIf(KNeighborsTransformer is None,
                     reason="new in 0.22")
    def test_sklearn_k_neighbours_transformer_connectivity(self):
        model, X_test = fit_classification_model(
            KNeighborsTransformer(
                n_neighbors=3, mode='connectivity'), 3)
        model_onnx = convert_sklearn(
            model,
            "KNN transformer",
            [("input", FloatTensorType((None, X_test.shape[1])))],
            target_opset=TARGET_OPSET)
        self.assertIsNotNone(model_onnx)
        dump_data_and_model(
            X_test,
            model,
            model_onnx,
            basename="SklearnKNNTransformerConnectivity",
        )

    @unittest.skipIf(KNNImputer is None,
                     reason="new in 0.22")
    @unittest.skipIf((StrictVersion(onnx.__version__) <
                      StrictVersion("1.4.1")),
                     reason="ConstantOfShape op not available")
    def test_sklearn_knn_imputer(self):
        x_train = numpy.array(
            [[1, 2, numpy.nan, 12], [3, numpy.nan, 3, 13],
             [1, 4, numpy.nan, 1], [numpy.nan, 4, 3, 12]], dtype=numpy.float32)
        x_test = numpy.array(
            [[1.3, 2.4, numpy.nan, 1], [-1.3, numpy.nan, 3.1, numpy.nan]],
            dtype=numpy.float32)
        model = KNNImputer(n_neighbors=3, metric='nan_euclidean').fit(x_train)
        for opset in [9, 10, 11, 12]:
            if opset > TARGET_OPSET:
                continue
            model_onnx = convert_sklearn(
                model, "KNN imputer",
                [("input", FloatTensorType((None, x_test.shape[1])))],
                target_opset=opset)
            self.assertIsNotNone(model_onnx)
            dump_data_and_model(
                x_test, model, model_onnx,
                basename="SklearnKNNImputer%d" % opset)

    @unittest.skipIf(KNNImputer is None,
                     reason="new in 0.22")
    @unittest.skipIf((StrictVersion(onnx.__version__) <
                      StrictVersion("1.4.1")),
                     reason="ConstantOfShape op not available")
    def test_sklearn_knn_imputer_cdist(self):
        x_train = numpy.array(
            [[1, 2, numpy.nan, 12], [3, numpy.nan, 3, 13],
             [1, 4, numpy.nan, 1], [numpy.nan, 4, 3, 12]], dtype=numpy.float32)
        x_test = numpy.array(
            [[1.3, 2.4, numpy.nan, 1], [-1.3, numpy.nan, 3.1, numpy.nan]],
            dtype=numpy.float32)
        model = KNNImputer(n_neighbors=3, metric='nan_euclidean').fit(x_train)

        with self.assertRaises(NameError):
            convert_sklearn(
                model, "KNN imputer",
                [("input", FloatTensorType((None, x_test.shape[1])))],
                target_opset=TARGET_OPSET,
                options={id(model): {'optim2': 'cdist'}})

        for opset in [12, 11, 10, 9]:
            if opset > TARGET_OPSET:
                continue
            model_onnx = convert_sklearn(
                model, "KNN imputer",
                [("input", FloatTensorType((None, x_test.shape[1])))],
                target_opset=opset,
                options={id(model): {'optim': 'cdist'}})
            self.assertIsNotNone(model_onnx)
            self.assertIn('op_type: "cdist"', str(model_onnx).lower())
            self.assertNotIn('scan', str(model_onnx).lower())
            dump_data_and_model(
                x_test, model, model_onnx,
                basename="SklearnKNNImputer%dcdist" % opset)

    @unittest.skipIf(not onnx_built_with_ml(),
                     reason="Requires ONNX-ML extension.")
    @unittest.skipIf(
        StrictVersion(onnxruntime.__version__) < StrictVersion("0.5.0"),
        reason="not available")
    @unittest.skipIf(onnx_opset_version() < 11,
                     reason="needs higher target_opset")
    def test_model_knn_iris_regressor_multi_reg(self):
        iris = datasets.load_iris()
        X = iris.data.astype(numpy.float32)
        y = iris.target.astype(numpy.float32)
        y = numpy.vstack([y, 1 - y, y + 10]).T
        model = KNeighborsRegressor(
            algorithm='brute', weights='distance', n_neighbors=7)
        model.fit(X[:13], y[:13])
        onx = to_onnx(model, X[:1],
                      options={id(model): {'optim': 'cdist'}},
                      target_opset=TARGET_OPSET)
        dump_data_and_model(
            X.astype(numpy.float32)[:7],
            model, onx,
            basename="SklearnKNeighborsRegressorMReg")

    @unittest.skipIf(dont_test_radius(), reason="not available")
    def test_model_knn_iris_regressor_multi_reg_radius(self):
        iris = datasets.load_iris()
        X = iris.data.astype(numpy.float32)
        y = iris.target.astype(numpy.float32)
        y = numpy.vstack([y, 1 - y, y + 10]).T
        model = KNeighborsRegressor(
            algorithm='brute', weights='distance')
        model.fit(X[:13], y[:13])
        onx = to_onnx(model, X[:1],
                      options={id(model): {'optim': 'cdist'}},
                      target_opset=TARGET_OPSET)
        dump_data_and_model(
            X.astype(numpy.float32)[:7],
            model, onx,
            basename="SklearnRadiusNeighborsRegressorMReg")
        dump_data_and_model(
            (X + 0.1).astype(numpy.float32)[:7],
            model, onx,
            basename="SklearnRadiusNeighborsRegressorMReg")

    @unittest.skipIf(not onnx_built_with_ml(),
                     reason="Requires ONNX-ML extension.")
    @unittest.skipIf(
        StrictVersion(onnxruntime.__version__) < StrictVersion("0.5.0"),
        reason="not available")
    @unittest.skipIf(onnx_opset_version() < 11,
                     reason="needs higher target_opset")
    def test_model_knn_iris_classifier_multi_reg2_weight(self):
        iris = datasets.load_iris()
        X = iris.data.astype(numpy.float32)
        y = iris.target.astype(numpy.int64)
        y = numpy.vstack([(y + 1) % 2, y % 2]).T
        model = KNeighborsClassifier(
            algorithm='brute', weights='distance', n_neighbors=7)
        model.fit(X[:13], y[:13])
        onx = to_onnx(model, X[:1],
                      options={id(model): {'optim': 'cdist',
                                           'zipmap': False}},
                      target_opset=TARGET_OPSET)
        dump_data_and_model(
            X.astype(numpy.float32)[:11],
            model, onx,
            basename="SklearnKNeighborsClassifierMReg2-Out0")

    @unittest.skipIf(dont_test_radius(), reason="not available")
    def test_model_knn_iris_classifier_multi_reg2_weight_radius(self):
        iris = datasets.load_iris()
        X = iris.data.astype(numpy.float32)
        y = iris.target.astype(numpy.int64)
        y = numpy.vstack([(y + 1) % 2, y % 2]).T
        model = RadiusNeighborsClassifier(
            algorithm='brute', weights='distance')
        model.fit(X[:13], y[:13])
        onx = to_onnx(model, X[:1],
                      options={id(model): {'optim': 'cdist',
                                           'zipmap': False}},
                      target_opset=TARGET_OPSET)
        dump_data_and_model(
            X.astype(numpy.float32)[:11],
            model, onx,
            basename="SklearnRadiusNeighborsClassifierMReg2-Out0")

    @unittest.skipIf(not onnx_built_with_ml(),
                     reason="Requires ONNX-ML extension.")
    @unittest.skipIf(
        StrictVersion(onnxruntime.__version__) < StrictVersion("0.5.0"),
        reason="not available")
    @unittest.skipIf(onnx_opset_version() < 11,
                     reason="needs higher target_opset")
    def test_model_knn_iris_classifier_multi_reg3_weight(self):
        iris = datasets.load_iris()
        X = iris.data.astype(numpy.float32)
        y = iris.target.astype(numpy.int64)
        y = numpy.vstack([y % 2, y % 2, (y+1) % 2]).T
        model = KNeighborsClassifier(
            algorithm='brute', weights='distance',
            n_neighbors=7)
        model.fit(X[:13], y[:13])
        onx = to_onnx(model, X[:1],
                      options={id(model): {'optim': 'cdist',
                                           'zipmap': False}},
                      target_opset=TARGET_OPSET)
        dump_data_and_model(
            X.astype(numpy.float32)[:11],
            model, onx,
            basename="SklearnKNeighborsClassifierMReg3-Out0")


if __name__ == "__main__":
    unittest.main()<|MERGE_RESOLUTION|>--- conflicted
+++ resolved
@@ -124,16 +124,7 @@
             model, model_onnx,
             basename="SklearnKNeighborsRegressor-Dec4")
 
-<<<<<<< HEAD
-    @unittest.skipIf(
-        StrictVersion(onnxruntime.__version__) < StrictVersion("1.2.0"),
-        reason="not available")
-    @unittest.skipIf(
-        StrictVersion(onnx.__version__) <= StrictVersion("1.6.0"),
-        reason="not available")
-=======
     @unittest.skipIf(dont_test_radius(), reason="not available")
->>>>>>> 1e13814d
     def test_model_knn_regressor_radius(self):
         model, X = self._fit_model(RadiusNeighborsRegressor())
         model_onnx = convert_sklearn(model, "KNN regressor",
@@ -250,16 +241,7 @@
             model, model_onnx,
             basename="SklearnKNeighborsRegressor2")
 
-<<<<<<< HEAD
-    @unittest.skipIf(
-        StrictVersion(onnxruntime.__version__) < StrictVersion("1.2.0"),
-        reason="not available")
-    @unittest.skipIf(
-        StrictVersion(onnx.__version__) <= StrictVersion("1.6.0"),
-        reason="fails for earlier version of onnx (NaN)")
-=======
     @unittest.skipIf(dont_test_radius(), reason="not available")
->>>>>>> 1e13814d
     def test_model_knn_regressor2_1_radius(self):
         model, X = self._fit_model_simple(
             RadiusNeighborsRegressor(algorithm="brute"),
@@ -290,12 +272,8 @@
                     None, {'input': X.astype(numpy.float32)})
                 rows.append('--{}--'.format(out))
                 rows.append(str(res))
-<<<<<<< HEAD
-            if onnxruntime.__version__.startswith('1.4.'):
-=======
             if (onnxruntime.__version__.startswith('1.4.') or
                     onnxruntime.__version__.startswith('1.5.')):
->>>>>>> 1e13814d
                 # TODO: investigate the regression in onnxruntime 1.4
                 # One broadcasted multiplication unexpectedly produces nan.
                 whole = '\n'.join(rows)
@@ -439,15 +417,7 @@
             model, model_onnx,
             basename="SklearnKNeighborsClassifierBinary")
 
-<<<<<<< HEAD
-    @unittest.skipIf(not onnx_built_with_ml(),
-                     reason="Requires ONNX-ML extension.")
-    @unittest.skipIf(
-        StrictVersion(onnxruntime.__version__) < StrictVersion("1.2.0"),
-        reason="not available")
-=======
     @unittest.skipIf(dont_test_radius(), reason="not available")
->>>>>>> 1e13814d
     @unittest.skipIf(onnx_opset_version() < 12,
                      reason="needs higher target_opset")
     def test_model_knn_classifier_binary_class_radius(self):
@@ -483,15 +453,7 @@
             model, model_onnx,
             basename="SklearnKNeighborsClassifierMulti")
 
-<<<<<<< HEAD
-    @unittest.skipIf(not onnx_built_with_ml(),
-                     reason="Requires ONNX-ML extension.")
-    @unittest.skipIf(
-        StrictVersion(onnxruntime.__version__) < StrictVersion("1.2.0"),
-        reason="not available")
-=======
     @unittest.skipIf(dont_test_radius(), reason="not available")
->>>>>>> 1e13814d
     @unittest.skipIf(onnx_opset_version() < 12,
                      reason="needs higher target_opset")
     def test_model_knn_classifier_multi_class_radius(self):
