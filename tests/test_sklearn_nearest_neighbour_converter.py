--- conflicted
+++ resolved
@@ -283,11 +283,8 @@
                 rows.append('--{}--'.format(out))
                 rows.append(str(res))
             if (onnxruntime.__version__.startswith('1.4.') or
-<<<<<<< HEAD
-                    onnxruntime.__version__.startswith('1.3.')):
-=======
-                onnxruntime.__version__.startswith('1.5.')):
->>>>>>> 8e39617e
+                    onnxruntime.__version__.startswith('1.3.') or:
+                    onnxruntime.__version__.startswith('1.5.')):
                 # TODO: investigate the regression in onnxruntime 1.4
                 # One broadcasted multiplication unexpectedly produces nan.
                 whole = '\n'.join(rows)
