--- conflicted
+++ resolved
@@ -159,11 +159,8 @@
         model, X = self._fit_model(KNeighborsRegressor(n_neighbors=1),
                                    n_targets=2)
         for op in [12, 11, 10, 9]:
-<<<<<<< HEAD
-=======
             if op > TARGET_OPSET:
                 continue
->>>>>>> a38be4f7
             with self.subTest(opset=op):
                 model_onnx = convert_sklearn(
                     model, "KNN regressor",
@@ -173,11 +170,7 @@
                 dump_data_and_model(
                     X.astype(numpy.float32)[:3],
                     model, model_onnx,
-<<<<<<< HEAD
-                    basename="SklearnKNeighborsRegressor2")
-=======
                     basename="SklearnKNeighborsRegressor2%d" % op)
->>>>>>> a38be4f7
 
     @unittest.skipIf(
         StrictVersion(onnxruntime.__version__) < StrictVersion("0.5.0"),
