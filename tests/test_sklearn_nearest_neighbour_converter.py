--- conflicted
+++ resolved
@@ -241,16 +241,7 @@
             model, model_onnx,
             basename="SklearnKNeighborsRegressor2")
 
-<<<<<<< HEAD
-    @unittest.skipIf(
-        StrictVersion(onnxruntime.__version__) < StrictVersion("1.5.0"),
-        reason="not available")
-    @unittest.skipIf(
-        StrictVersion(onnx.__version__) <= StrictVersion("1.6.0"),
-        reason="fails for earlier version of onnx (NaN)")
-=======
     @unittest.skipIf(dont_test_radius(), reason="not available")
->>>>>>> 733ab764
     def test_model_knn_regressor2_1_radius(self):
         model, X = self._fit_model_simple(
             RadiusNeighborsRegressor(algorithm="brute"),
