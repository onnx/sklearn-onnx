--- conflicted
+++ resolved
@@ -293,11 +293,7 @@
                 rows.append('--{}--'.format(out))
                 rows.append(str(res))
             if (onnxruntime.__version__.startswith('1.4.') or
-<<<<<<< HEAD
-                    onnxruntime.__version__.startswith('1.3.')):
-=======
                     onnxruntime.__version__.startswith('1.5.')):
->>>>>>> 1a68d716
                 # TODO: investigate the regression in onnxruntime 1.4
                 # One broadcasted multiplication unexpectedly produces nan.
                 whole = '\n'.join(rows)
