"""
Tests scikit-learn's KNeighbours Classifier and Regressor converters.
"""
import warnings
import unittest
import functools
from distutils.version import StrictVersion
import numpy
from numpy.testing import assert_almost_equal
import onnx
import onnxruntime
from onnxruntime import InferenceSession
from pandas import DataFrame
from onnx.defs import onnx_opset_version
from sklearn import datasets
from sklearn.model_selection import train_test_split
from sklearn.neighbors import (
    KNeighborsRegressor, RadiusNeighborsRegressor,
    KNeighborsClassifier, RadiusNeighborsClassifier,
    NearestNeighbors,
)
try:
    from sklearn.impute import KNNImputer
    from sklearn.neighbors import (
        KNeighborsTransformer,
        NeighborhoodComponentsAnalysis,
    )
except ImportError:
    # New in 0.22
    KNNImputer = None
    KNeighborsTransformer = None
    NeighborhoodComponentsAnalysis = None
from sklearn.pipeline import make_pipeline
from sklearn.preprocessing import StandardScaler
try:
    from onnxruntime.capi.onnxruntime_pybind11_state import (
        NotImplemented as OrtImpl)
except ImportError:
    OrtImpl = RuntimeError
from skl2onnx import convert_sklearn, to_onnx
from skl2onnx.common.data_types import (
    DoubleTensorType,
    FloatTensorType,
    Int64TensorType,
)
from skl2onnx.common.data_types import onnx_built_with_ml
from skl2onnx.helpers.onnx_helper import (
    enumerate_model_node_outputs, select_model_inputs_outputs)
from test_utils import (
    dump_data_and_model,
    fit_classification_model,
    fit_multilabel_classification_model,
    TARGET_OPSET)


def dont_test_radius():
    return (
        StrictVersion(onnxruntime.__version__) <= StrictVersion("1.3.0") or
        StrictVersion(onnx.__version__) <= StrictVersion("1.6.0"))


class TestNearestNeighbourConverter(unittest.TestCase):

    @functools.lru_cache(maxsize=1)
    def _get_iris(self):
        iris = datasets.load_iris()
        X = iris.data[::2, :3]
        y = iris.target[::2]
        return X, y

    def _fit_model_binary_classification(self, model):
        X, y = self._get_iris()
        y[y == 2] = 1
        model.fit(X, y)
        return model, X

    def _fit_model_multiclass_classification(self, model, use_string=False):
        X, y = self._get_iris()
        if use_string:
            y = numpy.array(["cl%d" % _ for _ in y])
        model.fit(X, y)
        return model, X

    @functools.lru_cache(maxsize=20)
    def _get_reg_data(self, n, n_features, n_targets, n_informative=10):
        X, y = datasets.make_regression(
            n, n_features=n_features, random_state=0,
            n_targets=n_targets, n_informative=n_informative)
        return X, y

    def _fit_model(self, model, n_targets=1, label_int=False,
                   n_informative=10):
        X, y = self._get_reg_data(20, 4, n_targets, n_informative)
        if label_int:
            y = y.astype(numpy.int64)
        model.fit(X, y)
        return model, X

    def _fit_model_simple(self, model, n_targets=1, label_int=False,
                          n_informative=3):
        X, y = self._get_reg_data(20, 2, n_targets, n_informative)
        y /= 100
        if label_int:
            y = y.astype(numpy.int64)
        model.fit(X, y)
        return model, X

    @unittest.skipIf(
        StrictVersion(onnxruntime.__version__) < StrictVersion("0.5.0"),
        reason="not available")
    def test_model_knn_regressor(self):
        model, X = self._fit_model(KNeighborsRegressor(n_neighbors=2))
        model_onnx = convert_sklearn(model, "KNN regressor",
                                     [("input", FloatTensorType([None, 4]))],
                                     target_opset=TARGET_OPSET)
        self.assertIsNotNone(model_onnx)
        dump_data_and_model(
            X.astype(numpy.float32)[:7],
            model, model_onnx,
            basename="SklearnKNeighborsRegressor-Dec4")
        dump_data_and_model(
            (X + 0.1).astype(numpy.float32)[:7],
            model, model_onnx,
            basename="SklearnKNeighborsRegressor-Dec4")

    @unittest.skipIf(dont_test_radius(), reason="not available")
    def test_model_knn_regressor_radius(self):
        model, X = self._fit_model(RadiusNeighborsRegressor())
        model_onnx = convert_sklearn(model, "KNN regressor",
                                     [("input", FloatTensorType([None, 4]))],
                                     target_opset=TARGET_OPSET,
                                     options={id(model): {'optim': 'cdist'}})
        sess = InferenceSession(model_onnx.SerializeToString())
        got = sess.run(None, {'input': X.astype(numpy.float32)})[0]
        exp = model.predict(X.astype(numpy.float32))
        if any(numpy.isnan(got.ravel())):
            # The model is unexpectedly producing nan values
            # not on all platforms.
            rows = ['--EXP--', str(exp), '--GOT--', str(got),
                    '--EVERY-OUTPUT--']
            for out in enumerate_model_node_outputs(
                    model_onnx, add_node=False):
                onx = select_model_inputs_outputs(model_onnx, out)
                sess = InferenceSession(onx.SerializeToString())
                res = sess.run(
                    None, {'input': X.astype(numpy.float32)})
                rows.append('--{}--'.format(out))
                rows.append(str(res))
            if (StrictVersion(onnxruntime.__version__) <
                    StrictVersion("1.4.0")):
                return
            raise AssertionError('\n'.join(rows))
        assert_almost_equal(exp.ravel(), got.ravel(), decimal=3)

    @unittest.skipIf(
        StrictVersion(onnxruntime.__version__) < StrictVersion("0.5.0"),
        reason="not available")
    @unittest.skipIf(
        StrictVersion(onnx.__version__) < StrictVersion("1.6.0"),
        reason="not available")
    def test_model_knn_regressor_double(self):
        model, X = self._fit_model(KNeighborsRegressor(n_neighbors=2))
        model_onnx = convert_sklearn(
            model, "KNN regressor",
            [("input", DoubleTensorType([None, 4]))],
            target_opset=TARGET_OPSET,
            options={id(model): {'optim': 'cdist'}})
        self.assertIsNotNone(model_onnx)
        try:
            InferenceSession(model_onnx.SerializeToString())
        except OrtImpl as e:
            if ("Could not find an implementation for the node "
                    "To_TopK:TopK(11)") in str(e):
                # onnxruntime does not declare TopK(11) for double
                return
            raise e
        dump_data_and_model(
            X.astype(numpy.float64)[:7],
            model, model_onnx,
            basename="SklearnKNeighborsRegressor64")

    @unittest.skipIf(dont_test_radius(), reason="not available")
    def test_model_knn_regressor_double_radius(self):
        model, X = self._fit_model(RadiusNeighborsRegressor())
        model_onnx = convert_sklearn(
            model, "KNN regressor",
            [("input", DoubleTensorType([None, 4]))],
            target_opset=TARGET_OPSET,
            options={id(model): {'optim': 'cdist'}})
        self.assertIsNotNone(model_onnx)
        dump_data_and_model(
            X.astype(numpy.float64)[:7],
            model, model_onnx,
            basename="SklearnRadiusNeighborsRegressor64")
        dump_data_and_model(
            (X + 0.1).astype(numpy.float64)[:7],
            model, model_onnx,
            basename="SklearnRadiusNeighborsRegressor64")

    @unittest.skipIf(
        StrictVersion(onnxruntime.__version__) < StrictVersion("0.5.0"),
        reason="not available")
    def test_model_knn_regressor_yint(self):
        model, X = self._fit_model(
            KNeighborsRegressor(n_neighbors=2), label_int=True)
        model_onnx = convert_sklearn(model, "KNN regressor",
                                     [("input", FloatTensorType([None, 4]))],
                                     target_opset=TARGET_OPSET)
        self.assertIsNotNone(model_onnx)
        dump_data_and_model(
            X.astype(numpy.float32)[:7],
            model, model_onnx,
            basename="SklearnKNeighborsRegressorYInt")

    @unittest.skipIf(dont_test_radius(), reason="not available")
    def test_model_knn_regressor_yint_radius(self):
        model, X = self._fit_model(
            RadiusNeighborsRegressor(), label_int=True)
        model_onnx = convert_sklearn(model, "KNN regressor",
                                     [("input", FloatTensorType([None, 4]))],
                                     target_opset=TARGET_OPSET)
        self.assertIsNotNone(model_onnx)
        dump_data_and_model(
            X.astype(numpy.float32)[:7],
            model, model_onnx,
            basename="SklearnRadiusNeighborsRegressorYInt")

    @unittest.skipIf(
        StrictVersion(onnxruntime.__version__) < StrictVersion("0.5.0"),
        reason="not available")
    def test_model_knn_regressor2_1(self):
        model, X = self._fit_model(KNeighborsRegressor(n_neighbors=1),
                                   n_targets=2)
        model_onnx = convert_sklearn(model, "KNN regressor",
                                     [("input", FloatTensorType([None, 4]))],
                                     target_opset=TARGET_OPSET)
        self.assertIsNotNone(model_onnx)
        dump_data_and_model(
            X.astype(numpy.float32)[:3],
            model, model_onnx,
            basename="SklearnKNeighborsRegressor2")

    @unittest.skipIf(dont_test_radius(), reason="not available")
    def test_model_knn_regressor2_1_radius(self):
        model, X = self._fit_model_simple(
            RadiusNeighborsRegressor(algorithm="brute"),
            n_targets=2)
        model_onnx = convert_sklearn(
            model, "KNN regressor",
            [("input", FloatTensorType([None, X.shape[1]]))],
            target_opset=TARGET_OPSET)
        self.assertIsNotNone(model_onnx)
        sess = InferenceSession(model_onnx.SerializeToString())
        got = sess.run(None, {'input': X.astype(numpy.float32)})[0]
        exp = model.predict(X.astype(numpy.float32))
        if any(numpy.isnan(got.ravel())):
            # The model is unexpectedly producing nan values
            # not on all platforms.
            # It happens when two matrices are multiplied,
            # one is (2, 20, 20), second is (20, 20)
            # and contains only 0 or 1 values.
            # The output contains nan values on the first row
            # but not on the second one.
            rows = ['--EXP--', str(exp), '--GOT--', str(got),
                    '--EVERY-OUTPUT--']
            for out in enumerate_model_node_outputs(
                    model_onnx, add_node=False):
                onx = select_model_inputs_outputs(model_onnx, out)
                sess = InferenceSession(onx.SerializeToString())
                res = sess.run(
                    None, {'input': X.astype(numpy.float32)})
                rows.append('--{}--'.format(out))
                rows.append(str(res))
            if (onnxruntime.__version__.startswith('1.4.') or
<<<<<<< HEAD
                    onnxruntime.__version__.startswith('1.3.')):
=======
                    onnxruntime.__version__.startswith('1.5.')):
>>>>>>> 1e13814d
                # TODO: investigate the regression in onnxruntime 1.4
                # One broadcasted multiplication unexpectedly produces nan.
                whole = '\n'.join(rows)
                if "[        nan" in whole:
                    warnings.warn(whole)
                    return
                raise AssertionError(whole)
            raise AssertionError('\n'.join(rows))
        assert_almost_equal(exp, got, decimal=5)

    @unittest.skipIf(
        StrictVersion(onnxruntime.__version__) < StrictVersion("0.5.0"),
        reason="not available")
    @unittest.skipIf(
        StrictVersion(onnx.__version__) < StrictVersion("1.4.0"),
        reason="not available")
    def test_model_knn_regressor2_1_opset(self):
        model, X = self._fit_model(KNeighborsRegressor(n_neighbors=1),
                                   n_targets=2)
        for op in [12, 11, 10, 9]:
            if op > TARGET_OPSET:
                continue
            with self.subTest(opset=op):
                model_onnx = convert_sklearn(
                    model, "KNN regressor",
                    [("input", FloatTensorType([None, 4]))],
                    target_opset=op)
                self.assertIsNotNone(model_onnx)
                dump_data_and_model(
                    X.astype(numpy.float32)[:3],
                    model, model_onnx,
                    basename="SklearnKNeighborsRegressor2%d" % op)

    @unittest.skipIf(
        StrictVersion(onnxruntime.__version__) < StrictVersion("0.5.0"),
        reason="not available")
    def test_model_knn_regressor2_2(self):
        model, X = self._fit_model(KNeighborsRegressor(n_neighbors=2),
                                   n_targets=2)
        model_onnx = convert_sklearn(model, "KNN regressor",
                                     [("input", FloatTensorType([None, 4]))],
                                     target_opset=TARGET_OPSET)
        self.assertIsNotNone(model_onnx)
        dump_data_and_model(
            X.astype(numpy.float32)[:2],
            model, model_onnx,
            basename="SklearnKNeighborsRegressor2")

    @unittest.skipIf(
        StrictVersion(onnxruntime.__version__) < StrictVersion("0.5.0"),
        reason="not available")
    @unittest.skipIf(TARGET_OPSET < 9,
                     reason="needs higher target_opset")
    def test_model_knn_regressor_weights_distance_11(self):
        model, X = self._fit_model(
            KNeighborsRegressor(
                weights="distance", algorithm="brute", n_neighbors=1))
        for op in sorted(set([9, 10, 11, 12, TARGET_OPSET])):
            if op > TARGET_OPSET:
                continue
            with self.subTest(opset=op):
                model_onnx = convert_sklearn(
                    model, "KNN regressor",
                    [("input", FloatTensorType([None, 4]))],
                    target_opset=op)
                if op < 12 and model_onnx.ir_version > 6:
                    raise AssertionError(
                        "ir_version ({}, op={}) must be <= 6.".format(
                            model_onnx.ir_version, op))
                if op < 11 and model_onnx.ir_version > 5:
                    raise AssertionError(
                        "ir_version ({}, op={}) must be <= 5.".format(
                            model_onnx.ir_version, op))
                if op < 10 and model_onnx.ir_version > 4:
                    raise AssertionError(
                        "ir_version ({}, op={}) must be <= 4.".format(
                            model_onnx.ir_version, op))
                self.assertIsNotNone(model_onnx)
                dump_data_and_model(
                    X.astype(numpy.float32)[:3],
                    model, model_onnx,
                    basename="SklearnKNeighborsRegressorWDist%d-Dec3" % op)

    @unittest.skipIf(dont_test_radius(), reason="not available")
    def test_model_knn_regressor_weights_distance_11_radius(self):
        model, X = self._fit_model_simple(
            RadiusNeighborsRegressor(
                weights="distance", algorithm="brute", radius=100))
        for op in sorted(set([TARGET_OPSET, 12, 11])):
            if op > TARGET_OPSET:
                continue
            with self.subTest(opset=op):
                model_onnx = convert_sklearn(
                    model, "KNN regressor",
                    [("input", FloatTensorType([None, X.shape[1]]))],
                    target_opset=op)
                self.assertIsNotNone(model_onnx)
                sess = InferenceSession(model_onnx.SerializeToString())
                got = sess.run(None, {'input': X.astype(numpy.float32)})[0]
                exp = model.predict(X.astype(numpy.float32))
                assert_almost_equal(exp, got.ravel(), decimal=3)

    @unittest.skipIf(
        StrictVersion(onnxruntime.__version__) < StrictVersion("0.5.0"),
        reason="not available")
    def test_model_knn_regressor_metric_cityblock(self):
        model, X = self._fit_model(KNeighborsRegressor(metric="cityblock"))
        model_onnx = convert_sklearn(model, "KNN regressor",
                                     [("input", FloatTensorType([None, 4]))],
                                     target_opset=TARGET_OPSET)
        self.assertIsNotNone(model_onnx)
        dump_data_and_model(
            X.astype(numpy.float32)[:7],
            model, model_onnx,
            basename="SklearnKNeighborsRegressorMetricCityblock")

    @unittest.skipIf(not onnx_built_with_ml(),
                     reason="Requires ONNX-ML extension.")
    @unittest.skipIf(
        StrictVersion(onnxruntime.__version__) < StrictVersion("0.5.0"),
        reason="not available")
    @unittest.skipIf(onnx_opset_version() < TARGET_OPSET,
                     reason="needs higher target_opset")
    def test_model_knn_classifier_binary_class(self):
        model, X = self._fit_model_binary_classification(
            KNeighborsClassifier())
        model_onnx = convert_sklearn(
            model,
            "KNN classifier binary",
            [("input", FloatTensorType([None, X.shape[1]]))],
            target_opset=TARGET_OPSET
        )
        self.assertIsNotNone(model_onnx)
        dump_data_and_model(
            X.astype(numpy.float32),
            model, model_onnx,
            basename="SklearnKNeighborsClassifierBinary")

    @unittest.skipIf(dont_test_radius(), reason="not available")
    @unittest.skipIf(onnx_opset_version() < 12,
                     reason="needs higher target_opset")
    def test_model_knn_classifier_binary_class_radius(self):
        model, X = self._fit_model_binary_classification(
            RadiusNeighborsClassifier())
        model_onnx = convert_sklearn(
            model, "KNN classifier binary",
            [("input", FloatTensorType([None, X.shape[1]]))],
            target_opset=TARGET_OPSET)
        self.assertIsNotNone(model_onnx)
        dump_data_and_model(
            X.astype(numpy.float32),
            model, model_onnx,
            basename="SklearnRadiusNeighborsClassifierBinary")

    @unittest.skipIf(not onnx_built_with_ml(),
                     reason="Requires ONNX-ML extension.")
    @unittest.skipIf(
        StrictVersion(onnxruntime.__version__) < StrictVersion("0.5.0"),
        reason="not available")
    def test_model_knn_classifier_multi_class(self):
        model, X = self._fit_model_multiclass_classification(
            KNeighborsClassifier())
        model_onnx = convert_sklearn(
            model,
            "KNN classifier multi-class",
            [("input", FloatTensorType([None, X.shape[1]]))],
            target_opset=TARGET_OPSET
        )
        self.assertIsNotNone(model_onnx)
        dump_data_and_model(
            X.astype(numpy.float32),
            model, model_onnx,
            basename="SklearnKNeighborsClassifierMulti")

    @unittest.skipIf(dont_test_radius(), reason="not available")
    @unittest.skipIf(onnx_opset_version() < 12,
                     reason="needs higher target_opset")
    def test_model_knn_classifier_multi_class_radius(self):
        model, X = self._fit_model_multiclass_classification(
            RadiusNeighborsClassifier())
        model_onnx = convert_sklearn(
            model, "KNN classifier multi-class",
            [("input", FloatTensorType([None, X.shape[1]]))],
            target_opset=TARGET_OPSET,
            options={id(model): {'optim': 'cdist'}})
        self.assertIsNotNone(model_onnx)
        dump_data_and_model(
            X.astype(numpy.float32)[:5],
            model, model_onnx,
            basename="SklearnRadiusNeighborsClassifierMulti")

    @unittest.skipIf(not onnx_built_with_ml(),
                     reason="Requires ONNX-ML extension.")
    @unittest.skipIf(
        StrictVersion(onnxruntime.__version__) < StrictVersion("0.5.0"),
        reason="not available")
    def test_model_knn_classifier_multi_class_string(self):
        model, X = self._fit_model_multiclass_classification(
            KNeighborsClassifier(), use_string=True)
        model_onnx = convert_sklearn(
            model,
            "KNN classifier multi-class",
            [("input", FloatTensorType([None, 3]))],
            target_opset=TARGET_OPSET
        )
        self.assertIsNotNone(model_onnx)
        dump_data_and_model(
            X.astype(numpy.float32),
            model, model_onnx,
            basename="SklearnKNeighborsClassifierMulti")

    @unittest.skipIf(
        StrictVersion(onnxruntime.__version__) < StrictVersion("0.5.0"),
        reason="not available")
    def test_model_knn_classifier_weights_distance(self):
        model, X = self._fit_model_multiclass_classification(
            KNeighborsClassifier(weights='distance'))
        model_onnx = convert_sklearn(
            model, 'KNN classifier', [('input', FloatTensorType([None, 3]))],
            target_opset=TARGET_OPSET)
        self.assertIsNotNone(model_onnx)
        dump_data_and_model(
            X.astype(numpy.float32)[:7], model, model_onnx,
            basename="SklearnKNeighborsClassifierWeightsDistance")

    @unittest.skipIf(
        StrictVersion(onnxruntime.__version__) < StrictVersion("0.5.0"),
        reason="not available")
    def test_model_knn_classifier_metric_cityblock(self):
        model, X = self._fit_model_multiclass_classification(
            KNeighborsClassifier(metric='cityblock'))
        model_onnx = convert_sklearn(
            model, 'KNN classifier', [('input', FloatTensorType([None, 3]))],
            target_opset=TARGET_OPSET)
        self.assertIsNotNone(model_onnx)
        dump_data_and_model(
            X.astype(numpy.float32)[:7], model, model_onnx,
            basename="SklearnKNeighborsClassifierMetricCityblock")

    @unittest.skipIf(
        StrictVersion(onnxruntime.__version__) < StrictVersion("0.5.0"),
        reason="not available")
    def test_model_knn_classifier_multilabel(self):
        model, X_test = fit_multilabel_classification_model(
            KNeighborsClassifier(), n_classes=7, n_labels=3,
            n_samples=100, n_features=10)
        options = {id(model): {'zipmap': False}}
        model_onnx = convert_sklearn(
            model,
            "scikit-learn KNN Classifier",
            [("input", FloatTensorType([None, X_test.shape[1]]))],
            options=options,
            target_opset=TARGET_OPSET
        )
        self.assertTrue(model_onnx is not None)
        assert 'zipmap' not in str(model_onnx).lower()
        dump_data_and_model(
            X_test,
            model,
            model_onnx,
            basename="SklearnKNNClassifierMultiLabel-Out0",
            allow_failure="StrictVersion("
            "onnxruntime.__version__) <= StrictVersion('0.2.1')",
        )

    @unittest.skipIf(
        StrictVersion(onnxruntime.__version__) < StrictVersion("0.5.0"),
        reason="not available")
    def test_model_knn_regressor_int(self):
        model, X = self._fit_model(KNeighborsRegressor())
        X = X.astype(numpy.int64)
        model_onnx = convert_sklearn(
            model,
            "KNN regressor",
            [("input", Int64TensorType([None, X.shape[1]]))],
            target_opset=TARGET_OPSET)
        self.assertIsNotNone(model_onnx)
        dump_data_and_model(
            X,
            model,
            model_onnx,
            basename="SklearnKNNRegressorInt-Dec4"
        )

    @unittest.skipIf(
        StrictVersion(onnxruntime.__version__) < StrictVersion("0.5.0"),
        reason="not available")
    def test_model_knn_regressor_equal(self):
        X, y = datasets.make_regression(
            n_samples=1000, n_features=100, random_state=42)
        X = X.astype(numpy.int64)
        X_train, X_test, y_train, y_test = train_test_split(
            X, y, test_size=0.5, random_state=42)
        model = KNeighborsRegressor(
            algorithm='brute', metric='manhattan').fit(X_train, y_train)
        model_onnx = convert_sklearn(
            model, 'knn',
            [('input', Int64TensorType([None, X_test.shape[1]]))],
            target_opset=TARGET_OPSET)
        exp = model.predict(X_test)

        sess = InferenceSession(model_onnx.SerializeToString())
        res = sess.run(None, {'input': numpy.array(X_test)})[0].ravel()

        # The conversion has discrepencies when
        # neighbours are at the exact same distance.
        maxd = 1000
        accb = numpy.abs(exp - res) > maxd
        ind = [i for i, a in enumerate(accb) if a == 1]
        assert len(ind) == 0

        accp = numpy.abs(exp - res) < maxd
        acc = numpy.sum(accp)
        ratio = acc * 1.0 / res.shape[0]
        assert ratio >= 0.7
        # assert_almost_equal(exp, res)

    @unittest.skipIf(
        StrictVersion(onnxruntime.__version__) < StrictVersion("0.5.0"),
        reason="not available")
    def test_model_knn_multi_class_nocl(self):
        model, X = fit_classification_model(
            KNeighborsClassifier(),
            2, label_string=True)
        model_onnx = convert_sklearn(
            model, "KNN multi-class nocl",
            [("input", FloatTensorType([None, X.shape[1]]))],
            options={id(model): {'nocl': True}},
            target_opset=TARGET_OPSET)
        self.assertIsNotNone(model_onnx)
        sonx = str(model_onnx)
        assert 'classlabels_strings' not in sonx
        assert 'cl0' not in sonx
        dump_data_and_model(
            X, model, model_onnx, classes=model.classes_,
            basename="SklearnKNNMultiNoCl", verbose=False,
            allow_failure="StrictVersion(onnx.__version__)"
                          " < StrictVersion('1.2') or "
                          "StrictVersion(onnxruntime.__version__)"
                          " <= StrictVersion('0.2.1')")

    @unittest.skipIf(
        StrictVersion(onnxruntime.__version__) < StrictVersion("0.5.0"),
        reason="not available")
    def test_model_knn_regressor2_2_pipee(self):
        pipe = make_pipeline(StandardScaler(),
                             KNeighborsClassifier())
        model, X = self._fit_model_binary_classification(pipe)
        model_onnx = convert_sklearn(
            model, "KNN pipe",
            [("input", FloatTensorType([None, X.shape[1]]))],
            target_opset=TARGET_OPSET)
        self.assertIsNotNone(model_onnx)
        dump_data_and_model(
            X.astype(numpy.float32)[:2],
            model, model_onnx,
            basename="SklearnKNeighborsRegressorPipe2")

    @unittest.skipIf(
        StrictVersion(onnxruntime.__version__) < StrictVersion("0.5.0"),
        reason="not available")
    def test_onnx_test_knn_transform(self):
        iris = datasets.load_iris()
        X, _ = iris.data, iris.target

        X_train, X_test = train_test_split(X, random_state=11)
        clr = NearestNeighbors(n_neighbors=3, radius=None)
        clr.fit(X_train)

        for to in (9, 10, 11):
            if to > onnx_opset_version():
                break
            model_def = to_onnx(clr, X_train.astype(numpy.float32),
                                target_opset=to)
            oinf = InferenceSession(model_def.SerializeToString())

            X_test = X_test[:3]
            y = oinf.run(None, {'X': X_test.astype(numpy.float32)})
            dist, ind = clr.kneighbors(X_test)

            assert_almost_equal(dist, DataFrame(y[1]).values, decimal=5)
            assert_almost_equal(ind, y[0])

    @unittest.skipIf(NeighborhoodComponentsAnalysis is None,
                     reason="new in 0.22")
    def test_sklearn_nca_default(self):
        model, X_test = fit_classification_model(
            NeighborhoodComponentsAnalysis(random_state=42), 3)
        model_onnx = convert_sklearn(
            model,
            "NCA",
            [("input", FloatTensorType((None, X_test.shape[1])))],
        )
        self.assertIsNotNone(model_onnx)
        dump_data_and_model(
            X_test,
            model,
            model_onnx,
            basename="SklearnNCADefault",
        )

    @unittest.skipIf(NeighborhoodComponentsAnalysis is None,
                     reason="new in 0.22")
    def test_sklearn_nca_identity(self):
        model, X_test = fit_classification_model(
            NeighborhoodComponentsAnalysis(
                init='identity', max_iter=4, random_state=42), 3)
        model_onnx = convert_sklearn(
            model,
            "NCA",
            [("input", FloatTensorType((None, X_test.shape[1])))],
        )
        self.assertIsNotNone(model_onnx)
        dump_data_and_model(
            X_test,
            model,
            model_onnx,
            basename="SklearnNCAIdentity",
        )

    @unittest.skipIf(NeighborhoodComponentsAnalysis is None,
                     reason="new in 0.22")
    def test_sklearn_nca_double(self):
        model, X_test = fit_classification_model(
            NeighborhoodComponentsAnalysis(
                n_components=2, max_iter=4, random_state=42), 3)
        X_test = X_test.astype(numpy.float64)
        model_onnx = convert_sklearn(
            model,
            "NCA",
            [("input", DoubleTensorType((None, X_test.shape[1])))],
        )
        self.assertIsNotNone(model_onnx)
        dump_data_and_model(
            X_test,
            model,
            model_onnx,
            basename="SklearnNCADouble",
        )

    @unittest.skipIf(NeighborhoodComponentsAnalysis is None,
                     reason="new in 0.22")
    def test_sklearn_nca_int(self):
        model, X_test = fit_classification_model(
            NeighborhoodComponentsAnalysis(
                init='pca', max_iter=4, random_state=42), 3, is_int=True)
        model_onnx = convert_sklearn(
            model,
            "NCA",
            [("input", Int64TensorType((None, X_test.shape[1])))],
        )
        self.assertIsNotNone(model_onnx)
        dump_data_and_model(
            X_test,
            model,
            model_onnx,
            basename="SklearnNCAInt",
        )

    @unittest.skipIf(KNeighborsTransformer is None,
                     reason="new in 0.22")
    def test_sklearn_k_neighbours_transformer_distance(self):
        model, X_test = fit_classification_model(
            KNeighborsTransformer(
                n_neighbors=4, mode='distance'), 2)
        model_onnx = convert_sklearn(
            model,
            "KNN transformer",
            [("input", FloatTensorType((None, X_test.shape[1])))],
            target_opset=TARGET_OPSET)
        self.assertIsNotNone(model_onnx)
        dump_data_and_model(
            X_test,
            model,
            model_onnx,
            basename="SklearnKNNTransformerDistance",
        )

    @unittest.skipIf(KNeighborsTransformer is None,
                     reason="new in 0.22")
    def test_sklearn_k_neighbours_transformer_connectivity(self):
        model, X_test = fit_classification_model(
            KNeighborsTransformer(
                n_neighbors=3, mode='connectivity'), 3)
        model_onnx = convert_sklearn(
            model,
            "KNN transformer",
            [("input", FloatTensorType((None, X_test.shape[1])))],
            target_opset=TARGET_OPSET)
        self.assertIsNotNone(model_onnx)
        dump_data_and_model(
            X_test,
            model,
            model_onnx,
            basename="SklearnKNNTransformerConnectivity",
        )

    @unittest.skipIf(KNNImputer is None,
                     reason="new in 0.22")
    @unittest.skipIf((StrictVersion(onnx.__version__) <
                      StrictVersion("1.4.1")),
                     reason="ConstantOfShape op not available")
    def test_sklearn_knn_imputer(self):
        x_train = numpy.array(
            [[1, 2, numpy.nan, 12], [3, numpy.nan, 3, 13],
             [1, 4, numpy.nan, 1], [numpy.nan, 4, 3, 12]], dtype=numpy.float32)
        x_test = numpy.array(
            [[1.3, 2.4, numpy.nan, 1], [-1.3, numpy.nan, 3.1, numpy.nan]],
            dtype=numpy.float32)
        model = KNNImputer(n_neighbors=3, metric='nan_euclidean').fit(x_train)
        for opset in [9, 10, 11, 12]:
            if opset > TARGET_OPSET:
                continue
            model_onnx = convert_sklearn(
                model, "KNN imputer",
                [("input", FloatTensorType((None, x_test.shape[1])))],
                target_opset=opset)
            self.assertIsNotNone(model_onnx)
            dump_data_and_model(
                x_test, model, model_onnx,
                basename="SklearnKNNImputer%d" % opset)

    @unittest.skipIf(KNNImputer is None,
                     reason="new in 0.22")
    @unittest.skipIf((StrictVersion(onnx.__version__) <
                      StrictVersion("1.4.1")),
                     reason="ConstantOfShape op not available")
    def test_sklearn_knn_imputer_cdist(self):
        x_train = numpy.array(
            [[1, 2, numpy.nan, 12], [3, numpy.nan, 3, 13],
             [1, 4, numpy.nan, 1], [numpy.nan, 4, 3, 12]], dtype=numpy.float32)
        x_test = numpy.array(
            [[1.3, 2.4, numpy.nan, 1], [-1.3, numpy.nan, 3.1, numpy.nan]],
            dtype=numpy.float32)
        model = KNNImputer(n_neighbors=3, metric='nan_euclidean').fit(x_train)

        with self.assertRaises(NameError):
            convert_sklearn(
                model, "KNN imputer",
                [("input", FloatTensorType((None, x_test.shape[1])))],
                target_opset=TARGET_OPSET,
                options={id(model): {'optim2': 'cdist'}})

        for opset in [12, 11, 10, 9]:
            if opset > TARGET_OPSET:
                continue
            model_onnx = convert_sklearn(
                model, "KNN imputer",
                [("input", FloatTensorType((None, x_test.shape[1])))],
                target_opset=opset,
                options={id(model): {'optim': 'cdist'}})
            self.assertIsNotNone(model_onnx)
            self.assertIn('op_type: "cdist"', str(model_onnx).lower())
            self.assertNotIn('scan', str(model_onnx).lower())
            dump_data_and_model(
                x_test, model, model_onnx,
                basename="SklearnKNNImputer%dcdist" % opset)

    @unittest.skipIf(not onnx_built_with_ml(),
                     reason="Requires ONNX-ML extension.")
    @unittest.skipIf(
        StrictVersion(onnxruntime.__version__) < StrictVersion("0.5.0"),
        reason="not available")
    @unittest.skipIf(onnx_opset_version() < 11,
                     reason="needs higher target_opset")
    def test_model_knn_iris_regressor_multi_reg(self):
        iris = datasets.load_iris()
        X = iris.data.astype(numpy.float32)
        y = iris.target.astype(numpy.float32)
        y = numpy.vstack([y, 1 - y, y + 10]).T
        model = KNeighborsRegressor(
            algorithm='brute', weights='distance', n_neighbors=7)
        model.fit(X[:13], y[:13])
        onx = to_onnx(model, X[:1],
                      options={id(model): {'optim': 'cdist'}},
                      target_opset=TARGET_OPSET)
        dump_data_and_model(
            X.astype(numpy.float32)[:7],
            model, onx,
            basename="SklearnKNeighborsRegressorMReg")

    @unittest.skipIf(dont_test_radius(), reason="not available")
    def test_model_knn_iris_regressor_multi_reg_radius(self):
        iris = datasets.load_iris()
        X = iris.data.astype(numpy.float32)
        y = iris.target.astype(numpy.float32)
        y = numpy.vstack([y, 1 - y, y + 10]).T
        model = KNeighborsRegressor(
            algorithm='brute', weights='distance')
        model.fit(X[:13], y[:13])
        onx = to_onnx(model, X[:1],
                      options={id(model): {'optim': 'cdist'}},
                      target_opset=TARGET_OPSET)
        dump_data_and_model(
            X.astype(numpy.float32)[:7],
            model, onx,
            basename="SklearnRadiusNeighborsRegressorMReg")
        dump_data_and_model(
            (X + 0.1).astype(numpy.float32)[:7],
            model, onx,
            basename="SklearnRadiusNeighborsRegressorMReg")

    @unittest.skipIf(not onnx_built_with_ml(),
                     reason="Requires ONNX-ML extension.")
    @unittest.skipIf(
        StrictVersion(onnxruntime.__version__) < StrictVersion("0.5.0"),
        reason="not available")
    @unittest.skipIf(onnx_opset_version() < 11,
                     reason="needs higher target_opset")
    def test_model_knn_iris_classifier_multi_reg2_weight(self):
        iris = datasets.load_iris()
        X = iris.data.astype(numpy.float32)
        y = iris.target.astype(numpy.int64)
        y = numpy.vstack([(y + 1) % 2, y % 2]).T
        model = KNeighborsClassifier(
            algorithm='brute', weights='distance', n_neighbors=7)
        model.fit(X[:13], y[:13])
        onx = to_onnx(model, X[:1],
                      options={id(model): {'optim': 'cdist',
                                           'zipmap': False}},
                      target_opset=TARGET_OPSET)
        dump_data_and_model(
            X.astype(numpy.float32)[:11],
            model, onx,
            basename="SklearnKNeighborsClassifierMReg2-Out0")

    @unittest.skipIf(dont_test_radius(), reason="not available")
    def test_model_knn_iris_classifier_multi_reg2_weight_radius(self):
        iris = datasets.load_iris()
        X = iris.data.astype(numpy.float32)
        y = iris.target.astype(numpy.int64)
        y = numpy.vstack([(y + 1) % 2, y % 2]).T
        model = RadiusNeighborsClassifier(
            algorithm='brute', weights='distance')
        model.fit(X[:13], y[:13])
        onx = to_onnx(model, X[:1],
                      options={id(model): {'optim': 'cdist',
                                           'zipmap': False}},
                      target_opset=TARGET_OPSET)
        dump_data_and_model(
            X.astype(numpy.float32)[:11],
            model, onx,
            basename="SklearnRadiusNeighborsClassifierMReg2-Out0")

    @unittest.skipIf(not onnx_built_with_ml(),
                     reason="Requires ONNX-ML extension.")
    @unittest.skipIf(
        StrictVersion(onnxruntime.__version__) < StrictVersion("0.5.0"),
        reason="not available")
    @unittest.skipIf(onnx_opset_version() < 11,
                     reason="needs higher target_opset")
    def test_model_knn_iris_classifier_multi_reg3_weight(self):
        iris = datasets.load_iris()
        X = iris.data.astype(numpy.float32)
        y = iris.target.astype(numpy.int64)
        y = numpy.vstack([y % 2, y % 2, (y+1) % 2]).T
        model = KNeighborsClassifier(
            algorithm='brute', weights='distance',
            n_neighbors=7)
        model.fit(X[:13], y[:13])
        onx = to_onnx(model, X[:1],
                      options={id(model): {'optim': 'cdist',
                                           'zipmap': False}},
                      target_opset=TARGET_OPSET)
        dump_data_and_model(
            X.astype(numpy.float32)[:11],
            model, onx,
            basename="SklearnKNeighborsClassifierMReg3-Out0")


if __name__ == "__main__":
    unittest.main()<|MERGE_RESOLUTION|>--- conflicted
+++ resolved
@@ -272,12 +272,9 @@
                 rows.append('--{}--'.format(out))
                 rows.append(str(res))
             if (onnxruntime.__version__.startswith('1.4.') or
-<<<<<<< HEAD
-                    onnxruntime.__version__.startswith('1.3.')):
-=======
+                    onnxruntime.__version__.startswith('1.3.') or
                     onnxruntime.__version__.startswith('1.5.')):
->>>>>>> 1e13814d
-                # TODO: investigate the regression in onnxruntime 1.4
+                # TODO: investigate the regression in onnxruntime 1.5
                 # One broadcasted multiplication unexpectedly produces nan.
                 whole = '\n'.join(rows)
                 if "[        nan" in whole:
