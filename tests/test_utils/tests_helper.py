--- conflicted
+++ resolved
@@ -46,19 +46,16 @@
         for the backends, otherwise a string which is then evaluated to check
         whether or not the test can fail, example:
         ``"StrictVersion(onnx.__version__) < StrictVersion('1.3.0')"``
-<<<<<<< HEAD
     :param dump_error_log: if True, dumps any error message in a file  ``<basename>.err``,
         if it is None, it checks the environment variable ``ONNXTESTDUMPERROR``
     :param benchmark: if True, runs a benchmark and stores the results into a file
         ``<basename>.bench``, if None, it checks the environment variable ``ONNXTESTBENCHMARK``
     :param verbose: additional information
-=======
     :param methods: ONNX may produce one or several results, each of them
         is equivalent to the output of a method from the model class,
         this parameter defines which methods is equivalent to ONNX outputs.
         If not specified, it falls back into a default behaviour implemented
         for classifiers, regressors, clustering.
->>>>>>> 822e0fdc
     :return: the created files
 
     Some convention for the name,
