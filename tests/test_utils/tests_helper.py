--- conflicted
+++ resolved
@@ -17,11 +17,8 @@
 
 def dump_data_and_model(data, model, onnx=None, basename="model", folder=None,
                         inputs=None, backend="onnxruntime", context=None,
-<<<<<<< HEAD
-                        allow_failure=None, dump_issue=None, benchmark=None, verbose=False):
-=======
-                        allow_failure=None, methods=None):
->>>>>>> 046f45eb
+                        allow_failure=None, methods=None, dump_issue=None, benchmark=None,
+                        verbose=False):
     """
     Saves data with pickle, saves the model with pickle and *onnx*,
     runs and saves the predictions for the given model.
@@ -91,7 +88,6 @@
     if not os.path.exists(folder):
         os.makedirs(folder)
     
-<<<<<<< HEAD
     lambda_original = None
     lambda_onnxrt = None
     if isinstance(data, (numpy.ndarray, pandas.DataFrame)):
@@ -99,60 +95,41 @@
     else:
         dataone = data
     
-    if hasattr(model, "predict"):
-        if hasattr(model, "predict_proba"):
-            # Classifier
-            prediction = [model.predict(data), model.predict_proba(data)]
-            lambda_original = lambda: model.predict_proba(dataone)
-        elif hasattr(model, "decision_function"):
-            # Classifier without probabilities
-            prediction = [model.predict(data), model.decision_function(data)]
-            lambda_original = lambda: model.decision_function(dataone)
-        else:
-            # Regressor
-            prediction = [model.predict(data)]
-            lambda_original = lambda: model.predict(dataone)
-    elif hasattr(model, "transform"):
-        options = extract_options(basename)
-        SklCol = options.get('SklCol', False)
-        if SklCol:
-            prediction = model.transform(data.ravel())
-            lambda_original = lambda: model.transform(dataone.ravel())
-        else:
-            prediction = model.transform(data)
-            lambda_original = lambda: model.transform(dataone)
-    else:
-        raise TypeError("Model has not predict or transform method: {0}".format(type(model)))
-        
-=======
     if methods is not None:
         prediction = []
         for method in methods:
             call = getattr(model, method)
             if callable(call):
                 prediction.append(call(data))
+                lambda_original = lambda: call(dataone)
+            else:
+                raise RuntimeError("Method '{0}' is not callable.".format(method))
     else:
         if hasattr(model, "predict"):
             if hasattr(model, "predict_proba"):
                 # Classifier
                 prediction = [model.predict(data), model.predict_proba(data)]
+                lambda_original = lambda: model.predict_proba(dataone)
             elif hasattr(model, "decision_function"):
                 # Classifier without probabilities
                 prediction = [model.predict(data), model.decision_function(data)]
+                lambda_original = lambda: model.decision_function(dataone)
             else:
                 # Regressor
                 prediction = [model.predict(data)]
+                lambda_original = lambda: model.predict(dataone)
         elif hasattr(model, "transform"):
             options = extract_options(basename)
             SklCol = options.get('SklCol', False)
             if SklCol:
                 prediction = model.transform(data.ravel())
+                lambda_original = lambda: model.transform(dataone.ravel())
             else:
                 prediction = model.transform(data)
+                lambda_original = lambda: model.transform(dataone)
         else:
-            raise TypeError("Model does not have predict or transform method.")
-
->>>>>>> 046f45eb
+            raise TypeError("Model has not predict or transform method: {0}".format(type(model)))
+
     runtime_test['expected'] = prediction
     
     names = []
