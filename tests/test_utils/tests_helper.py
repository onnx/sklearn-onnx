#-------------------------------------------------------------------------
# Copyright (c) Microsoft Corporation. All rights reserved.
# Licensed under the MIT License. See License.txt in the project root for
# license information.
#--------------------------------------------------------------------------
import numpy
import pickle
import os
import warnings
from skl2onnx.common.data_types import FloatTensorType
from .utils_backend import compare_backend, extract_options, evaluate_condition, is_backend_enabled


def dump_data_and_model(data, model, onnx=None, basename="model", folder=None,
                        inputs=None, backend="onnxruntime", context=None,
                        allow_failure=None):
    """
    Saves data with pickle, saves the model with pickle and *onnx*,
    runs and saves the predictions for the given model.
    This function is used to test a backend (runtime) for *onnx*.

    :param data: any kind of data
    :param model: any model
    :param onnx: *onnx* model or *None* to use an onnx converters to convert it
        only if the model accepts one float vector
    :param basemodel: three files are writen ``<basename>.data.pkl``,
        ``<basename>.model.pkl``, ``<basename>.model.onnx``
    :param folder: files are written in this folder,
        it is created if it does not exist, if *folder* is None,
        it looks first in environment variable ``ONNXTESTDUMP``,
        otherwise, it is placed into ``'tests'``.
    :param inputs: standard type or specific one if specified, only used is
        parameter *onnx* is None
    :param backend: backend used to compare expected output and runtime output.
        Two options are currently supported: None for no test,
        `'onnxruntime'` to use module *onnxruntime*.
    :param context: used if the model contains a custom operator such
        as a custom Keras function...
    :param allow_failure: None to raise an exception if comparison fails
        for the backends, otherwise a string which is then evaluated to check
        whether or not the test can fail, example:
        ``"StrictVersion(onnx.__version__) < StrictVersion('1.3.0')"``
    :return: the created files

    Some convention for the name,
    *Bin* for a binary classifier, *Mcl* for a multiclass
    classifier, *Reg* for a regressor, *MRg* for a multi-regressor.
    The name can contain some flags. Expected outputs refer to the
    outputs computed with the original library, computed outputs
    refer to the outputs computed with a ONNX runtime.
    
    * ``-CannotLoad``: the model can be converted but the runtime cannot load it
    * ``-Dec3``: compares expected and computed outputs up to 3 decimals (5 by default)
    * ``-Dec4``: compares expected and computed outputs up to 4 decimals (5 by default)    
    * ``-NoProb``: The original models computed probabilites for two classes *size=(N, 2)*
      but the runtime produces a vector of size *N*, the test will compare the second column
      to the column
    * ``-OneOff``: the ONNX runtime cannot computed the prediction for several inputs,
      it must be called for each of them
      and computed output.
    * ``-Out0``: only compares the first output on both sides
    * ``-Reshape``: merges all outputs into one single vector and resizes it before comparing
    * ``-SkipDim1``: before comparing expected and computed output,
      arrays with a shape like *(2, 1, 2)* becomes *(2, 2)*
    
    If the *backend* is not None, the function either raises an exception
    if the comparison between the expected outputs and the backend outputs
    fails or it saves the backend output and adds it to the results.
    """
    runtime_test = dict(model=model, data=data)
    
    if folder is None:
        folder = os.environ.get('ONNXTESTDUMP', '__dump_data')
    if not os.path.exists(folder):
        os.makedirs(folder)
    
    if hasattr(model, "predict"):
        if hasattr(model, "predict_proba"):
            # Classifier
            prediction = [model.predict(data), model.predict_proba(data)]
        elif hasattr(model, "decision_function"):
            # Classifier without probabilities
            prediction = [model.predict(data), model.decision_function(data)]
        else:
            # Regressor
            prediction = [model.predict(data)]
    elif hasattr(model, "transform"):
        prediction = model.transform(data)
    else:
        raise TypeError("Model has not predict or transform method.")
        
    runtime_test['expected'] = prediction
    
    names = []
    dest = os.path.join(folder, basename + ".expected.pkl")
    names.append(dest)
    with open(dest, "wb") as f:
        pickle.dump(prediction, f)
    
    dest = os.path.join(folder, basename + ".data.pkl")
    names.append(dest)
    with open(dest, "wb") as f:
        pickle.dump(data, f)
    
    if hasattr(model, 'save'):
        dest = os.path.join(folder, basename + ".model.keras")
        names.append(dest)
        model.save(dest)
    else:
        dest = os.path.join(folder, basename + ".model.pkl")
        names.append(dest)
        with open(dest, "wb") as f:
            pickle.dump(model, f)
        
    if onnx is None:
        array = numpy.array(data)
        if inputs is None:
            inputs = [('input', FloatTensorType(list(array.shape)))]
        onnx, _ = convert_model(model, basename, inputs)
    
    dest = os.path.join(folder, basename + ".model.onnx")
    names.append(dest)
    with open(dest, "wb") as f:
        f.write(onnx.SerializeToString())
    
    runtime_test["onnx"] = dest
    
    # backend
    if backend is not None:
        if not isinstance(backend, list):
            backend = [backend]
        for b in backend:
            if not is_backend_enabled(b):
                continue
            if isinstance(allow_failure, str):
                allow = evaluate_condition(b, allow_failure)
            else:
                allow = allow_failure
            if allow is None:
                output = compare_backend(b, runtime_test, options=extract_options(basename), context=context)
            else:
                try:
                    output = compare_backend(b, runtime_test, options=extract_options(basename), context=context)
                except AssertionError as e:
                    if isinstance(allow, bool) and allow:
                        warnings.warn("Issue with '{0}' due to {1}".format(basename, e))
                        continue
                    else:
                        raise e
            if output is not None:
                dest = os.path.join(folder, basename + ".backend.{0}.pkl".format(b))
                names.append(dest)
                with open(dest, "wb") as f:
                    pickle.dump(output, f)
        
    return names


def convert_model(model, name, input_types):
    """
    Runs the appropriate conversion method.
    
    :param model: model, *scikit-learn*, *keras*, or *coremltools* object
    :return: *onnx* model
    """
    from sklearn.base import BaseEstimator
<<<<<<< HEAD
    from scikitonx import convert
    model, prefix = convert(model, name, input_types), "Sklearn"
=======
    from skl2onnx import convert_sklearn
    model, prefix = convert_sklearn(model, name, input_types), "Sklearn"
>>>>>>> 1af6ebd2
    if model is None:
        raise RuntimeError("Unable to convert model of type '{0}'.".format(type(model)))
    return model, prefix

    
def dump_one_class_classification(model, suffix="", folder=None, allow_failure=None):
    """
    Trains and dumps a model for a One Class outlier problem.
    The function trains a model and calls
    :func:`dump_data_and_model`.
    
    :param model: any model following *scikit-learn* API
    :param suffix: added to filenames
    :param folder: where to save the file
    :param allow_failure: None to raise an exception if comparison fails
        for the backends, otherwise a string which is then evaluated to check
        whether or not the test can fail, example:
        ``"StrictVersion(onnx.__version__) < StrictVersion('1.3.0')"``
    :return: output of :func:`dump_data_and_model`
    
    Every created filename will follow the pattern:
    ``<folder>/<prefix><task><classifier-name><suffix>.<data|expected|model|onnx>.<pkl|onnx>``.
    """
    X = [[0., 1.], [1., 1.], [2., 0.]]
    X = numpy.array(X, dtype=numpy.float32)
    y = [1, 1, 1]
    model.fit(X, y)
    model_onnx, prefix = convert_model(model, 'one_class', [('input', FloatTensorType([1, 2]))])
    return dump_data_and_model(X, model, model_onnx, folder=folder, allow_failure=allow_failure,
                               basename=prefix + "One" + model.__class__.__name__ + suffix)


def dump_binary_classification(model, suffix="", folder=None, allow_failure=None):
    """
    Trains and dumps a model for a binary classification problem.
    
    :param model: any model following *scikit-learn* API
    :param suffix: added to filenames
    :param folder: where to save the file
    :param allow_failure: None to raise an exception if comparison fails
        for the backends, otherwise a string which is then evaluated to check
        whether or not the test can fail, example:
        ``"StrictVersion(onnx.__version__) < StrictVersion('1.3.0')"``
    :return: output of :func:`dump_data_and_model`
    
    Every created filename will follow the pattern:
    ``<folder>/<prefix><task><classifier-name><suffix>.<data|expected|model|onnx>.<pkl|onnx>``.
    """
    X = [[0, 1], [1, 1], [2, 0]]
    X = numpy.array(X, dtype=numpy.float32)
    y = ['A', 'B', 'A']
    model.fit(X, y)
    model_onnx, prefix = convert_model(model, 'tree-based binary classifier', [('input', FloatTensorType([1, 2]))])
    dump_data_and_model(X, model, model_onnx, folder=folder, allow_failure=allow_failure,
                        basename=prefix + "Bin" + model.__class__.__name__ + suffix)

def dump_multiple_classification(model, suffix="", folder=None, allow_failure=None):
    """
    Trains and dumps a model for a binary classification problem.
    
    :param model: any model following *scikit-learn* API
    :param suffix: added to filenames
    :param folder: where to save the file
    :param allow_failure: None to raise an exception if comparison fails
        for the backends, otherwise a string which is then evaluated to check
        whether or not the test can fail, example:
        ``"StrictVersion(onnx.__version__) < StrictVersion('1.3.0')"``
    :return: output of :func:`dump_data_and_model`
    
    Every created filename will follow the pattern:
    ``<folder>/<prefix><task><classifier-name><suffix>.<data|expected|model|onnx>.<pkl|onnx>``.
    """
    X = [[0, 1], [1, 1], [2, 0], [0.5, 0.5], [1.1, 1.1], [2.1, 0.1]]
    X = numpy.array(X, dtype=numpy.float32)
    y = [0, 1, 2, 1, 1, 2]
    model.fit(X, y)
    model_onnx, prefix = convert_model(model, 'tree-based multi-output regressor', [('input', FloatTensorType([1, 2]))])
    dump_data_and_model(X, model, model_onnx, folder=folder, allow_failure=allow_failure,
                        basename=prefix + "Mcl" + model.__class__.__name__ + suffix)


def dump_multiple_regression(model, suffix="", folder=None, allow_failure=None):
    """
    Trains and dumps a model for a multi regression problem.
    
    :param model: any model following *scikit-learn* API
    :param suffix: added to filenames
    :param folder: where to save the file
    :param allow_failure: None to raise an exception if comparison fails
        for the backends, otherwise a string which is then evaluated to check
        whether or not the test can fail, example:
        ``"StrictVersion(onnx.__version__) < StrictVersion('1.3.0')"``
    :return: output of :func:`dump_data_and_model`
    
    Every created filename will follow the pattern:
    ``<folder>/<prefix><task><classifier-name><suffix>.<data|expected|model|onnx>.<pkl|onnx>``.
    """
    X = [[0, 1], [1, 1], [2, 0]]
    X = numpy.array(X, dtype=numpy.float32)
    y = numpy.array([[100, 50], [100, 49], [100, 99]], dtype=numpy.float32)
    model.fit(X, y)
    model_onnx, prefix = convert_model(model, 'tree-based multi-output regressor', [('input', FloatTensorType([1, 2]))])
    dump_data_and_model(X, model, model_onnx, folder=folder, allow_failure=allow_failure,
                        basename=prefix + "MRg" + model.__class__.__name__ + suffix)


def dump_single_regression(model, suffix="", folder=None, allow_failure=None):
    """
    Trains and dumps a model for a regression problem.
    
    :param model: any model following *scikit-learn* API
    :param prefix: library name
    :param suffix: added to filenames
    :param folder: where to save the file
    :param allow_failure: None to raise an exception if comparison fails
        for the backends, otherwise a string which is then evaluated to check
        whether or not the test can fail, example:
        ``"StrictVersion(onnx.__version__) < StrictVersion('1.3.0')"``
    :return: output of :func:`dump_data_and_model`
    
    Every created filename will follow the pattern:
    ``<folder>/<prefix><task><classifier-name><suffix>.<data|expected|model|onnx>.<pkl|onnx>``.
    """
    X = [[0, 1], [1, 1], [2, 0]]
    X = numpy.array(X, dtype=numpy.float32)
    y = numpy.array([100, -10, 50], dtype=numpy.float32)
    model.fit(X, y)
    model_onnx, prefix = convert_model(model, 'tree-based regressor', [('input', FloatTensorType([1, 2]))])
    dump_data_and_model(X, model, model_onnx, folder=folder, allow_failure=allow_failure,
                        basename=prefix + "Reg" + model.__class__.__name__ + suffix)


def make_report_backend(folder):
    """
    Looks into a folder for dumped files after
    the unit tests.
    """
    res = {}
    files = os.listdir(folder)
    for name in files:
        if name.endswith(".expected.pkl"):
            model = name.split(".")[0]
            if model not in res:
                res[model] = {}
            res[model]["_tested"] = True
        elif '.backend.' in name:
            bk = name.split(".backend.")[-1].split(".")[0]
            model = name.split(".")[0]
            if model not in res:
                res[model] = {}
            res[model][bk] = True
    
    def dict_update(d, u):
        d.update(u)
        return d
    
    aslist = [dict_update(dict(_model=k), v) for k, v in res.items()]
    return aslist<|MERGE_RESOLUTION|>--- conflicted
+++ resolved
@@ -164,13 +164,8 @@
     :return: *onnx* model
     """
     from sklearn.base import BaseEstimator
-<<<<<<< HEAD
-    from scikitonx import convert
-    model, prefix = convert(model, name, input_types), "Sklearn"
-=======
     from skl2onnx import convert_sklearn
     model, prefix = convert_sklearn(model, name, input_types), "Sklearn"
->>>>>>> 1af6ebd2
     if model is None:
         raise RuntimeError("Unable to convert model of type '{0}'.".format(type(model)))
     return model, prefix
