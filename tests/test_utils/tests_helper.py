--- conflicted
+++ resolved
@@ -261,12 +261,8 @@
             try:                
                 pickle.dump(model, f)
             except AttributeError as e:
-<<<<<<< HEAD
-                print("[dump_data_and_model] cannot pickle model '{}'.".format(dest))
-=======
                 print("[dump_data_and_model] cannot pickle model '{}'"
                       " due to {}.".format(dest, e))
->>>>>>> 0a894934
 
     if dump_error_log:
         error_dump = os.path.join(folder, basename + ".err")
