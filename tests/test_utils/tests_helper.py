--- conflicted
+++ resolved
@@ -226,18 +226,11 @@
         dest = os.path.join(folder, basename + ".model.pkl")
         names.append(dest)        
         with open(dest, "wb") as f:
-<<<<<<< HEAD
-            try:                
-                pickle.dump(model, f)
-            except AttributeError as e:
-                print("[dump_data_and_model] cannot pickle model '{}'.".format(dest))
-=======
             try:
                 pickle.dump(model, f)
             except AttributeError as e:
                 print("[dump_data_and_model] cannot pickle model "
                       "'{}' due to {}.".format(dest, e))
->>>>>>> 5756bf89
 
     if dump_error_log:
         error_dump = os.path.join(folder, basename + ".err")
