--- conflicted
+++ resolved
@@ -74,35 +74,12 @@
     if not os.path.exists(folder):
         os.makedirs(folder)
     
-<<<<<<< HEAD
-    if hasattr(model, "predict"):
-        if hasattr(model, "predict_proba"):
-            # Classifier
-            prediction = [model.predict(data), model.predict_proba(data)]
-        elif hasattr(model, "decision_function"):
-            # Classifier without probabilities
-            prediction = [model.predict(data), model.decision_function(data)]
-        elif hasattr(model, "fit_transform") and hasattr(model, "score"):
-            # clustering
-            prediction = [model.predict(data), model.transform(data)]            
-        else:
-            # Regressor
-            prediction = [model.predict(data)]
-    elif hasattr(model, "transform"):
-        options = extract_options(basename)
-        SklCol = options.get('SklCol', False)
-        if SklCol:
-            prediction = model.transform(data.ravel())
-        else:
-            prediction = model.transform(data)
-=======
     if methods is not None:
         prediction = []
         for method in methods:
             call = getattr(model, method)
             if callable(call):
                 prediction.append(call(data))
->>>>>>> 046f45eb
     else:
         if hasattr(model, "predict"):
             if hasattr(model, "predict_proba"):
@@ -111,6 +88,9 @@
             elif hasattr(model, "decision_function"):
                 # Classifier without probabilities
                 prediction = [model.predict(data), model.decision_function(data)]
+            elif hasattr(model, "fit_transform") and hasattr(model, "score"):
+                # clustering
+                prediction = [model.predict(data), model.transform(data)]            
             else:
                 # Regressor
                 prediction = [model.predict(data)]
