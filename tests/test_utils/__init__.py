# -------------------------------------------------------------------------
# Copyright (c) Microsoft Corporation. All rights reserved.
# Licensed under the MIT License. See License.txt in the project root for
# license information.
# --------------------------------------------------------------------------
import numpy as np

from .tests_helper import dump_data_and_model  # noqa
from .tests_helper import (  # noqa
    dump_one_class_classification,
    dump_binary_classification,
    dump_multiple_classification,
)
from .tests_helper import (  # noqa
    dump_multiple_regression,
    dump_single_regression,
)

<<<<<<< HEAD
from .tests_helper import dump_data_and_model
from .tests_helper import dump_one_class_classification, dump_binary_classification, dump_multiple_classification
from .tests_helper import dump_multiple_regression, dump_single_regression,\
    convert_model
=======
>>>>>>> bc5ae41c

def create_tensor(N, C, H=None, W=None):
    if H is None and W is None:
        return np.random.rand(N, C).astype(np.float32, copy=False)
    elif H is not None and W is not None:
        return np.random.rand(N, C, H, W).astype(np.float32, copy=False)
    else:
        raise ValueError('This function only produce 2-D or 4-D tensor')<|MERGE_RESOLUTION|>--- conflicted
+++ resolved
@@ -14,15 +14,9 @@
 from .tests_helper import (  # noqa
     dump_multiple_regression,
     dump_single_regression,
+    convert_model,
 )
 
-<<<<<<< HEAD
-from .tests_helper import dump_data_and_model
-from .tests_helper import dump_one_class_classification, dump_binary_classification, dump_multiple_classification
-from .tests_helper import dump_multiple_regression, dump_single_regression,\
-    convert_model
-=======
->>>>>>> bc5ae41c
 
 def create_tensor(N, C, H=None, W=None):
     if H is None and W is None:
