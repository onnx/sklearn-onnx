--- conflicted
+++ resolved
@@ -49,12 +49,6 @@
     return 3
 
 
-<<<<<<< HEAD
-TARGET_OPSET = min(12, int(os.environ.get('TEST_TARGET_OPSET',
-                           onnx.defs.onnx_opset_version())))
-TARGET_IR = min(7, int(os.environ.get('TEST_TARGET_IR',
-                       _get_ir_version(TARGET_OPSET))))
-=======
 TARGET_OPSET = int(
     os.environ.get(
         'TEST_TARGET_OPSET',
@@ -65,5 +59,4 @@
     os.environ.get(
         'TEST_TARGET_IR',
         min(OPSET_TO_IR_VERSION[TARGET_OPSET],
-            _get_ir_version(TARGET_OPSET))))
->>>>>>> 57bdd0f6
+            _get_ir_version(TARGET_OPSET))))