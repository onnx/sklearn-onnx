--- conflicted
+++ resolved
@@ -104,11 +104,7 @@
         # use assert_consistent_outputs
         # calls dump_data_and_model
         dump_data_and_model(
-<<<<<<< HEAD
-            mat.astype(np.float32), pipe, model_onnx, verbose=False,
-=======
             mat.astype(np.float32), pipe, model_onnx,
->>>>>>> b142bce9
             basename="CustomTransformerPipelineRightAlgebra")
 
     @unittest.skipIf(StrictVersion(onnx.__version__) <= StrictVersion("1.3.0"),
