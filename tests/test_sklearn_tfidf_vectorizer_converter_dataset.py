"""
Tests scikit-learn's tfidf converter using downloaded data.
"""
import unittest
from distutils.version import StrictVersion
import numpy as np
import onnx
from sklearn.model_selection import train_test_split
from sklearn.feature_extraction.text import TfidfVectorizer
from sklearn.datasets import fetch_20newsgroups
from skl2onnx import convert_sklearn
from skl2onnx.common.data_types import StringTensorType
from test_utils import dump_data_and_model


class TestSklearnTfidfVectorizerDataSet(unittest.TestCase):

    @unittest.skipIf(
        StrictVersion(onnx.__version__) <= StrictVersion("1.4.1"),
        reason="Requires opset 9.")
    def test_tfidf_20newsgroups(self):
        data = fetch_20newsgroups()
        X, y = np.array(data.data)[:100], np.array(data.target)[:100]
        X_train, X_test, y_train, y_test = train_test_split(
            X, y, test_size=0.5, random_state=42)

        model = TfidfVectorizer().fit(X_train)
        onnx_model = convert_sklearn(
            model, 'cv', [('input', StringTensorType(X_test.shape))])
        dump_data_and_model(
            X_test, model, onnx_model,
            basename="SklearnTfidfVectorizer20newsgroups",
            allow_failure="StrictVersion(onnxruntime.__version__)"
                          " <= StrictVersion('0.4.0')")

    def test_tfidf_20newsgroups_nolowercase(self):
        data = fetch_20newsgroups()
        X, y = np.array(data.data)[:100], np.array(data.target)[:100]
        X_train, X_test, y_train, y_test = train_test_split(
            X, y, test_size=0.5, random_state=42)

        model = TfidfVectorizer(lowercase=False).fit(X_train)
        onnx_model = convert_sklearn(
            model, 'cv', [('input', StringTensorType(X_test.shape))])
        dump_data_and_model(
            X_test, model, onnx_model,
            basename="SklearnTfidfVectorizer20newsgroupsNOLower",
            allow_failure="StrictVersion(onnxruntime.__version__)"
                          " <= StrictVersion('0.4.0')")

<<<<<<< HEAD
    @unittest.skipIf(
        StrictVersion(onnx.__version__) < StrictVersion("1.8.0"),
        reason="Requires opset 13.")
    def test_tfidf_20newsgroups_char(self):
        data = fetch_20newsgroups()
        X, y = np.array(data.data)[:100], np.array(data.target)[:100]
        X_train, X_test, y_train, y_test = train_test_split(
            X, y, test_size=0.5, random_state=42)

        model = TfidfVectorizer(analyzer='char').fit(X_train)
        onnx_model = convert_sklearn(
            model, 'cv', [('input', StringTensorType(X_test.shape))])
        dump_data_and_model(
            X_test, model, onnx_model,
            basename="SklearnTfidfVectorizer20newsgroupsChar",
            allow_failure="StrictVersion(onnxruntime.__version__)"
                          " <= StrictVersion('0.4.0')")

=======
>>>>>>> 0d9f827a

if __name__ == "__main__":
    unittest.main()<|MERGE_RESOLUTION|>--- conflicted
+++ resolved
@@ -48,27 +48,6 @@
             allow_failure="StrictVersion(onnxruntime.__version__)"
                           " <= StrictVersion('0.4.0')")
 
-<<<<<<< HEAD
-    @unittest.skipIf(
-        StrictVersion(onnx.__version__) < StrictVersion("1.8.0"),
-        reason="Requires opset 13.")
-    def test_tfidf_20newsgroups_char(self):
-        data = fetch_20newsgroups()
-        X, y = np.array(data.data)[:100], np.array(data.target)[:100]
-        X_train, X_test, y_train, y_test = train_test_split(
-            X, y, test_size=0.5, random_state=42)
-
-        model = TfidfVectorizer(analyzer='char').fit(X_train)
-        onnx_model = convert_sklearn(
-            model, 'cv', [('input', StringTensorType(X_test.shape))])
-        dump_data_and_model(
-            X_test, model, onnx_model,
-            basename="SklearnTfidfVectorizer20newsgroupsChar",
-            allow_failure="StrictVersion(onnxruntime.__version__)"
-                          " <= StrictVersion('0.4.0')")
-
-=======
->>>>>>> 0d9f827a
 
 if __name__ == "__main__":
     unittest.main()