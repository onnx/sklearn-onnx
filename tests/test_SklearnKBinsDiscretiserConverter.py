--- conflicted
+++ resolved
@@ -16,12 +16,8 @@
 
 class TestSklearnKBinsDiscretiser(unittest.TestCase):
 
-<<<<<<< HEAD
-    @unittest.skipIf(KBinsDiscretizer is None,
-                     reason="KBinsDiscretizer available since 0.20")
-    @unittest.skip(reason="Digitize op has not yet been implemented in onnx")
-=======
->>>>>>> 53dbdc17
+    @unittest.skipIf(KBinsDiscretizer is None,
+                     reason="KBinsDiscretizer available since 0.20")
     def test_model_k_bins_discretiser_ordinal_uniform(self):
         X = np.array([[1.2, 3.2, 1.3, -5.6], [4.3, -3.2, 5.7, 1.0],
                       [0, 3.2, 4.7, -8.9]])
@@ -36,12 +32,8 @@
                                           "onnxruntime.__version__)"
                                           "<= StrictVersion('0.2.1')")
 
-<<<<<<< HEAD
-    @unittest.skipIf(KBinsDiscretizer is None,
-                     reason="KBinsDiscretizer available since 0.20")
-    @unittest.skip(reason="Digitize op has not yet been implemented in onnx")
-=======
->>>>>>> 53dbdc17
+    @unittest.skipIf(KBinsDiscretizer is None,
+                     reason="KBinsDiscretizer available since 0.20")
     def test_model_k_bins_discretiser_ordinal_quantile(self):
         X = np.array([[1.2, 3.2, 1.3, -5.6], [4.3, -3.2, 5.7, 1.0],
                       [0, 3.2, 4.7, -8.9]])
@@ -56,12 +48,8 @@
                                           "onnxruntime.__version__)"
                                           "<= StrictVersion('0.2.1')")
 
-<<<<<<< HEAD
-    @unittest.skipIf(KBinsDiscretizer is None,
-                     reason="KBinsDiscretizer available since 0.20")
-    @unittest.skip(reason="Digitize op has not yet been implemented in onnx")
-=======
->>>>>>> 53dbdc17
+    @unittest.skipIf(KBinsDiscretizer is None,
+                     reason="KBinsDiscretizer available since 0.20")
     def test_model_k_bins_discretiser_ordinal_kmeans(self):
         X = np.array([[1.2, 3.2, 1.3, -5.6], [4.3, -3.2, 5.7, 1.0],
                       [0, 3.2, 4.7, -8.9]])
@@ -76,12 +64,8 @@
                                           "onnxruntime.__version__)"
                                           "<= StrictVersion('0.2.1')")
 
-<<<<<<< HEAD
-    @unittest.skipIf(KBinsDiscretizer is None,
-                     reason="KBinsDiscretizer available since 0.20")
-    @unittest.skip(reason="Digitize op has not yet been implemented in onnx")
-=======
->>>>>>> 53dbdc17
+    @unittest.skipIf(KBinsDiscretizer is None,
+                     reason="KBinsDiscretizer available since 0.20")
     def test_model_k_bins_discretiser_onehot_dense_uniform(self):
         X = np.array([[1.2, 3.2, 1.3, -5.6], [4.3, -3.2, 5.7, 1.0],
                       [0, 3.2, 4.7, -8.9]])
@@ -96,12 +80,8 @@
             allow_failure="StrictVersion(onnxruntime.__version__)"
                           "<= StrictVersion('0.2.1')")
 
-<<<<<<< HEAD
-    @unittest.skipIf(KBinsDiscretizer is None,
-                     reason="KBinsDiscretizer available since 0.20")
-    @unittest.skip(reason="Digitize op has not yet been implemented in onnx")
-=======
->>>>>>> 53dbdc17
+    @unittest.skipIf(KBinsDiscretizer is None,
+                     reason="KBinsDiscretizer available since 0.20")
     def test_model_k_bins_discretiser_onehot_dense_quantile(self):
         X = np.array([[1.2, 3.2, 1.3, -5.6], [4.3, -3.2, 5.7, 1.0],
                       [0, 3.2, 4.7, -8.9]])
@@ -116,12 +96,8 @@
             allow_failure="StrictVersion(onnxruntime.__version__)"
                           "<= StrictVersion('0.2.1')")
 
-<<<<<<< HEAD
-    @unittest.skipIf(KBinsDiscretizer is None,
-                     reason="KBinsDiscretizer available since 0.20")
-    @unittest.skip(reason="Digitize op has not yet been implemented in onnx")
-=======
->>>>>>> 53dbdc17
+    @unittest.skipIf(KBinsDiscretizer is None,
+                     reason="KBinsDiscretizer available since 0.20")
     def test_model_k_bins_discretiser_onehot_dense_kmeans(self):
         X = np.array([[1.2, 3.2, 1.3, -5.6], [4.3, -3.2, 5.7, 1.0],
                       [0, 3.2, 4.7, -8.9]])
