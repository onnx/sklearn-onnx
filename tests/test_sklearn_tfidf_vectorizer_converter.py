"""
Tests scikit-learn's tfidf converter.
"""
import os
import unittest
from distutils.version import StrictVersion
import numpy
from numpy.testing import assert_almost_equal
from sklearn.feature_extraction.text import TfidfVectorizer
from sklearn.svm import SVC
try:
    from sklearn.compose import ColumnTransformer
except ImportError:
    # Old scikit-learn
    ColumnTransformer = None
from skl2onnx import convert_sklearn
from skl2onnx.common.data_types import StringTensorType, FloatTensorType
import onnx
import onnxruntime
from onnxruntime import InferenceSession
from test_utils import dump_data_and_model, TARGET_OPSET


class TestSklearnTfidfVectorizer(unittest.TestCase):

    def get_options(self):
        return {TfidfVectorizer: {"tokenexp": None}}

    @unittest.skipIf(
        StrictVersion(onnx.__version__) <= StrictVersion("1.4.1"),
        reason="Requires opset 9.")
    @unittest.skipIf(
        StrictVersion(onnxruntime.__version__) <= StrictVersion("0.3.0"),
        reason="Requires opset 9.")
    def test_model_tfidf_vectorizer11(self):
        corpus = numpy.array([
            "This is the first document.",
            "This document is the second document.",
            "And this is the third one.",
            "Is this the first document?",
        ]).reshape((4, 1))
        vect = TfidfVectorizer(ngram_range=(1, 1), norm=None)
        vect.fit(corpus.ravel())
        model_onnx = convert_sklearn(vect, "TfidfVectorizer",
                                     [("input", StringTensorType())],
                                     options=self.get_options(),
                                     target_opset=TARGET_OPSET)
        self.assertTrue(model_onnx is not None)
        dump_data_and_model(
            corpus,
            vect,
            model_onnx,
            basename="SklearnTfidfVectorizer11-OneOff-SklCol",
            allow_failure="StrictVersion(onnxruntime.__version__)"
                          " <= StrictVersion('0.4.0')",
        )

        sess = InferenceSession(model_onnx.SerializeToString())
        res = sess.run(None, {'input': corpus.ravel()})[0]
        assert res.shape == (4, 9)

    @unittest.skipIf(
        StrictVersion(onnx.__version__) <= StrictVersion("1.4.1"),
        reason="Requires opset 9.")
    @unittest.skipIf(
        StrictVersion(onnxruntime.__version__) <= StrictVersion("0.3.0"),
        reason="Requires opset 9.")
    def test_model_tfidf_vectorizer11_max_features(self):
        corpus = numpy.array([
            "This is the first document.",
            "This document is the second document.",
            "And this is the third one.",
            "Is this the first document?",
        ]).reshape((4, 1))
        vect = TfidfVectorizer(ngram_range=(1, 1), norm=None, max_features=3)
        vect.fit(corpus.ravel())
        model_onnx = convert_sklearn(vect, "TfidfVectorizer",
                                     [("input", StringTensorType())],
                                     options=self.get_options(),
                                     target_opset=TARGET_OPSET)
        self.assertTrue(model_onnx is not None)
        dump_data_and_model(
            corpus,
            vect,
            model_onnx,
            basename="SklearnTfidfVectorizer11MX-OneOff-SklCol",
            allow_failure="StrictVersion(onnxruntime.__version__)"
                          " <= StrictVersion('0.4.0')",
        )

        sess = InferenceSession(model_onnx.SerializeToString())
        res = sess.run(None, {'input': corpus.ravel()})[0]
        assert res.shape == (4, 3)

    @unittest.skipIf(
        StrictVersion(onnx.__version__) <= StrictVersion("1.4.1"),
        reason="Requires opset 9.")
    @unittest.skipIf(
        StrictVersion(onnxruntime.__version__) <= StrictVersion("0.3.0"),
        reason="Requires opset 9.")
    def test_model_tfidf_vectorizer11_nolowercase(self):
        corpus = numpy.array([
            "This is the first document.",
            "This document is the second document.",
            "And this is the third one.",
            "Is this the first document?",
        ]).reshape((4, 1))
        vect = TfidfVectorizer(ngram_range=(1, 1), norm=None, lowercase=False)
        vect.fit(corpus.ravel())
        model_onnx = convert_sklearn(vect, "TfidfVectorizer",
                                     [("input", StringTensorType())],
                                     options=self.get_options(),
                                     target_opset=TARGET_OPSET)
        self.assertTrue(model_onnx is not None)
        dump_data_and_model(
            corpus,
            vect,
            model_onnx,
            basename="SklearnTfidfVectorizer11NoL-OneOff-SklCol",
            allow_failure="StrictVersion(onnxruntime.__version__)"
                          " <= StrictVersion('0.4.0')",
        )

        sess = InferenceSession(model_onnx.SerializeToString())
        res = sess.run(None, {'input': corpus.ravel()})[0]
        assert res.shape == (4, 11)

    @unittest.skipIf(
        StrictVersion(onnxruntime.__version__) <= StrictVersion("0.4.1"),
        reason="Requires new onnxruntime.")
    @unittest.skipIf(
        ColumnTransformer is None,
        reason="Requires newer scikit-learn")
    def test_model_tfidf_vectorizer11_compose(self):
        corpus = numpy.array([
            "This is the first document.",
            "This document is the second document.",
            "And this is the third one.",
            "Is this the first document?",
        ]).reshape((4, 1))
        corpus = numpy.hstack([corpus, corpus])
        y = numpy.array([0, 1, 0, 1])
        model = ColumnTransformer([
            ('a', TfidfVectorizer(), 0),
            ('b', TfidfVectorizer(), 1),
        ])
        model.fit(corpus, y)
        model_onnx = convert_sklearn(model, "TfIdfcomp",
                                     [("input", StringTensorType([4, 2]))],
                                     options=self.get_options(),
                                     target_opset=TARGET_OPSET)
        sess = InferenceSession(model_onnx.SerializeToString())
        res = sess.run(None, {'input': corpus})[0]
        exp = model.transform(corpus)
        assert_almost_equal(res, exp)

    @unittest.skipIf(
        StrictVersion(onnx.__version__) <= StrictVersion("1.4.1"),
        reason="Requires opset 9.")
    def test_model_tfidf_vectorizer11_empty_string_case1(self):
        corpus = numpy.array([
                'This is the first document.',
                'This document is the second document.',
                'And this is the third one.',
                ' ',
                ]).reshape((4, 1))
        vect = TfidfVectorizer(ngram_range=(1, 1), norm=None)
        vect.fit(corpus[:3].ravel())
        model_onnx = convert_sklearn(vect, 'TfidfVectorizer',
                                     [('input', StringTensorType([1]))],
                                     options=self.get_options(),
                                     target_opset=TARGET_OPSET)
        self.assertTrue(model_onnx is not None)

        # TfidfVectorizer in onnxruntime fails with empty strings,
        # which was fixed in version 0.3.0 afterward
        dump_data_and_model(
            corpus[2:], vect, model_onnx,
            basename="SklearnTfidfVectorizer11EmptyStringSepCase1-"
                     "OneOff-SklCol",
            allow_failure="StrictVersion(onnxruntime.__version__)"
                          " <= StrictVersion('0.4.0')")

    @unittest.skipIf(
        StrictVersion(onnx.__version__) <= StrictVersion("1.4.1"),
        reason="Requires opset 9.")
    def test_model_tfidf_vectorizer11_empty_string_case2(self):
        corpus = numpy.array([
            "This is the first document.",
            "This document is the second document.",
            "And this is the third one.",
            "",
        ]).reshape((4, 1))
        vect = TfidfVectorizer(ngram_range=(1, 1), norm=None)
        vect.fit(corpus.ravel())
        model_onnx = convert_sklearn(vect, "TfidfVectorizer",
                                     [("input", StringTensorType([1]))],
                                     options=self.get_options(),
                                     target_opset=TARGET_OPSET)
        self.assertTrue(model_onnx is not None)
        # onnxruntime fails with empty strings
        dump_data_and_model(
            corpus,
            vect,
            model_onnx,
            basename="SklearnTfidfVectorizer11EmptyString-OneOff-SklCol",
            allow_failure="StrictVersion(onnxruntime.__version__)"
                          " <= StrictVersion('0.4.0')",
        )

    @unittest.skipIf(
        StrictVersion(onnx.__version__) <= StrictVersion("1.4.1"),
        reason="Requires opset 9.")
    def test_model_tfidf_vectorizer11_out_vocabulary(self):
        corpus = numpy.array([
            "This is the first document.",
            "This document is the second document.",
            "And this is the third one.",
            "Is this the first document?",
        ]).reshape((4, 1))
        vect = TfidfVectorizer(ngram_range=(1, 1), norm=None)
        vect.fit(corpus.ravel())
        model_onnx = convert_sklearn(vect, "TfidfVectorizer",
                                     [("input", StringTensorType([1]))],
                                     options=self.get_options(),
                                     target_opset=TARGET_OPSET)
        self.assertTrue(model_onnx is not None)
        corpus = numpy.array([
            "AZZ ZZ This is the first document.",
            "BZZ ZZ This document is the second document.",
            "ZZZ ZZ And this is the third one.",
            "WZZ ZZ Is this the first document?",
        ]).reshape((4, 1))
        dump_data_and_model(
            corpus,
            vect,
            model_onnx,
            basename="SklearnTfidfVectorizer11OutVocab-OneOff-SklCol",
            allow_failure="StrictVersion(onnxruntime.__version__)"
                          " <= StrictVersion('0.4.0')",
        )

    @unittest.skipIf(
        StrictVersion(onnx.__version__) <= StrictVersion("1.4.1"),
        reason="Requires opset 9.")
    def test_model_tfidf_vectorizer22(self):
        corpus = numpy.array([
            "This is the first document.",
            "This document is the second document.",
            "And this is the third one.",
            "Is this the first document?",
        ]).reshape((4, 1))
        vect = TfidfVectorizer(ngram_range=(2, 2), norm=None)
        vect.fit(corpus.ravel())
        model_onnx = convert_sklearn(vect, "TfidfVectorizer",
                                     [("input", StringTensorType([1]))],
                                     options=self.get_options(),
                                     target_opset=TARGET_OPSET)
        self.assertTrue(model_onnx is not None)
        dump_data_and_model(
            corpus,
            vect,
            model_onnx,
            basename="SklearnTfidfVectorizer22-OneOff-SklCol",
            allow_failure="StrictVersion(onnxruntime.__version__)"
                          " <= StrictVersion('0.4.0')",
        )

    @unittest.skipIf(
        StrictVersion(onnx.__version__) <= StrictVersion("1.4.1"),
        reason="Requires opset 9.")
    def test_model_tfidf_vectorizer21(self):
        corpus = numpy.array(["AA AA", "AA AA BB"]).reshape((2, 1))
        vect = TfidfVectorizer(ngram_range=(1, 2), norm=None)
        vect.fit(corpus.ravel())
        model_onnx = convert_sklearn(vect, "TfidfVectorizer",
                                     [("input", StringTensorType([1]))],
                                     options=self.get_options(),
                                     target_opset=TARGET_OPSET)
        self.assertTrue(model_onnx is not None)
        dump_data_and_model(
            corpus,
            vect,
            model_onnx,
            basename="SklearnTfidfVectorizer22S-OneOff-SklCol",
            allow_failure="StrictVersion(onnxruntime.__version__)"
                          " <= StrictVersion('0.4.0')",
        )

    @unittest.skipIf(
        StrictVersion(onnx.__version__) <= StrictVersion("1.4.1"),
        reason="Requires opset 9.")
    def test_model_tfidf_vectorizer12(self):
        corpus = numpy.array([
            "This is the first document.",
            "This document is the second document.",
            "And this is the third one.",
            "Is this the first document?",
        ]).reshape((4, 1))
        vect = TfidfVectorizer(ngram_range=(1, 2), norm=None)
        vect.fit(corpus.ravel())
        model_onnx = convert_sklearn(vect, "TfidfVectorizer",
                                     [("input", StringTensorType([1]))],
                                     options=self.get_options(),
                                     target_opset=TARGET_OPSET)
        self.assertTrue(model_onnx is not None)
        dump_data_and_model(
            corpus,
            vect,
            model_onnx,
            basename="SklearnTfidfVectorizer22-OneOff-SklCol",
            allow_failure="StrictVersion(onnxruntime.__version__)"
                          " <= StrictVersion('0.4.0')",
        )

    @unittest.skipIf(
        StrictVersion(onnx.__version__) <= StrictVersion("1.4.1"),
        reason="Requires opset 9.")
    def test_model_tfidf_vectorizer12_normL1(self):
        corpus = numpy.array([
            "This is the first document.",
            "This document is the second document.",
            "And this is the third one.",
            "Is this the first document?",
        ]).reshape((4, 1))
        vect = TfidfVectorizer(ngram_range=(1, 2), norm="l1")
        vect.fit(corpus.ravel())
        model_onnx = convert_sklearn(vect, "TfidfVectorizer",
                                     [("input", StringTensorType([1]))],
                                     target_opset=TARGET_OPSET)
        self.assertTrue(model_onnx is not None)
        dump_data_and_model(
            corpus,
            vect,
            model_onnx,
            basename="SklearnTfidfVectorizer22L1-OneOff-SklCol",
            allow_failure="StrictVersion(onnxruntime.__version__)"
                          " <= StrictVersion('0.4.0')",
        )

    @unittest.skipIf(
        StrictVersion(onnx.__version__) <= StrictVersion("1.4.1"),
        reason="Requires opset 9.")
    def test_model_tfidf_vectorizer12_normL2(self):
        corpus = numpy.array([
            "This is the first document.",
            "This document is the second document.",
            "And this is the third one.",
            "Is this the first document?",
        ]).reshape((4, 1))
        vect = TfidfVectorizer(ngram_range=(1, 2), norm="l2")
        vect.fit(corpus.ravel())
        model_onnx = convert_sklearn(vect, "TfidfVectorizer",
                                     [("input", StringTensorType([1]))],
                                     options=self.get_options(),
                                     target_opset=TARGET_OPSET)
        self.assertTrue(model_onnx is not None)
        dump_data_and_model(
            corpus,
            vect,
            model_onnx,
            basename="SklearnTfidfVectorizer22L2-OneOff-SklCol",
            allow_failure="StrictVersion(onnxruntime.__version__)"
                          " <= StrictVersion('0.4.0')",
        )

    @unittest.skipIf(
        StrictVersion(onnx.__version__) <= StrictVersion("1.4.1"),
        reason="Requires opset 9.")
    def test_model_tfidf_vectorizer13(self):
        corpus = numpy.array([
            "This is the first document.",
            "This document is the second document.",
            "And this is the third one.",
            "Is this the first document?",
        ]).reshape((4, 1))
        vect = TfidfVectorizer(ngram_range=(1, 3), norm=None)
        vect.fit(corpus.ravel())
        model_onnx = convert_sklearn(vect, "TfidfVectorizer",
                                     [("input", StringTensorType([1]))],
                                     options=self.get_options(),
                                     target_opset=TARGET_OPSET)
        self.assertTrue(model_onnx is not None)
        dump_data_and_model(
            corpus,
            vect,
            model_onnx,
            basename="SklearnTfidfVectorizer13-OneOff-SklCol",
            allow_failure="StrictVersion(onnxruntime.__version__)"
                          " <= StrictVersion('0.4.0')",
        )

    @unittest.skipIf(
        StrictVersion(onnx.__version__) <= StrictVersion("1.4.1"),
        reason="Requires opset 9.")
    def test_model_tfidf_vectorizer11parenthesis_class(self):
        corpus = numpy.array([
            "This is the first document.",
            "This document is the second document.",
            "And this is the third one.",
            "Is this the (first) document?",
        ]).reshape((4, 1))
        vect = TfidfVectorizer(ngram_range=(1, 1), norm=None)
        vect.fit(corpus.ravel())
        extra = {
            TfidfVectorizer: {
                "separators": [
                    " ", "\\.", "\\?", ",", ";", ":", "\\!", "\\(", "\\)"
                ]
            }
        }
        model_onnx = convert_sklearn(
            vect,
            "TfidfVectorizer",
            [("input", StringTensorType([1]))],
            options=extra,
            target_opset=TARGET_OPSET
        )
        self.assertTrue(model_onnx is not None)
        # This test depends on this issue:
        # https://github.com/Microsoft/onnxruntime/issues/957.
        dump_data_and_model(
            corpus,
            vect,
            model_onnx,
            basename="SklearnTfidfVectorizer11ParenthesisClass-OneOff-SklCol",
            allow_failure="StrictVersion(onnxruntime.__version__)"
                          " <= StrictVersion('0.4.0')",
        )

    @unittest.skipIf(
        StrictVersion(onnx.__version__) <= StrictVersion("1.4.1"),
        reason="Requires opset 9.")
    def test_model_tfidf_vectorizer11_idparenthesis_id(self):
        corpus = numpy.array([
            "This is the first document.",
            "This document is the second document.",
            "And this is the third one.",
            "Is this the (first) document?",
        ]).reshape((4, 1))
        vect = TfidfVectorizer(ngram_range=(1, 1), norm=None)
        vect.fit(corpus.ravel())

        extra = {
            id(vect): {
                "sep2": [" ", ".", "?", ",", ";", ":", "!", "(", ")"]
            }
        }
        try:
            convert_sklearn(
                vect,
                "TfidfVectorizer",
                [("input", StringTensorType([None, 1]))],
                options=extra, target_opset=TARGET_OPSET
            )
        except (RuntimeError, NameError):
            pass

        extra = {
            id(vect): {
                "separators": [
                    " ", "[.]", "\\?", ",", ";", ":", "\\!", "\\(", "\\)"
                ]
            }
        }
        model_onnx = convert_sklearn(
            vect,
            "TfidfVectorizer",
            [("input", StringTensorType([1]))],
            options=extra, target_opset=TARGET_OPSET
        )
        self.assertTrue(model_onnx is not None)
        # This test depends on this issue:
        # https://github.com/Microsoft/onnxruntime/issues/957.
        dump_data_and_model(
            corpus,
            vect,
            model_onnx,
            basename="SklearnTfidfVectorizer11ParenthesisId-OneOff-SklCol",
            allow_failure="StrictVersion(onnxruntime.__version__)"
                          " <= StrictVersion('0.4.0')")

    @unittest.skipIf(
        StrictVersion(onnx.__version__) <= StrictVersion("1.4.1"),
        reason="Requires opset 9.")
    def test_model_tfidf_vectorizer_binary(self):
        corpus = numpy.array([
            "This is the first document.",
            "This document is the second document.",
            "And this is the third one.",
            "Is this the first document?",
        ]).reshape((4, 1))
        vect = TfidfVectorizer(binary=True)
        vect.fit(corpus.ravel())
        model_onnx = convert_sklearn(vect, "TfidfVectorizer",
                                     [("input", StringTensorType([1]))],
                                     options=self.get_options(),
                                     target_opset=TARGET_OPSET)
        self.assertTrue(model_onnx is not None)
        dump_data_and_model(
            corpus,
            vect,
            model_onnx,
            basename="SklearnTfidfVectorizerBinary-OneOff-SklCol",
            allow_failure="StrictVersion(onnxruntime.__version__)"
                          " <= StrictVersion('0.4.0')",
        )

    @unittest.skipIf(
        StrictVersion(onnx.__version__) <= StrictVersion("1.4.1"),
        reason="Requires opset 9.")
    @unittest.skipIf(
        StrictVersion(onnxruntime.__version__) <= StrictVersion("0.3.0"),
        reason="Requires opset 9.")
    def test_model_tfidf_vectorizer11_64(self):
        corpus = numpy.array([
            "This is the first document.",
            "This document is the second document.",
            "And this is the third one.",
            "Is this the first document?",
        ]).reshape((4, 1))
        vect = TfidfVectorizer(ngram_range=(1, 1), norm=None)
        vect.fit(corpus.ravel())
        model_onnx = convert_sklearn(vect, "TfidfVectorizer",
                                     [("input", StringTensorType())],
                                     options=self.get_options(),
                                     target_opset=TARGET_OPSET)
        self.assertTrue(model_onnx is not None)
        dump_data_and_model(
            corpus,
            vect,
            model_onnx,
            basename="SklearnTfidfVectorizer1164-OneOff-SklCol",
            allow_failure="StrictVersion(onnxruntime.__version__)"
                          " <= StrictVersion('0.4.0')",
        )

        sess = InferenceSession(model_onnx.SerializeToString())
        res = sess.run(None, {'input': corpus.ravel()})[0]
        assert res.shape == (4, 9)

    @unittest.skipIf(
        StrictVersion(onnx.__version__) <= StrictVersion("1.4.1"),
        reason="Requires opset 9.")
    @unittest.skipIf(
<<<<<<< HEAD
        StrictVersion(onnxruntime.__version__) <= StrictVersion("0.3.0"),
        reason="Requires opset 9.")
    def test_model_tfidf_vectorizer_max_features(self):
        with open(os.path.join(os.path.dirname(__file__), "sentances.csv"),
                  "r", encoding='utf-8') as f:
            content = f.readlines()
        corpus = numpy.array([c.strip('\n') for c in content]).reshape((-1, 1))
        vect = TfidfVectorizer(max_features=10)
        vect.fit(corpus.ravel())
        new_list = list(corpus.ravel()) + ['abcdefghj aert', ' ', ',aaaa', '']
        corpus = numpy.array(new_list).reshape((-1, 1))
        model_onnx = convert_sklearn(vect, "TfidfVectorizer",
                                     [("input", StringTensorType([None, 1]))],
                                     # options=self.get_options(),
                                     target_opset=TARGET_OPSET)
        sess = InferenceSession(model_onnx.SerializeToString())
        res = sess.run(None, {'input': corpus.reshape((-1, 1))})[0]
        exp = numpy.asarray(vect.transform(corpus.ravel()).todense())
        assert res.shape == exp.shape
        r = numpy.abs(res - exp).ravel()
        diff = list(sorted(r))
        assert diff[-50] <= 0.01
        assert all(res[-3:].ravel() == 0)
=======
        StrictVersion(onnxruntime.__version__) < StrictVersion("1.3.0"),
        reason="Requires opset 9.")
    def test_tfidf_svm(self):
        data = [
            ["schedule a meeting", 0],
            ["schedule a sync with the team", 0],
            ["slot in a meeting", 0],
            ["call ron", 1],
            ["make a phone call", 1],
            ["call in on the phone", 2]
        ]
        docs = [doc for (doc, _) in data]
        labels = [label for (_, label) in data]

        vectorizer = TfidfVectorizer()
        vectorizer.fit_transform(docs)
        embeddings = vectorizer.transform(docs)
        dim = embeddings.shape[1]

        clf = SVC()
        clf.fit(embeddings, labels)
        embeddings = embeddings.astype(numpy.float32).todense()
        exp = clf.predict(embeddings)

        initial_type = [('input', FloatTensorType([None, dim]))]
        model_onnx = convert_sklearn(clf, initial_types=initial_type,
                                     target_opset=TARGET_OPSET)
        sess = InferenceSession(model_onnx.SerializeToString())
        res = sess.run(None, {'input': embeddings})[0]
        assert_almost_equal(exp, res)
>>>>>>> 91ba170d


if __name__ == "__main__":
    unittest.main()<|MERGE_RESOLUTION|>--- conflicted
+++ resolved
@@ -543,7 +543,6 @@
         StrictVersion(onnx.__version__) <= StrictVersion("1.4.1"),
         reason="Requires opset 9.")
     @unittest.skipIf(
-<<<<<<< HEAD
         StrictVersion(onnxruntime.__version__) <= StrictVersion("0.3.0"),
         reason="Requires opset 9.")
     def test_model_tfidf_vectorizer_max_features(self):
@@ -567,7 +566,11 @@
         diff = list(sorted(r))
         assert diff[-50] <= 0.01
         assert all(res[-3:].ravel() == 0)
-=======
+
+    @unittest.skipIf(
+        StrictVersion(onnx.__version__) <= StrictVersion("1.4.1"),
+        reason="Requires opset 9.")
+    @unittest.skipIf(
         StrictVersion(onnxruntime.__version__) < StrictVersion("1.3.0"),
         reason="Requires opset 9.")
     def test_tfidf_svm(self):
@@ -598,7 +601,6 @@
         sess = InferenceSession(model_onnx.SerializeToString())
         res = sess.run(None, {'input': embeddings})[0]
         assert_almost_equal(exp, res)
->>>>>>> 91ba170d
 
 
 if __name__ == "__main__":
