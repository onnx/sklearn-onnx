"""
Tests on functions in *onnx_helper*.
"""
import unittest
from distutils.version import StrictVersion
import numpy
import onnx
from sklearn import __version__ as sklearn_version
from sklearn.pipeline import make_pipeline
from sklearn.preprocessing import Binarizer, StandardScaler, OneHotEncoder
from skl2onnx import convert_sklearn
from skl2onnx.common.data_types import FloatTensorType
from skl2onnx.helpers.onnx_helper import (
    load_onnx_model,
    save_onnx_model,
    select_model_inputs_outputs,
    to_dot
)


def has_pydot():
    try:
        import pydot  # noqa
        return True
    except ImportError:
        return False


def one_hot_encoder_supports_string():
    # StrictVersion does not work with development versions
    vers = '.'.join(sklearn_version.split('.')[:2])
    return StrictVersion(vers) >= StrictVersion("0.20.0")


class TestOnnxHelper(unittest.TestCase):
    def get_model(self, model):
        try:
            import onnxruntime  # noqa
        except ImportError:
            return None

        from onnxruntime import InferenceSession

        session = InferenceSession(save_onnx_model(model))
        return lambda X: session.run(None, {"input": X})[0]

    def test_onnx_helper_load_save(self):
        model = make_pipeline(StandardScaler(), Binarizer(threshold=0.5))
        X = numpy.array([[0.1, 1.1], [0.2, 2.2]])
        model.fit(X)
        model_onnx = convert_sklearn(model, "binarizer",
                                     [("input", FloatTensorType([None, 2]))])
        filename = "temp_onnx_helper_load_save.onnx"
        save_onnx_model(model_onnx, filename)
        model = load_onnx_model(filename)
        new_model = select_model_inputs_outputs(model, "variable")
        assert new_model.graph is not None

        tr1 = self.get_model(model)
        tr2 = self.get_model(new_model)
        X = X.astype(numpy.float32)
        X1 = tr1(X)
        X2 = tr2(X)
        assert X1.shape == (2, 2)
        assert X2.shape == (2, 2)

    @unittest.skipIf(
        not one_hot_encoder_supports_string(),
        reason="OneHotEncoder did not have categories_ before 0.20",
    )
    def test_onnx_helper_load_save_init(self):
        model = make_pipeline(
            Binarizer(),
            OneHotEncoder(sparse=False, handle_unknown='ignore'),
            StandardScaler())
        X = numpy.array([[0.1, 1.1], [0.2, 2.2], [0.4, 2.2], [0.2, 2.4]])
        model.fit(X)
        model_onnx = convert_sklearn(model, "pipe3",
                                     [("input", FloatTensorType([None, 2]))])
        filename = "temp_onnx_helper_load_save.onnx"
        save_onnx_model(model_onnx, filename)
        model = load_onnx_model(filename)
        new_model = select_model_inputs_outputs(model, "variable")
        assert new_model.graph is not None

        tr1 = self.get_model(model)
        tr2 = self.get_model(new_model)
        X = X.astype(numpy.float32)
        X1 = tr1(X)
        X2 = tr2(X)
        assert X1.shape == (4, 2)
        assert X2.shape == (4, 2)

<<<<<<< HEAD
    @unittest.skipIf(not has_pydot(), reason="dot is missing")
=======
>>>>>>> f95c8b92
    @unittest.skipIf(
        not one_hot_encoder_supports_string(),
        reason="OneHotEncoder did not have categories_ before 0.20",
    )
<<<<<<< HEAD
    def test_onnx_to_dot(self):
=======
    def test_onnx_helper_load_save_init_meta(self):
>>>>>>> f95c8b92
        model = make_pipeline(Binarizer(), OneHotEncoder(sparse=False),
                              StandardScaler())
        X = numpy.array([[0.1, 1.1], [0.2, 2.2], [0.4, 2.2], [0.2, 2.4]])
        model.fit(X)
        model_onnx = convert_sklearn(model, "pipe3",
<<<<<<< HEAD
                                     [("input", FloatTensorType([1, 2]))])
        dot = to_dot(model_onnx)
        assert "filled" in dot
        assert "digraph" in dot
        assert "Scaler/Scaler" in dot
=======
                                     [("input", FloatTensorType([None, 2]))])
        meta = {'pA': 'one', 'pB': 'two'}
        onnx.helper.set_model_props(model_onnx, meta)
        new_model = select_model_inputs_outputs(model_onnx, "variable")
        vals = {p.key: p.value for p in new_model.metadata_props}
        assert vals == meta
>>>>>>> f95c8b92


if __name__ == "__main__":
    unittest.main()<|MERGE_RESOLUTION|>--- conflicted
+++ resolved
@@ -91,38 +91,34 @@
         assert X1.shape == (4, 2)
         assert X2.shape == (4, 2)
 
-<<<<<<< HEAD
     @unittest.skipIf(not has_pydot(), reason="dot is missing")
-=======
->>>>>>> f95c8b92
-    @unittest.skipIf(
-        not one_hot_encoder_supports_string(),
-        reason="OneHotEncoder did not have categories_ before 0.20",
-    )
-<<<<<<< HEAD
     def test_onnx_to_dot(self):
-=======
-    def test_onnx_helper_load_save_init_meta(self):
->>>>>>> f95c8b92
         model = make_pipeline(Binarizer(), OneHotEncoder(sparse=False),
                               StandardScaler())
         X = numpy.array([[0.1, 1.1], [0.2, 2.2], [0.4, 2.2], [0.2, 2.4]])
         model.fit(X)
         model_onnx = convert_sklearn(model, "pipe3",
-<<<<<<< HEAD
-                                     [("input", FloatTensorType([1, 2]))])
+                                     [("input", FloatTensorType([None, 2]))])
         dot = to_dot(model_onnx)
         assert "filled" in dot
         assert "digraph" in dot
         assert "Scaler/Scaler" in dot
-=======
+
+    @unittest.skipIf(
+        not one_hot_encoder_supports_string(),
+        reason="OneHotEncoder did not have categories_ before 0.20")
+    def test_onnx_helper_load_save_init_meta(self):
+        model = make_pipeline(Binarizer(), OneHotEncoder(sparse=False),
+                              StandardScaler())
+        X = numpy.array([[0.1, 1.1], [0.2, 2.2], [0.4, 2.2], [0.2, 2.4]])
+        model.fit(X)
+        model_onnx = convert_sklearn(model, "pipe3",
                                      [("input", FloatTensorType([None, 2]))])
         meta = {'pA': 'one', 'pB': 'two'}
         onnx.helper.set_model_props(model_onnx, meta)
         new_model = select_model_inputs_outputs(model_onnx, "variable")
         vals = {p.key: p.value for p in new_model.metadata_props}
         assert vals == meta
->>>>>>> f95c8b92
 
 
 if __name__ == "__main__":
