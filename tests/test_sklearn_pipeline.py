--- conflicted
+++ resolved
@@ -51,11 +51,7 @@
             dim = inp[keys[0]].shape[0], len(keys)
             x2 = numpy.zeros(dim)
             for i in range(x2.shape[1]):
-<<<<<<< HEAD
-                x2[:, i: i+1] = inp[keys[i]]
-=======
                 x2[:, i] = inp[keys[i]].ravel()
->>>>>>> 5cd75fdf
             res = self.pipe.transform(x2)
             return res
         else:
@@ -98,14 +94,10 @@
         )
         self.assertTrue(len(model_onnx.graph.node[-1].output) == 1)
         self.assertTrue(model_onnx is not None)
-<<<<<<< HEAD
-        data = {"input1": data[:, :1], "input2": data[:, 1:]}
-=======
         data = {
             "input1": data[:, 0].reshape((-1, 1)),
             "input2": data[:, 1].reshape((-1, 1)),
         }
->>>>>>> 5cd75fdf
         dump_data_and_model(
             data,
             PipeConcatenateInput(model),
@@ -142,14 +134,10 @@
         )
         self.assertTrue(len(model_onnx.graph.node[-1].output) == 1)
         self.assertTrue(model_onnx is not None)
-<<<<<<< HEAD
-        data = {"input1": data[:, :1], "input2": data[:, 1:]}
-=======
         data = {
             "input1": data[:, 0].reshape((-1, 1)),
             "input2": data[:, 1].reshape((-1, 1)),
         }
->>>>>>> 5cd75fdf
         dump_data_and_model(
             data,
             PipeConcatenateInput(model),
@@ -174,13 +162,8 @@
         self.assertTrue(model_onnx is not None)
         data = numpy.array(data)
         data = {
-<<<<<<< HEAD
-            "input1": data[:, :1].astype(numpy.int64),
-            "input2": data[:, 1:].astype(numpy.float32),
-=======
             "input1": data[:, 0].reshape((-1, 1)).astype(numpy.int64),
             "input2": data[:, 1].reshape((-1, 1)).astype(numpy.float32),
->>>>>>> 5cd75fdf
         }
         dump_data_and_model(
             data,
