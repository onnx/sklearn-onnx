--- conflicted
+++ resolved
@@ -285,11 +285,7 @@
 
     def test_bagging_regressor_max_features(self):
         model, X = fit_regression_model(
-<<<<<<< HEAD
-            BaggingRegressor(max_features=0.5))
-=======
             BaggingRegressor(max_features=0.5, n_estimators=3))
->>>>>>> 2766f3fa
         model_onnx = convert_sklearn(
             model, "bagging regressor",
             [("input", FloatTensorType([None, X.shape[1]]))],
