"""
Tests scikit-normalizer converter.
"""
import unittest
import numpy
from sklearn.preprocessing import Normalizer
from skl2onnx import convert_sklearn
from skl2onnx.common.data_types import Int64TensorType, FloatTensorType
from test_utils import dump_data_and_model


class TestSklearnNormalizerConverter(unittest.TestCase):
    def test_model_normalizer(self):
        model = Normalizer(norm="l2")
        model_onnx = convert_sklearn(
            model,
            "scikit-learn normalizer",
            [("input", Int64TensorType([1, 1]))],
        )
        self.assertTrue(model_onnx is not None)
        self.assertTrue(len(model_onnx.graph.node) == 1)

<<<<<<< HEAD
    def test_model_normalizer_float_l1(self):
        model = Normalizer(norm='l1')
        model_onnx = convert_sklearn(model, 'scikit-learn normalizer', [('input', FloatTensorType([1, 1]))])
        self.assertTrue(model_onnx is not None)
        self.assertTrue(len(model_onnx.graph.node) == 1)
        dump_data_and_model(numpy.array([[1, 1]], dtype=numpy.float32),
                            model, model_onnx, basename="SklearnNormalizerL1-SkipDim1")

    def test_model_normalizer_float_l2(self):
        model = Normalizer(norm='l2')
        model_onnx = convert_sklearn(model, 'scikit-learn normalizer', [('input', FloatTensorType([1, 1]))])
=======
    def test_model_normalizer_float(self):
        model = Normalizer(norm="l2")
        model_onnx = convert_sklearn(
            model,
            "scikit-learn normalizer",
            [("input", FloatTensorType([1, 1]))],
        )
>>>>>>> a33b7f5b
        self.assertTrue(model_onnx is not None)
        self.assertTrue(len(model_onnx.graph.node) == 1)
        dump_data_and_model(
            numpy.array([[1, 1]], dtype=numpy.float32),
            model,
            model_onnx,
            basename="SklearnNormalizerL2-SkipDim1",
        )


if __name__ == "__main__":
    unittest.main()<|MERGE_RESOLUTION|>--- conflicted
+++ resolved
@@ -20,19 +20,6 @@
         self.assertTrue(model_onnx is not None)
         self.assertTrue(len(model_onnx.graph.node) == 1)
 
-<<<<<<< HEAD
-    def test_model_normalizer_float_l1(self):
-        model = Normalizer(norm='l1')
-        model_onnx = convert_sklearn(model, 'scikit-learn normalizer', [('input', FloatTensorType([1, 1]))])
-        self.assertTrue(model_onnx is not None)
-        self.assertTrue(len(model_onnx.graph.node) == 1)
-        dump_data_and_model(numpy.array([[1, 1]], dtype=numpy.float32),
-                            model, model_onnx, basename="SklearnNormalizerL1-SkipDim1")
-
-    def test_model_normalizer_float_l2(self):
-        model = Normalizer(norm='l2')
-        model_onnx = convert_sklearn(model, 'scikit-learn normalizer', [('input', FloatTensorType([1, 1]))])
-=======
     def test_model_normalizer_float(self):
         model = Normalizer(norm="l2")
         model_onnx = convert_sklearn(
@@ -40,7 +27,6 @@
             "scikit-learn normalizer",
             [("input", FloatTensorType([1, 1]))],
         )
->>>>>>> a33b7f5b
         self.assertTrue(model_onnx is not None)
         self.assertTrue(len(model_onnx.graph.node) == 1)
         dump_data_and_model(
