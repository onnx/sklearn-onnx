"""
Tests scikit-imputer converter.
"""
import unittest
import numpy as np
from sklearn.preprocessing import Imputer
<<<<<<< HEAD
from scikitonx import convert
from scikitonx.common.data_types import FloatTensorType, Int64TensorType
=======
from skl2onnx import convert_sklearn
from skl2onnx.common.data_types import FloatTensorType, Int64TensorType
>>>>>>> 1af6ebd2
from test_utils import dump_data_and_model


class TestSklearnImputerConverter(unittest.TestCase):

    def test_model_imputer(self):
        model = Imputer(missing_values='NaN', strategy='mean', axis=0)
        data = [[1, 2], [np.nan, 3], [7, 6]]
        model.fit(data)
        # The conversion works but internally scikit-learn converts
        # everything into float before looking into missing values.
        # There is no nan integer. The runtime is not tested
        # in this case.
        model_onnx = convert(model, 'scikit-learn imputer', [('input', Int64TensorType([1, 2]))])
        self.assertTrue(model_onnx is not None)

    def test_imputer_int_inputs(self):
        model = Imputer(missing_values='NaN', strategy='mean', axis=0)
        data = [[1, 2], [np.nan, 3], [7, 6]]
        model.fit(data)
        model_onnx = convert(model, 'scikit-learn imputer', [('input', Int64TensorType([1, 2]))])
        self.assertEqual(len(model_onnx.graph.node), 2)

        # Last node should be Imputer
        outputs = model_onnx.graph.output
        self.assertEqual(len(outputs), 1)
        self.assertEqual(outputs[0].type.tensor_type.shape.dim[-1].dim_value, 2)

    def test_imputer_float_inputs(self):
        model = Imputer(missing_values='NaN', strategy='mean', axis=0)
        data = [[1, 2], [np.nan, 3], [7, 6]]
        model.fit(data)

        model_onnx = convert(model, 'scikit-learn imputer', [('input', FloatTensorType([1, 2]))])
        self.assertTrue(model_onnx.graph.node is not None)

        # should contain only node
        self.assertEqual(len(model_onnx.graph.node), 1)

        # last node should contain the Imputer
        outputs = model_onnx.graph.output
        self.assertEqual(len(outputs), 1)
        self.assertEqual(outputs[0].type.tensor_type.shape.dim[-1].dim_value, 2)
        dump_data_and_model(np.array(data, dtype=np.float32),
                            model, model_onnx, basename="SklearnImputerMeanFloat32")


if __name__ == "__main__":
    unittest.main()<|MERGE_RESOLUTION|>--- conflicted
+++ resolved
@@ -4,13 +4,8 @@
 import unittest
 import numpy as np
 from sklearn.preprocessing import Imputer
-<<<<<<< HEAD
-from scikitonx import convert
-from scikitonx.common.data_types import FloatTensorType, Int64TensorType
-=======
 from skl2onnx import convert_sklearn
 from skl2onnx.common.data_types import FloatTensorType, Int64TensorType
->>>>>>> 1af6ebd2
 from test_utils import dump_data_and_model
 
 
