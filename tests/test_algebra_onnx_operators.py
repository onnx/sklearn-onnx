import unittest
from distutils.version import StrictVersion
from io import BytesIO
import numpy as np
from numpy.testing import assert_almost_equal
import onnx
from sklearn.base import BaseEstimator, TransformerMixin
from sklearn.cluster import KMeans
from sklearn.datasets import load_iris
from sklearn.utils.extmath import row_norms
from onnxruntime import InferenceSession
from skl2onnx import convert_sklearn
from skl2onnx.common.data_types import FloatTensorType
from skl2onnx.algebra.onnx_operator import OnnxOperator
from skl2onnx.algebra.onnx_ops import (
    OnnxSub, OnnxDiv,
    OnnxReduceSumSquare, OnnxGemm,
    OnnxAdd, OnnxArgMin, OnnxSqrt,
    OnnxArrayFeatureExtractor, OnnxMul
)
from onnx import (
    helper, TensorProto, load_model,
    __version__ as onnx__version__
)
from test_utils import dump_data_and_model, TARGET_OPSET


class TestOnnxOperators(unittest.TestCase):

    def test_sub(self):

        class CustomOpTransformer(BaseEstimator, TransformerMixin):

            def __init__(self, op_version=None):
                self.op_version = op_version

            def fit(self, X, y=None):
                self.W = np.mean(X, axis=0)
                return self

            def transform(self, X):
                return X - self.W

        mat = np.array([[0., 1.], [1., 2.], [3., 4.]])
        tr = CustomOpTransformer(op_version=None)
        tr.fit(mat)
        z = tr.transform(mat)

        def conv(scope, operator, container):
            W = operator.raw_operator.W
            op = OnnxSub(
                operator.inputs[0], W, output_names=operator.outputs,
                op_version=None)
            op.add_to(scope, container)
            text = str(container)
            if 'name:"Su_Sub"' not in text:
                raise AssertionError(
<<<<<<< HEAD
                    "Unnamed operator: '{}'\n".format(text))
=======
                    "Unnamed operator: '{}'".format(text))
>>>>>>> 4d395d9f
            nin = list(op.enumerate_initial_types())
            nno = list(op.enumerate_nodes())
            nva = list(op.enumerate_variables())
            assert len(nin) == 1
            assert nin[0][0] == 'input'
            assert nin[0][1].shape == [None, 2]
            assert len(nno) == 1
            assert nno[0].output_names == ['variable']
            assert len(nva) == 1
            assert isinstance(nva[0], tuple)
            assert nva[0][1] == 0

        def shape(operator):
            N = operator.inputs[0].type.shape[0]
            W = operator.raw_operator.W
            operator.outputs[0].type.shape = [N, W.shape[0]]

        model_onnx = convert_sklearn(
            tr, 'a-sub', [('input', FloatTensorType([None, 2]))],
            custom_shape_calculators={CustomOpTransformer: shape},
            custom_conversion_functions={CustomOpTransformer: conv})

        sess = InferenceSession(model_onnx.SerializeToString())
        z2 = sess.run(None, {'input': mat.astype(np.float32)})[0]
        assert_almost_equal(z, z2)

    def test_sub_div(self):

        class CustomOpTransformer(BaseEstimator, TransformerMixin):

            def __init__(self):
                pass

            def fit(self, X, y=None):
                self.W = np.mean(X, axis=0)
                self.S = np.std(X, axis=0)
                return self

            def transform(self, X):
                return (X - self.W) / self.S

        mat = np.array([[0., 1.], [0., 1.], [2., 2.]])
        tr = CustomOpTransformer()
        tr.fit(mat)
        z = tr.transform(mat)

        def conv(scope, operator, container):
            W = operator.raw_operator.W
            S = operator.raw_operator.S
            X = operator.inputs[0]
            out = operator.outputs
            op = OnnxDiv(
                OnnxSub(X, W, op_version=container.target_opset),
                S, output_names=out,
                op_version=container.target_opset)
            op.add_to(scope, container)

        def shape(operator):
            N = operator.inputs[0].type.shape[0]
            W = operator.raw_operator.W
            operator.outputs[0].type.shape = [N, W.shape[0]]

        model_onnx = convert_sklearn(
            tr, 'a-sub-div', [('input', FloatTensorType([None, 2]))],
            custom_shape_calculators={CustomOpTransformer: shape},
            custom_conversion_functions={CustomOpTransformer: conv},
            target_opset=None)

        try:
            sess = InferenceSession(model_onnx.SerializeToString())
        except RuntimeError as e:
            raise AssertionError(
                "Cannot load model\n---\n{}\n---".format(model_onnx)) from e
        z2 = sess.run(None, {'input': mat.astype(np.float32)})[0]
        assert_almost_equal(z, z2)

    def test_sub_kmeans(self):

        def conv(scope, operator, container):
            X = operator.inputs[0]
            out = operator.outputs
            op = operator.raw_operator

            C = op.cluster_centers_
            C2 = row_norms(C, squared=True)

            rs = OnnxReduceSumSquare(
                X, axes=[1], keepdims=1,
                op_version=container.target_opset)

            N = X.type.shape[0]
            if isinstance(N, int):
                zeros = np.zeros((N, ))
            else:
                zeros = OnnxMul(
                    rs, np.array([0], dtype=np.float32),
                    op_version=container.target_opset)

            z = OnnxAdd(
                rs,
                OnnxGemm(
                    X, C, zeros, alpha=-2., transB=1,
                    op_version=container.target_opset),
                op_version=container.target_opset)
            y2 = OnnxAdd(C2, z, op_version=container.target_opset)
            lo = OnnxArgMin(
                y2, axis=1, keepdims=0, output_names=out[:1],
                op_version=container.target_opset)
            y2s = OnnxSqrt(
                y2, output_names=out[1:],
                op_version=container.target_opset)

            lo.add_to(scope, container)
            y2s.add_to(scope, container)

        data = load_iris()
        X = data.data
        model = KMeans(n_clusters=3)
        model.fit(X)
        model_onnx = convert_sklearn(
            model, 'a-kmeans',
            [('input', FloatTensorType([None, X.shape[1]]))],
            custom_conversion_functions={KMeans: conv},
            target_opset=TARGET_OPSET)

        dump_data_and_model(X.astype(np.float32)[40:60], model, model_onnx,
                            basename="SklearnKMeansCustom-Dec4")

    def test_unscoped(self):
        var2 = OnnxOperator.UnscopedVariable("a")
        var1 = OnnxOperator.UnscopedVariable("a")
        self.assertEqual(var1, var2)
        self.assertEqual(var1, "a")
        self.assertEqual(repr(var1), "UnscopedVariable('a')")

    def test_constant(self):
        cst = OnnxOperator.ConstantVariable("a")
        self.assertEqual(cst.value, "a")

    @unittest.skipIf(StrictVersion(onnx__version__) < StrictVersion("1.4.0"),
                     reason="only available for opset >= 10")
    def test_onnx_reversed_order(self):
        idi = np.identity(2)
        idi2 = np.identity(2) * 2

        onx = OnnxAdd(
            OnnxAdd('X', idi, op_version=onnx.defs.onnx_opset_version()),
            idi2, output_names=['Y'],
            op_version=onnx.defs.onnx_opset_version())
        model_def = onx.to_onnx({'X': idi.astype(np.float32)})
        self.assertEqual(len(model_def.graph.output), 1)
        onx = OnnxAdd(
            idi2,
            OnnxAdd(
                'X', idi, op_version=onnx.defs.onnx_opset_version()),
            output_names=['Y'],
            op_version=onnx.defs.onnx_opset_version())
        model_def = onx.to_onnx({'X': idi.astype(np.float32)})
        onnx2 = model_def.SerializeToString()
        self.assertEqual(onx.outputs, ['Y'])
        # There should be 2 outputs here, bug in ONNX?
        self.assertEqual(len(model_def.graph.output), 1)
        reload = load_model(BytesIO(onnx2))
        self.assertEqual(len(reload.graph.output), 1)
        assert reload is not None

    def test_onnx_reversed_order_second(self):
        X = helper.make_tensor_value_info('X', TensorProto.FLOAT, [2, 2])
        Y = helper.make_tensor_value_info('Y', TensorProto.FLOAT, [2, 2])

        nodes = [
            helper.make_node('Add', ['X', 'idi'], ['temp']),
            helper.make_node('Add', ['temp', 'idi2'], ['Y'])
        ]
        graph_def = helper.make_graph(nodes, 't1', [X], [Y])
        model_def = helper.make_model(graph_def, producer_name='A')
        self.assertEqual(len(model_def.graph.output), 1)

        nodes = [
            helper.make_node('Add', ['X', 'idi'], ['temp']),
            helper.make_node('Add', ['idi2', 'temp'], ['Y'])
        ]
        graph_def = helper.make_graph(nodes, 't1', [X], [Y])
        model_def = helper.make_model(graph_def, producer_name='A')
        self.assertEqual(len(model_def.graph.output), 1)

    @unittest.skipIf(StrictVersion(onnx__version__) < StrictVersion("1.4.0"),
                     reason="only available for opset >= 10")
    def test_onnxt_array_feature_extractor(self):
        onx = OnnxArrayFeatureExtractor(
            'X', np.array([1], dtype=np.int64),
            output_names=['Y'], op_version=1)
        X = np.array([[1, 2], [3, 4]], dtype=np.float32)
        model_def = onx.to_onnx({'X': X},
                                outputs=[('Y', FloatTensorType([2]))])
        sess = InferenceSession(model_def.SerializeToString())
        got = sess.run(None, {'X': X})[0]
        self.assertEqual(got.shape, (2, 1))
        assert_almost_equal(X[:, 1:2], got)


if __name__ == "__main__":
    unittest.main()<|MERGE_RESOLUTION|>--- conflicted
+++ resolved
@@ -55,11 +55,7 @@
             text = str(container)
             if 'name:"Su_Sub"' not in text:
                 raise AssertionError(
-<<<<<<< HEAD
-                    "Unnamed operator: '{}'\n".format(text))
-=======
                     "Unnamed operator: '{}'".format(text))
->>>>>>> 4d395d9f
             nin = list(op.enumerate_initial_types())
             nno = list(op.enumerate_nodes())
             nva = list(op.enumerate_variables())
