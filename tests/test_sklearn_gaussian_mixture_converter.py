import unittest
import numpy as np
from sklearn.datasets import load_iris
from sklearn.mixture import GaussianMixture, BayesianGaussianMixture
from onnxruntime import InferenceSession
try:
    from onnxruntime.capi.onnxruntime_pybind11_state import Fail as OrtFail
except ImportError:
    OrtFail = RuntimeError
from skl2onnx import convert_sklearn, to_onnx
from skl2onnx.common.data_types import FloatTensorType
from skl2onnx.common.data_types import onnx_built_with_ml
from test_utils import dump_data_and_model, TARGET_OPSET


class TestGaussianMixtureConverter(unittest.TestCase):
    def _fit_model_binary_classification(self, model, data, **kwargs):
        X = data.data
        y = data.target
        mid_point = len(data.target_names) / 2
        y[y < mid_point] = 0
        y[y >= mid_point] = 1
        model.fit(X, y)
        return model, X.astype(np.float32)

    def _fit_model_multiclass_classification(self, model, data):
        X = data.data
        y = data.target
        model.fit(X, y)
        return model, X.astype(np.float32)

    def _test_score(self, model, X, tg, decimal=5, black_op=None):
        X = X.astype(np.float32)
        exp = model.score_samples(X)
        expp = model.predict_proba(X)
        onx = to_onnx(
            model, X[:1], target_opset=tg,
            options={id(model): {'score_samples': True}},
            black_op=black_op)
        try:
            sess = InferenceSession(onx.SerializeToString())
        except OrtFail as e:
            raise RuntimeError('Issue {}\n{}'.format(e, str(onx)))
        got = sess.run(None, {'X': X})
        self.assertEqual(len(got), 3)
        np.testing.assert_almost_equal(
            expp.ravel(), got[1].ravel(), decimal=decimal)
        np.testing.assert_almost_equal(
            exp.ravel(), got[2].ravel(), decimal=decimal)

    @unittest.skipIf(not onnx_built_with_ml(),
                     reason="Requires ONNX-ML extension.")
    def test_model_gaussian_mixture_binary_classification(self):
        model, X = self._fit_model_binary_classification(
            GaussianMixture(), load_iris())
        for tg in range(min(9, TARGET_OPSET), TARGET_OPSET):
            with self.subTest(target_opset=tg):
                model_onnx = convert_sklearn(
                    model, "gaussian_mixture",
                    [("input", FloatTensorType([None, X.shape[1]]))],
                    target_opset=tg)
                self.assertIsNotNone(model_onnx)
                dump_data_and_model(
                    X, model, model_onnx,
                    basename="SklearnBinGaussianMixture",
                    allow_failure="StrictVersion(onnxruntime.__version__)"
                    "<= StrictVersion('0.2.1')")
                self._test_score(model, X, tg)

    @unittest.skipIf(True, reason="Not implemented yet.")
    def test_model_bayesian_mixture_binary_classification(self):
        for cov in ["full", "tied", "diag", "spherical"]:
            with self.subTest(cov=cov):
                model, X = self._fit_model_binary_classification(
                    BayesianGaussianMixture(), load_iris(),
                    covariance_type=cov)
                model_onnx = convert_sklearn(
                    model,
                    "gaussian_mixture",
                    [("input", FloatTensorType([None, X.shape[1]]))],
                    target_opset=TARGET_OPSET
                )
                self.assertIsNotNone(model_onnx)
                dump_data_and_model(
                    X,
                    model,
                    model_onnx,
                    basename="SklearnBinBayesianGaussianMixture",
                    allow_failure="StrictVersion(onnxruntime.__version__)"
                    "<= StrictVersion('0.2.1')",
                )
                self._test_score(model, X, TARGET_OPSET)

    @unittest.skipIf(not onnx_built_with_ml(),
                     reason="Requires ONNX-ML extension.")
    def test_model_gaussian_mixture_multiclass(self):
        model, X = self._fit_model_multiclass_classification(
            GaussianMixture(), load_iris())
        model_onnx = convert_sklearn(
            model,
            "gaussian_mixture",
            [("input", FloatTensorType([None, X.shape[1]]))],
            target_opset=TARGET_OPSET
        )
        self.assertIsNotNone(model_onnx)
        dump_data_and_model(
            X,
            model,
            model_onnx,
            basename="SklearnMclGaussianMixture",
            allow_failure="StrictVersion(onnxruntime.__version__)"
            "<= StrictVersion('0.2.1')",
        )
        self._test_score(model, X, TARGET_OPSET)

    @unittest.skipIf(not onnx_built_with_ml(),
                     reason="Requires ONNX-ML extension.")
    def test_gaussian_mixture_comp2(self):
        data = load_iris()
        X = data.data
        model = GaussianMixture(n_components=2)
        model.fit(X)
        model_onnx = convert_sklearn(model, "GM",
                                     [("input", FloatTensorType([None, 4]))],
                                     target_opset=TARGET_OPSET)
        self.assertIsNotNone(model_onnx)
        dump_data_and_model(
            X.astype(np.float32)[40:60],
            model,
            model_onnx,
            basename="GaussianMixtureC2",
            intermediate_steps=True,
            # Operator gemm is not implemented in onnxruntime
            allow_failure="StrictVersion(onnx.__version__)"
                          " < StrictVersion('1.2')",
        )
        self._test_score(model, X, TARGET_OPSET)

    @unittest.skipIf(not onnx_built_with_ml(),
                     reason="Requires ONNX-ML extension.")
    def test_gaussian_mixture_full(self):
        data = load_iris()
        X = data.data
        model = GaussianMixture(n_components=2, covariance_type='full')
        model.fit(X)
        model_onnx = convert_sklearn(model, "GM",
                                     [("input", FloatTensorType([None, 4]))],
                                     target_opset=TARGET_OPSET)
        self.assertIsNotNone(model_onnx)
        dump_data_and_model(
            X.astype(np.float32)[40:60],
            model,
            model_onnx,
            basename="GaussianMixtureC2Full",
            intermediate_steps=True,
            # Operator gemm is not implemented in onnxruntime
            allow_failure="StrictVersion(onnx.__version__)"
                          " < StrictVersion('1.2')",
        )
        self._test_score(model, X, TARGET_OPSET)

    @unittest.skipIf(not onnx_built_with_ml(),
                     reason="Requires ONNX-ML extension.")
    def test_gaussian_mixture_tied(self):
        data = load_iris()
        X = data.data
        model = GaussianMixture(n_components=2, covariance_type='tied')
        model.fit(X)
        model_onnx = convert_sklearn(model, "GM",
                                     [("input", FloatTensorType([None, 4]))],
                                     target_opset=TARGET_OPSET)
        self.assertIsNotNone(model_onnx)
        dump_data_and_model(
            X.astype(np.float32)[40:60],
            model,
            model_onnx,
            basename="GaussianMixtureC2Tied",
            intermediate_steps=True,
            # Operator gemm is not implemented in onnxruntime
            allow_failure="StrictVersion(onnx.__version__)"
                          " < StrictVersion('1.2')",
        )
        self._test_score(model, X, TARGET_OPSET)

    @unittest.skipIf(not onnx_built_with_ml(),
                     reason="Requires ONNX-ML extension.")
    def test_gaussian_mixture_diag(self):
        data = load_iris()
        X = data.data
        model = GaussianMixture(n_components=2, covariance_type='diag')
        model.fit(X)
        model_onnx = convert_sklearn(model, "GM",
                                     [("input", FloatTensorType([None, 4]))],
                                     target_opset=TARGET_OPSET)
        self.assertIn('ReduceLogSumExp', str(model_onnx))
        self.assertIsNotNone(model_onnx)
        dump_data_and_model(
            X.astype(np.float32)[40:60],
            model,
            model_onnx,
            basename="GaussianMixtureC2Diag",
            intermediate_steps=True,
            # Operator gemm is not implemented in onnxruntime
            allow_failure="StrictVersion(onnx.__version__)"
                          " < StrictVersion('1.2')",
        )
        self._test_score(model, X, TARGET_OPSET, decimal=4)

    @unittest.skipIf(not onnx_built_with_ml(),
                     reason="Requires ONNX-ML extension.")
    def test_gaussian_mixture_spherical(self):
        data = load_iris()
        X = data.data
        model = GaussianMixture(n_components=2, covariance_type='spherical')
        model.fit(X)
        model_onnx = convert_sklearn(
            model, "GM", [("input", FloatTensorType([None, 4]))],
            target_opset=TARGET_OPSET)
        self.assertIsNotNone(model_onnx)
        dump_data_and_model(
            X.astype(np.float32)[40:60],
            model, model_onnx,
            basename="GaussianMixtureC2Spherical",
            intermediate_steps=True,
            # Operator gemm is not implemented in onnxruntime
            allow_failure="StrictVersion(onnx.__version__)"
                          " < StrictVersion('1.2')")
        self._test_score(model, X, TARGET_OPSET, decimal=4)

    @unittest.skipIf(not onnx_built_with_ml(),
                     reason="Requires ONNX-ML extension.")
    def test_gaussian_mixture_full_black_op(self):
        data = load_iris()
        X = data.data
        model = GaussianMixture(n_components=2, covariance_type='full')
        model.fit(X)
        with self.assertRaises(RuntimeError):
            convert_sklearn(
                model, "GM", [("input", FloatTensorType([None, 4]))],
                target_opset=TARGET_OPSET, black_op={'Add'})
        model_onnx = convert_sklearn(
            model, "GM", [("input", FloatTensorType([None, 4]))],
            target_opset=TARGET_OPSET, black_op={'ReduceLogSumExp'})
        self.assertIsNotNone(model_onnx)
        self.assertNotIn('ReduceLogSumExp', str(model_onnx))
        dump_data_and_model(
            X.astype(np.float32)[40:60],
            model,
            model_onnx,
            basename="GaussianMixtureC2FullBL",
            intermediate_steps=True,
            # Operator gemm is not implemented in onnxruntime
            allow_failure="StrictVersion(onnx.__version__)"
                          " < StrictVersion('1.2')",
        )
        self._test_score(model, X, TARGET_OPSET)

    @unittest.skipIf(not onnx_built_with_ml(),
                     reason="Requires ONNX-ML extension.")
    @unittest.skipIf(TARGET_OPSET < 11,
                     reason="OnnxEqual does not support float")
    def test_gaussian_mixture_full_black_op_noargmax(self):
        data = load_iris()
        X = data.data
        model = GaussianMixture(n_components=2, covariance_type='full')
        model.fit(X)
        with self.assertRaises(RuntimeError):
            convert_sklearn(
                model, "GM", [("input", FloatTensorType([None, 4]))],
                target_opset=TARGET_OPSET, black_op={'Add'})
        model_onnx = convert_sklearn(
            model, "GM", [("input", FloatTensorType([None, 4]))],
            target_opset=TARGET_OPSET,
            black_op={'ReduceLogSumExp', 'ArgMax'})
        self.assertIsNotNone(model_onnx)
        self.assertNotIn('ArgMax', str(model_onnx))
        dump_data_and_model(
            X.astype(np.float32)[40:60],
            model, model_onnx,
            basename="GaussianMixtureC2FullBLNM",
            intermediate_steps=True,
            # Operator gemm is not implemented in onnxruntime
            allow_failure="StrictVersion(onnx.__version__)"
                          " < StrictVersion('1.2')",
        )
        self._test_score(model, X, TARGET_OPSET)

<<<<<<< HEAD
=======
    @unittest.skipIf(not onnx_built_with_ml(),
                     reason="Requires ONNX-ML extension.")
    @unittest.skipIf(TARGET_OPSET < 11,
                     reason="OnnxEqual does not support float")
    def test_gaussian_mixture_full_black_op_noargmax_inf(self):
        data = load_iris()
        X = data.data
        model = GaussianMixture(n_components=10, covariance_type='full')
        model.fit(X)
        model_onnx1 = convert_sklearn(
            model, "GM", [("input", FloatTensorType([None, 4]))],
            target_opset=TARGET_OPSET,
            options={id(model): {'score_samples': True}})
        model_onnx2 = convert_sklearn(
            model, "GM", [("input", FloatTensorType([None, 4]))],
            target_opset=TARGET_OPSET,
            options={id(model): {'score_samples': True}},
            black_op={'ReduceLogSumExp', 'ArgMax'})
        self.assertNotIn('ArgMax', str(model_onnx2))

        sess1 = InferenceSession(model_onnx1.SerializeToString())
        res1 = sess1.run(None, {'input': (X[:5] * 1e2).astype(np.float32)})
        a1, b1, c1 = res1

        sess2 = InferenceSession(model_onnx2.SerializeToString())
        res2 = sess2.run(None, {'input': (X[:5] * 1e2).astype(np.float32)})
        a2, b2, c2 = res2

        self.assertEqual(b1.max(), b2.max())
        self.assertEqual(b1.min(), b2.min())
        self.assertLess(abs(c1.max() - c2.max()) / c2.max(), 1e-5)
        self.assertLess(abs(c1.min() - c2.min()) / c2.min(), 1e-5)

        self._test_score(
            model, X, TARGET_OPSET, black_op={'ReduceLogSumExp', 'ArgMax'},
            decimal=4)

>>>>>>> 4d395d9f

if __name__ == "__main__":
    unittest.main()<|MERGE_RESOLUTION|>--- conflicted
+++ resolved
@@ -285,8 +285,6 @@
         )
         self._test_score(model, X, TARGET_OPSET)
 
-<<<<<<< HEAD
-=======
     @unittest.skipIf(not onnx_built_with_ml(),
                      reason="Requires ONNX-ML extension.")
     @unittest.skipIf(TARGET_OPSET < 11,
@@ -324,7 +322,6 @@
             model, X, TARGET_OPSET, black_op={'ReduceLogSumExp', 'ArgMax'},
             decimal=4)
 
->>>>>>> 4d395d9f
 
 if __name__ == "__main__":
     unittest.main()