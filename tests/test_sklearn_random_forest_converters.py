--- conflicted
+++ resolved
@@ -214,11 +214,7 @@
         assert 'cl0' not in sonx
         dump_data_and_model(
             X[:5], model, model_onnx, classes=model.classes_,
-<<<<<<< HEAD
-            basename="SklearnRFMultiNoCl", verbose=True,
-=======
             basename="SklearnRFMultiNoCl", verbose=False,
->>>>>>> 1c090ce5
             allow_failure="StrictVersion(onnx.__version__)"
                           " < StrictVersion('1.2') or "
                           "StrictVersion(onnxruntime.__version__)"
