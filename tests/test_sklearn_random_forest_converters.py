# -------------------------------------------------------------------------
# Copyright (c) Microsoft Corporation. All rights reserved.
# Licensed under the MIT License. See License.txt in the project root for
# license information.
# --------------------------------------------------------------------------

import unittest
from distutils.version import StrictVersion
import numpy
from numpy.testing import assert_almost_equal
from onnxruntime import InferenceSession
import sklearn
from sklearn.datasets import (
    load_iris, make_regression, make_classification,
    load_boston
)
from sklearn.model_selection import train_test_split
from sklearn.ensemble import (
    RandomForestClassifier, RandomForestRegressor,
    ExtraTreesClassifier, ExtraTreesRegressor
)
from sklearn.decomposition import PCA
from sklearn.pipeline import Pipeline
from skl2onnx.common.data_types import (
    BooleanTensorType,
    FloatTensorType,
    Int64TensorType,
    onnx_built_with_ml,
)
from skl2onnx import convert_sklearn, to_onnx
from test_utils import (
    binary_array_to_string,
    convert_model,
    dump_one_class_classification,
    dump_binary_classification,
    dump_data_and_model,
    dump_multiple_classification,
    dump_multiple_regression,
    dump_single_regression,
    fit_classification_model,
    fit_multilabel_classification_model,
    fit_regression_model,
    TARGET_OPSET,
)
try:
    from sklearn.experimental import enable_hist_gradient_boosting  # noqa
    from sklearn.ensemble import (
        HistGradientBoostingClassifier,
        HistGradientBoostingRegressor
    )
except ImportError:
    HistGradientBoostingClassifier = None
    HistGradientBoostingRegressor = None


def _sklearn_version():
    # Remove development version 0.22.dev0 becomes 0.22.
    v = ".".join(sklearn.__version__.split('.')[:2])
    return StrictVersion(v)


class TestSklearnTreeEnsembleModels(unittest.TestCase):
    @unittest.skipIf(not onnx_built_with_ml(),
                     reason="Requires ONNX-ML extension.")
    def test_random_forest_classifier(self):
        model = RandomForestClassifier(n_estimators=3)
        dump_one_class_classification(
            model,
            allow_failure="StrictVersion(onnx.__version__)"
                          " < StrictVersion('1.2')"
                          " or StrictVersion(onnxruntime.__version__)"
                          " <= StrictVersion('0.2.1')",
        )
        dump_binary_classification(
            model,
            allow_failure="StrictVersion(onnx.__version__)"
                          " < StrictVersion('1.2')"
                          " or StrictVersion(onnxruntime.__version__)"
                          " <= StrictVersion('0.2.1')",
        )
        dump_multiple_classification(
            model,
            allow_failure="StrictVersion(onnx.__version__)"
                          " < StrictVersion('1.2')"
                          " or StrictVersion(onnxruntime.__version__)"
                          " <= StrictVersion('0.2.1')",
        )

    @unittest.skipIf(not onnx_built_with_ml(),
                     reason="Requires ONNX-ML extension.")
    def test_random_forest_classifier_mismatched_estimator_counts(self):
        model = RandomForestClassifier(n_estimators=3)
        X = [[0, 1], [1, 1], [2, 0]]
        X = numpy.array(X, dtype=numpy.float32)
        y = ['A', 'B', 'A']
        model.fit(X, y)
        # Training code can manipulate n_estimators causing
        # n_estimators != len(estimators_). So simulate that here.
        model.n_estimators += 1
        model_onnx, prefix = convert_model(model, 'binary classifier',
                                           [('input',
                                             FloatTensorType([None, 2]))])
        dump_data_and_model(X, model, model_onnx,
                            basename=prefix + "Bin" +
                            model.__class__.__name__ +
                            '_mismatched_estimator_counts')

    @unittest.skipIf(not onnx_built_with_ml(),
                     reason="Requires ONNX-ML extension.")
    def test_random_forest_regressor_mismatches(self):
        iris = load_iris()
        X, y = iris.data, iris.target
        X_train, X_test, y_train, _ = train_test_split(
            X, y, random_state=13)
        X_test = X_test.astype(numpy.float32)
        clr = RandomForestRegressor(n_jobs=1, n_estimators=100)
        clr.fit(X_train, y_train)
        clr.fit(X, y)
        model_onnx, prefix = convert_model(clr, 'reg',
                                           [('input',
                                             FloatTensorType([None, 4]))])
        dump_data_and_model(X_test, clr, model_onnx,
                            basename=prefix + "RegMis" +
                            clr.__class__.__name__ +
                            '_mismatched_estimator_counts')

    @unittest.skipIf(not onnx_built_with_ml(),
                     reason="Requires ONNX-ML extension.")
    def test_random_forest_regressor(self):
        model = RandomForestRegressor(n_estimators=3)
        dump_single_regression(
            model,
            allow_failure=("StrictVersion(onnxruntime.__version__)"
                           " <= StrictVersion('0.2.1')"),
        )
        dump_multiple_regression(
            model,
            allow_failure="StrictVersion(onnxruntime.__version__)"
                          " <= StrictVersion('0.2.1')",
        )

    def test_random_forest_regressor_mismatched_estimator_counts(self):
        model = RandomForestRegressor(n_estimators=3)
        X = [[0, 1], [1, 1], [2, 0]]
        X = numpy.array(X, dtype=numpy.float32)
        y = numpy.array([100, -10, 50], dtype=numpy.float32)
        model.fit(X, y)
        # Training code can manipulate n_estimators causing
        # n_estimators != len(estimators_). So simulate that here.
        model.n_estimators += 1
        model_onnx, prefix = convert_model(model, 'single regressor',
                                           [('input',
                                             FloatTensorType([None, 2]))])
        dump_data_and_model(X, model, model_onnx,
                            basename=prefix + "Reg" +
                            model.__class__.__name__ +
                            "_mismatched_estimator_counts")

    @unittest.skipIf(not onnx_built_with_ml(),
                     reason="Requires ONNX-ML extension.")
    def test_extra_trees_classifier(self):
        model = ExtraTreesClassifier(n_estimators=3)
        dump_one_class_classification(
            model,
            allow_failure="StrictVersion(onnx.__version__)"
                          " < StrictVersion('1.2') or "
                          "StrictVersion(onnxruntime.__version__)"
                          " <= StrictVersion('0.2.1')",
        )
        dump_binary_classification(
            model,
            allow_failure=(
                "StrictVersion(onnx.__version__) < StrictVersion('1.2') or "
                "StrictVersion(onnxruntime.__version__)"
                " <= StrictVersion('0.2.1')"
            ),
        )
        dump_multiple_classification(
            model,
            # Operator cast-1 is not implemented in onnxruntime
            allow_failure=(
                "StrictVersion(onnx.__version__) < StrictVersion('1.2') or "
                "StrictVersion(onnxruntime.__version__)"
                " <= StrictVersion('0.2.1')"
            ),
        )

    def test_extra_trees_regressor(self):
        model = ExtraTreesRegressor(n_estimators=3)
        dump_single_regression(
            model,
            allow_failure="StrictVersion(onnxruntime.__version__)"
                          " <= StrictVersion('0.2.1')",
        )
        dump_multiple_regression(
            model,
            allow_failure="StrictVersion(onnxruntime.__version__)"
                          " <= StrictVersion('0.2.1')")

    @unittest.skipIf(not onnx_built_with_ml(),
                     reason="Requires ONNX-ML extension.")
    def test_model_multi_class_nocl(self):
        model, X = fit_classification_model(
            RandomForestClassifier(random_state=42),
            2, label_string=True)
        model_onnx = convert_sklearn(
            model,
            "multi-class nocl",
            [("input", FloatTensorType([None, X.shape[1]]))],
            options={id(model): {'nocl': True}})
        self.assertIsNotNone(model_onnx)
        sonx = str(model_onnx)
        assert 'classlabels_strings' not in sonx
        assert 'cl0' not in sonx
        dump_data_and_model(
            X, model, model_onnx, classes=model.classes_,
            basename="SklearnRFMultiNoCl", verbose=False,
            allow_failure="StrictVersion(onnx.__version__)"
                          " < StrictVersion('1.2') or "
                          "StrictVersion(onnxruntime.__version__)"
                          " <= StrictVersion('0.2.1')")

    def test_random_forest_classifier_int(self):
        model, X = fit_classification_model(
            RandomForestClassifier(n_estimators=5, random_state=42),
            3, is_int=True)
        model_onnx = convert_sklearn(
            model, "random forest classifier",
            [("input", Int64TensorType([None, X.shape[1]]))],
            target_opset=TARGET_OPSET,
        )
        self.assertIsNotNone(model_onnx)
        dump_data_and_model(
            X,
            model,
            model_onnx,
            basename="SklearnRandomForestClassifierInt",
            allow_failure="StrictVersion("
            "onnxruntime.__version__) <= StrictVersion('0.2.1')",
        )

    def test_extra_trees_classifier_int(self):
        model, X = fit_classification_model(
            ExtraTreesClassifier(n_estimators=5, random_state=42),
            4, is_int=True)
        model_onnx = convert_sklearn(
            model, "extra trees classifier",
            [("input", Int64TensorType([None, X.shape[1]]))],
            target_opset=TARGET_OPSET,
        )
        self.assertIsNotNone(model_onnx)
        dump_data_and_model(
            X,
            model,
            model_onnx,
            basename="SklearnExtraTreesClassifierInt",
            allow_failure="StrictVersion("
            "onnxruntime.__version__) <= StrictVersion('0.2.1')",
        )

    def test_random_forest_classifier_bool(self):
        model, X = fit_classification_model(
            RandomForestClassifier(n_estimators=5, random_state=42),
            3, is_bool=True)
        model_onnx = convert_sklearn(
            model, "random forest classifier",
            [("input", BooleanTensorType([None, X.shape[1]]))],
            target_opset=TARGET_OPSET,
        )
        self.assertIsNotNone(model_onnx)
        dump_data_and_model(
            X,
            model,
            model_onnx,
            basename="SklearnRandomForestClassifierBool",
            allow_failure="StrictVersion("
            "onnxruntime.__version__) <= StrictVersion('0.2.1')",
        )

    def test_extra_trees_classifier_bool(self):
        model, X = fit_classification_model(
            ExtraTreesClassifier(n_estimators=5, random_state=42),
            2, is_bool=True)
        model_onnx = convert_sklearn(
            model, "extra trees regression",
            [("input", BooleanTensorType([None, X.shape[1]]))],
            target_opset=TARGET_OPSET,
        )
        self.assertIsNotNone(model_onnx)
        dump_data_and_model(
            X,
            model,
            model_onnx,
            basename="SklearnExtraTreesClassifierBool",
            allow_failure="StrictVersion("
            "onnxruntime.__version__) <= StrictVersion('0.2.1')",
        )

    def common_test_model_hgb_regressor(self, add_nan=False):
        model = HistGradientBoostingRegressor(max_iter=5, max_depth=2)
        X, y = make_regression(n_features=10, n_samples=1000,
                               n_targets=1, random_state=42)
        if add_nan:
            rows = numpy.random.randint(0, X.shape[0] - 1, X.shape[0] // 3)
            cols = numpy.random.randint(0, X.shape[1] - 1, X.shape[0] // 3)
            X[rows, cols] = numpy.nan

        X_train, X_test, y_train, _ = train_test_split(X, y, test_size=0.5,
                                                       random_state=42)
        model.fit(X_train, y_train)

        model_onnx = convert_sklearn(
            model, "unused", [("input", FloatTensorType([None, X.shape[1]]))])
        self.assertIsNotNone(model_onnx)
        X_test = X_test.astype(numpy.float32)[:5]
        dump_data_and_model(
            X_test, model, model_onnx,
            basename="SklearnHGBRegressor", verbose=False,
            allow_failure="StrictVersion(onnx.__version__)"
                          " < StrictVersion('1.2') or "
                          "StrictVersion(onnxruntime.__version__)"
                          " <= StrictVersion('0.2.1')")

    @unittest.skipIf(_sklearn_version() < StrictVersion('0.22.0'),
                     reason="missing_go_to_left is missing")
    @unittest.skipIf(HistGradientBoostingRegressor is None,
                     reason="scikit-learn 0.22 + manual activation")
    def test_model_hgb_regressor_nonan(self):
        self.common_test_model_hgb_regressor(False)

    @unittest.skipIf(_sklearn_version() < StrictVersion('0.22.0'),
                     reason="NaN not allowed")
    @unittest.skipIf(HistGradientBoostingRegressor is None,
                     reason="scikit-learn 0.22 + manual activation")
    def test_model_hgb_regressor_nan(self):
        self.common_test_model_hgb_regressor(True)

    def common_test_model_hgb_classifier(self, add_nan=False, n_classes=2):
        model = HistGradientBoostingClassifier(max_iter=5, max_depth=2)
        X, y = make_classification(n_features=10, n_samples=1000,
                                   n_informative=4, n_classes=n_classes,
                                   random_state=42)
        if add_nan:
            rows = numpy.random.randint(0, X.shape[0] - 1, X.shape[0] // 3)
            cols = numpy.random.randint(0, X.shape[1] - 1, X.shape[0] // 3)
            X[rows, cols] = numpy.nan

        X_train, X_test, y_train, _ = train_test_split(X, y, test_size=0.5,
                                                       random_state=42)
        model.fit(X_train, y_train)

        model_onnx = convert_sklearn(
            model, "unused", [("input", FloatTensorType([None, X.shape[1]]))])
        self.assertIsNotNone(model_onnx)
        X_test = X_test.astype(numpy.float32)[:5]

        dump_data_and_model(
            X_test, model, model_onnx,
            basename="SklearnHGBClassifier%s%d" % (
                "nan" if add_nan else '', n_classes),
            verbose=False,
            allow_failure="StrictVersion(onnx.__version__)"
                          " < StrictVersion('1.2') or "
                          "StrictVersion(onnxruntime.__version__)"
                          " <= StrictVersion('0.2.1')")

        if n_classes == 2:
            model_onnx = convert_sklearn(
                model, "unused",
                [("input", FloatTensorType([None, X.shape[1]]))],
                options={model.__class__: {'raw_scores': True}})
            self.assertIsNotNone(model_onnx)
            X_test = X_test.astype(numpy.float32)[:5]

            # There is a bug in onnxruntime <= 1.1.0.
            # Raw scores are always positive.
            dump_data_and_model(
                X_test, model, model_onnx,
                basename="SklearnHGBClassifierRaw%s%d" % (
                    "nan" if add_nan else '', n_classes),
                verbose=False,
                allow_failure="StrictVersion(onnx.__version__)"
                              " < StrictVersion('1.2') or "
                              "StrictVersion(onnxruntime.__version__)"
                              " < StrictVersion('1.2.0')",
                methods=['predict', 'decision_function_binary'])

    @unittest.skipIf(_sklearn_version() < StrictVersion('0.22.0'),
                     reason="missing_go_to_left is missing")
    @unittest.skipIf(HistGradientBoostingClassifier is None,
                     reason="scikit-learn 0.22 + manual activation")
    def test_model_hgb_classifier_nonan(self):
        self.common_test_model_hgb_classifier(False)

    @unittest.skipIf(_sklearn_version() < StrictVersion('0.22.0'),
                     reason="NaN not allowed")
    @unittest.skipIf(HistGradientBoostingClassifier is None,
                     reason="scikit-learn 0.22 + manual activation")
    def test_model_hgb_classifier_nan(self):
        self.common_test_model_hgb_classifier(True)

    @unittest.skipIf(_sklearn_version() < StrictVersion('0.22.0'),
                     reason="missing_go_to_left is missing")
    @unittest.skipIf(HistGradientBoostingClassifier is None,
                     reason="scikit-learn 0.22 + manual activation")
    def test_model_hgb_classifier_nonan_multi(self):
        self.common_test_model_hgb_classifier(False, n_classes=3)

    @unittest.skipIf(_sklearn_version() < StrictVersion('0.22.0'),
                     reason="NaN not allowed")
    @unittest.skipIf(HistGradientBoostingClassifier is None,
                     reason="scikit-learn 0.22 + manual activation")
    def test_model_hgb_classifier_nan_multi(self):
        self.common_test_model_hgb_classifier(True, n_classes=3)

    @unittest.skipIf(not onnx_built_with_ml(),
                     reason="Requires ONNX-ML extension.")
    def test_model_random_forest_classifier_multilabel(self):
        model, X_test = fit_multilabel_classification_model(
            RandomForestClassifier(random_state=42))
        options = {id(model): {'zipmap': False}}
        model_onnx = convert_sklearn(
            model,
            "scikit-learn RandomForestClassifier",
            [("input", FloatTensorType([None, X_test.shape[1]]))],
            options=options,
            target_opset=TARGET_OPSET
        )
        self.assertTrue(model_onnx is not None)
        assert 'zipmap' not in str(model_onnx).lower()
        dump_data_and_model(
            X_test,
            model,
            model_onnx,
            basename="SklearnRandomForestClassifierMultiLabel-Out0",
            allow_failure="StrictVersion("
            "onnxruntime.__version__) <= StrictVersion('0.2.1')",
        )

    @unittest.skipIf(not onnx_built_with_ml(),
                     reason="Requires ONNX-ML extension.")
    def test_model_random_forest_classifier_multilabel_low_samples(self):
        model, X_test = fit_multilabel_classification_model(
            RandomForestClassifier(random_state=42), n_samples=4)
        options = {id(model): {'zipmap': False}}
        model_onnx = convert_sklearn(
            model,
            "scikit-learn RandomForestClassifier",
            [("input", FloatTensorType([None, X_test.shape[1]]))],
            options=options,
            target_opset=TARGET_OPSET
        )
        self.assertTrue(model_onnx is not None)
        assert 'zipmap' not in str(model_onnx).lower()
        dump_data_and_model(
            X_test,
            model,
            model_onnx,
            basename="SklearnRandomForestClassifierMultiLabelLowSamples-Out0",
            allow_failure="StrictVersion("
            "onnxruntime.__version__) <= StrictVersion('0.2.1')",
        )

    @unittest.skipIf(not onnx_built_with_ml(),
                     reason="Requires ONNX-ML extension.")
    def test_model_extra_trees_classifier_multilabel(self):
        model, X_test = fit_multilabel_classification_model(
            ExtraTreesClassifier(random_state=42))
        options = {id(model): {'zipmap': False}}
        model_onnx = convert_sklearn(
            model,
            "scikit-learn ExtraTreesClassifier",
            [("input", FloatTensorType([None, X_test.shape[1]]))],
            options=options,
            target_opset=TARGET_OPSET
        )
        self.assertTrue(model_onnx is not None)
        assert 'zipmap' not in str(model_onnx).lower()
        dump_data_and_model(
            X_test,
            model,
            model_onnx,
            basename="SklearnExtraTreesClassifierMultiLabel-Out0",
            allow_failure="StrictVersion("
            "onnxruntime.__version__) <= StrictVersion('0.2.1')",
        )

    @unittest.skipIf(not onnx_built_with_ml(),
                     reason="Requires ONNX-ML extension.")
    def test_model_extra_trees_classifier_multilabel_low_samples(self):
        model, X_test = fit_multilabel_classification_model(
            ExtraTreesClassifier(random_state=42), n_samples=10)
        options = {id(model): {'zipmap': False}}
        model_onnx = convert_sklearn(
            model,
            "scikit-learn ExtraTreesClassifier",
            [("input", FloatTensorType([None, X_test.shape[1]]))],
            options=options,
            target_opset=TARGET_OPSET
        )
        self.assertTrue(model_onnx is not None)
        assert 'zipmap' not in str(model_onnx).lower()
        dump_data_and_model(
            X_test,
            model,
            model_onnx,
            basename="SklearnExtraTreesClassifierMultiLabelLowSamples-Out0",
            allow_failure="StrictVersion("
            "onnxruntime.__version__) <= StrictVersion('0.2.1')",
        )

    @unittest.skipIf(not onnx_built_with_ml(),
                     reason="Requires ONNX-ML extension.")
    def test_boston_pca_rf(self):
        data = load_boston()
        X, y = data.data, data.target
        X_train, X_test, y_train, y_test = train_test_split(
            X, y, random_state=0)
        pipe = Pipeline([
            ('acp', PCA(n_components=7)),
            ('rf', RandomForestRegressor())
        ])
        pipe.fit(X_train, y_train)
        X32 = X_test.astype(numpy.float32)
        model_onnx = to_onnx(pipe, X32[:1])

        dump_data_and_model(
            X32, pipe,
            model_onnx, methods=['predict'],
            basename="SklearnBostonPCARF-Dec4",
            allow_failure="StrictVersion("
            "onnxruntime.__version__) <= StrictVersion('0.2.1')",
        )

    def test_random_forest_regressor_int(self):
        model, X = fit_regression_model(
            RandomForestRegressor(n_estimators=5, random_state=42),
            is_int=True)
        model_onnx = convert_sklearn(
            model, "random forest regression",
            [("input", Int64TensorType([None, X.shape[1]]))],
            target_opset=TARGET_OPSET,
        )
        self.assertIsNotNone(model_onnx)
        dump_data_and_model(
            X,
            model,
            model_onnx,
            basename="SklearnRandomForestRegressorInt-Dec4",
            allow_failure="StrictVersion("
            "onnxruntime.__version__) <= StrictVersion('0.2.1')",
        )

    def test_extra_trees_regressor_int(self):
        model, X = fit_regression_model(
            ExtraTreesRegressor(n_estimators=5, random_state=42),
            is_int=True)
        model_onnx = convert_sklearn(
            model, "extra trees regression",
            [("input", Int64TensorType([None, X.shape[1]]))],
            target_opset=TARGET_OPSET,
        )
        self.assertIsNotNone(model_onnx)
        dump_data_and_model(
            X,
            model,
            model_onnx,
            basename="SklearnExtraTreesRegressorInt-Dec4",
            allow_failure="StrictVersion("
            "onnxruntime.__version__) <= StrictVersion('0.2.1')",
        )

    def test_random_forest_regressor_bool(self):
        model, X = fit_regression_model(
            RandomForestRegressor(n_estimators=5, random_state=42),
            is_bool=True)
        model_onnx = convert_sklearn(
            model, "random forest regression",
            [("input", BooleanTensorType([None, X.shape[1]]))],
            target_opset=TARGET_OPSET,
        )
        self.assertIsNotNone(model_onnx)
        dump_data_and_model(
            X,
            model,
            model_onnx,
            basename="SklearnRandomForestRegressorBool-Dec4",
            allow_failure="StrictVersion("
            "onnxruntime.__version__) <= StrictVersion('0.2.1')",
        )

    def test_extra_trees_regressor_bool(self):
        model, X = fit_regression_model(
            ExtraTreesRegressor(n_estimators=5, random_state=42),
            is_bool=True)
        model_onnx = convert_sklearn(
            model, "extra trees regression",
            [("input", BooleanTensorType([None, X.shape[1]]))],
            target_opset=TARGET_OPSET,
        )
        self.assertIsNotNone(model_onnx)
        dump_data_and_model(
            X,
            model,
            model_onnx,
            basename="SklearnExtraTreesRegressorBool-Dec4",
            allow_failure="StrictVersion("
            "onnxruntime.__version__) <= StrictVersion('0.2.1')",
        )

    @unittest.skipIf(not onnx_built_with_ml(),
                     reason="Requires ONNX-ML extension.")
    @unittest.skipIf(TARGET_OPSET < 12, reason="LabelEncoder")
    def test_randomforestregressor_decision_path(self):
        model = RandomForestRegressor(max_depth=2, n_estimators=2)
        X, y = make_classification(10, n_features=4, random_state=42)
        X = X[:, :2]
        model.fit(X, y)
        initial_types = [('input', FloatTensorType((None, X.shape[1])))]
        model_onnx = convert_sklearn(
            model, initial_types=initial_types,
            options={id(model): {'decision_path': True}})
        sess = InferenceSession(model_onnx.SerializeToString())
        res = sess.run(None, {'input': X.astype(numpy.float32)})
        pred = model.predict(X)
        assert_almost_equal(pred, res[0].ravel())
        dec = model.decision_path(X)
        exp = binary_array_to_string(dec[0].todense())
        got = numpy.array([''.join(row) for row in res[1]])
        assert exp == got.ravel().tolist()

    @unittest.skipIf(not onnx_built_with_ml(),
                     reason="Requires ONNX-ML extension.")
    @unittest.skipIf(TARGET_OPSET < 12, reason="LabelEncoder")
    def test_extratreesregressor_decision_path(self):
        model = ExtraTreesRegressor(max_depth=2, n_estimators=2)
        X, y = make_classification(10, n_features=4, random_state=42)
        X = X[:, :2]
        model.fit(X, y)
        initial_types = [('input', FloatTensorType((None, X.shape[1])))]
        model_onnx = convert_sklearn(
            model, initial_types=initial_types,
            options={id(model): {'decision_path': True}})
        sess = InferenceSession(model_onnx.SerializeToString())
        res = sess.run(None, {'input': X.astype(numpy.float32)})
        pred = model.predict(X)
        assert_almost_equal(pred, res[0].ravel())
        dec = model.decision_path(X)
        exp = binary_array_to_string(dec[0].todense())
        got = numpy.array([''.join(row) for row in res[1]])
        assert exp == got.ravel().tolist()

    @unittest.skipIf(not onnx_built_with_ml(),
                     reason="Requires ONNX-ML extension.")
    @unittest.skipIf(TARGET_OPSET < 12, reason="LabelEncoder")
    def test_randomforestclassifier_decision_path(self):
<<<<<<< HEAD
        model = RandomForestClassifier(max_depth=2, n_estimators=3)
=======
        model = RandomForestClassifier(max_depth=2, n_estimators=2)
>>>>>>> 4b68db4f
        X, y = make_classification(10, n_features=4, random_state=42)
        X = X[:, :2]
        model.fit(X, y)
        initial_types = [('input', FloatTensorType((None, X.shape[1])))]
        model_onnx = convert_sklearn(
            model, initial_types=initial_types,
<<<<<<< HEAD
            options={id(model): {'decision_path': True, 'zipmap': False}},
            target_opset=TARGET_OPSET)
=======
            options={id(model): {'decision_path': True, 'zipmap': False}})
>>>>>>> 4b68db4f
        sess = InferenceSession(model_onnx.SerializeToString())
        res = sess.run(None, {'input': X.astype(numpy.float32)})
        pred = model.predict(X)
        assert_almost_equal(pred, res[0].ravel())
        prob = model.predict_proba(X)
        assert_almost_equal(prob, res[1])
        dec = model.decision_path(X)
        exp = binary_array_to_string(dec[0].todense())
        got = numpy.array([''.join(row) for row in res[2]])
        assert exp == got.ravel().tolist()

    @unittest.skipIf(not onnx_built_with_ml(),
                     reason="Requires ONNX-ML extension.")
    @unittest.skipIf(TARGET_OPSET < 12, reason="LabelEncoder")
    def test_extratreesclassifier_decision_path(self):
<<<<<<< HEAD
        model = ExtraTreesClassifier(max_depth=2, n_estimators=3)
=======
        model = ExtraTreesClassifier(max_depth=2, n_estimators=2)
>>>>>>> 4b68db4f
        X, y = make_classification(10, n_features=4, random_state=42)
        X = X[:, :2]
        model.fit(X, y)
        initial_types = [('input', FloatTensorType((None, X.shape[1])))]
        model_onnx = convert_sklearn(
            model, initial_types=initial_types,
<<<<<<< HEAD
            options={id(model): {'decision_path': True, 'zipmap': False}},
            target_opset=TARGET_OPSET)
=======
            options={id(model): {'decision_path': True, 'zipmap': False}})
>>>>>>> 4b68db4f
        sess = InferenceSession(model_onnx.SerializeToString())
        res = sess.run(None, {'input': X.astype(numpy.float32)})
        pred = model.predict(X)
        assert_almost_equal(pred, res[0].ravel())
        prob = model.predict_proba(X)
        assert_almost_equal(prob, res[1])
        dec = model.decision_path(X)
        exp = binary_array_to_string(dec[0].todense())
        got = numpy.array([''.join(row) for row in res[2]])
        assert exp == got.ravel().tolist()


if __name__ == "__main__":
    # TestSklearnTreeEnsembleModels().test_randomforestclassifier_decision_path()
    unittest.main()<|MERGE_RESOLUTION|>--- conflicted
+++ resolved
@@ -654,23 +654,15 @@
                      reason="Requires ONNX-ML extension.")
     @unittest.skipIf(TARGET_OPSET < 12, reason="LabelEncoder")
     def test_randomforestclassifier_decision_path(self):
-<<<<<<< HEAD
         model = RandomForestClassifier(max_depth=2, n_estimators=3)
-=======
-        model = RandomForestClassifier(max_depth=2, n_estimators=2)
->>>>>>> 4b68db4f
         X, y = make_classification(10, n_features=4, random_state=42)
         X = X[:, :2]
         model.fit(X, y)
         initial_types = [('input', FloatTensorType((None, X.shape[1])))]
         model_onnx = convert_sklearn(
             model, initial_types=initial_types,
-<<<<<<< HEAD
             options={id(model): {'decision_path': True, 'zipmap': False}},
             target_opset=TARGET_OPSET)
-=======
-            options={id(model): {'decision_path': True, 'zipmap': False}})
->>>>>>> 4b68db4f
         sess = InferenceSession(model_onnx.SerializeToString())
         res = sess.run(None, {'input': X.astype(numpy.float32)})
         pred = model.predict(X)
@@ -686,23 +678,15 @@
                      reason="Requires ONNX-ML extension.")
     @unittest.skipIf(TARGET_OPSET < 12, reason="LabelEncoder")
     def test_extratreesclassifier_decision_path(self):
-<<<<<<< HEAD
         model = ExtraTreesClassifier(max_depth=2, n_estimators=3)
-=======
-        model = ExtraTreesClassifier(max_depth=2, n_estimators=2)
->>>>>>> 4b68db4f
         X, y = make_classification(10, n_features=4, random_state=42)
         X = X[:, :2]
         model.fit(X, y)
         initial_types = [('input', FloatTensorType((None, X.shape[1])))]
         model_onnx = convert_sklearn(
             model, initial_types=initial_types,
-<<<<<<< HEAD
             options={id(model): {'decision_path': True, 'zipmap': False}},
             target_opset=TARGET_OPSET)
-=======
-            options={id(model): {'decision_path': True, 'zipmap': False}})
->>>>>>> 4b68db4f
         sess = InferenceSession(model_onnx.SerializeToString())
         res = sess.run(None, {'input': X.astype(numpy.float32)})
         pred = model.predict(X)
