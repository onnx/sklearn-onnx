--- conflicted
+++ resolved
@@ -205,7 +205,6 @@
                           "StrictVersion(onnxruntime.__version__)"
                           " <= StrictVersion('0.2.1')")
 
-<<<<<<< HEAD
     def common_test_model_hgb_regressor(self, add_nan=False):
         model = HistGradientBoostingRegressor(max_iter=5, max_depth=2)
         X, y = make_regression(n_features=10, n_samples=1000,
@@ -244,7 +243,7 @@
                      reason="scikit-learn 0.22 + manual activation")
     def test_model_hgb_regressor_nan(self):
         self.common_test_model_hgb_regressor(True)
-=======
+
     @unittest.skipIf(not onnx_built_with_ml(),
                      reason="Requires ONNX-ML extension.")
     def test_model_random_forest_classifier_multilabel(self):
@@ -290,7 +289,6 @@
             allow_failure="StrictVersion("
             "onnxruntime.__version__) <= StrictVersion('0.2.1')",
         )
->>>>>>> 39edc1c0
 
 
 if __name__ == "__main__":
