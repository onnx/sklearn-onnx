import onnx
import unittest
import numpy as np
from distutils.version import StrictVersion
from sklearn.naive_bayes import MultinomialNB, BernoulliNB
from skl2onnx import convert_sklearn
from skl2onnx.common.data_types import FloatTensorType, Int64TensorType
from skl2onnx.common.data_types import onnx_built_with_ml
from test_utils import dump_data_and_model, fit_classification_model


class TestNaiveBayesConverter(unittest.TestCase):

    @unittest.skipIf(not onnx_built_with_ml(),
                     reason="Requires ONNX-ML extension.")
    def test_model_multinomial_nb_binary_classification(self):
        model, X = fit_classification_model(
            MultinomialNB(), 2, pos_features=True)
        model_onnx = convert_sklearn(
            model,
            "multinomial naive bayes",
<<<<<<< HEAD
            [("input", FloatTensorType(X.shape))],
            dtype=np.float32,
=======
            [("input", FloatTensorType([None, X.shape[1]]))],
>>>>>>> 22d37630
        )
        self.assertIsNotNone(model_onnx)
        dump_data_and_model(
            X,
            model,
            model_onnx,
            basename="SklearnBinMultinomialNB-Dec4",
            allow_failure="StrictVersion(onnxruntime.__version__)"
            "<= StrictVersion('0.2.1')",
        )

    @unittest.skipIf(
        StrictVersion(onnx.__version__) <= StrictVersion("1.3"),
        reason="Requires opset 9.",
    )
    @unittest.skipIf(not onnx_built_with_ml(),
                     reason="Requires ONNX-ML extension.")
    def test_model_bernoulli_nb_binary_classification(self):
        model, X = fit_classification_model(
            BernoulliNB(), 2)
        model_onnx = convert_sklearn(
            model,
            "bernoulli naive bayes",
<<<<<<< HEAD
            [("input", FloatTensorType(X.shape))],
            dtype=np.float32,
=======
            [("input", FloatTensorType([None, X.shape[1]]))],
>>>>>>> 22d37630
        )
        self.assertIsNotNone(model_onnx)
        dump_data_and_model(
            X,
            model,
            model_onnx,
            basename="SklearnBinBernoulliNB",
            allow_failure="StrictVersion(onnxruntime.__version__)"
            "<= StrictVersion('0.2.1')",
        )

    @unittest.skipIf(not onnx_built_with_ml(),
                     reason="Requires ONNX-ML extension.")
    def test_model_multinomial_nb_multiclass(self):
        model, X = fit_classification_model(
            MultinomialNB(), 5, pos_features=True)
        model_onnx = convert_sklearn(
            model,
            "multinomial naive bayes",
<<<<<<< HEAD
            [("input", FloatTensorType(X.shape))],
            dtype=np.float32,
=======
            [("input", FloatTensorType([None, X.shape[1]]))],
>>>>>>> 22d37630
        )
        self.assertIsNotNone(model_onnx)
        dump_data_and_model(
            X,
            model,
            model_onnx,
            basename="SklearnMclMultinomialNB-Dec4",
            allow_failure="StrictVersion(onnxruntime.__version__)"
            "<= StrictVersion('0.2.1')",
        )

    @unittest.skipIf(not onnx_built_with_ml(),
                     reason="Requires ONNX-ML extension.")
    def test_model_multinomial_nb_multiclass_params(self):
        model, X = fit_classification_model(
            MultinomialNB(alpha=0.5, fit_prior=False), 5, pos_features=True)
        model_onnx = convert_sklearn(
            model,
            "multinomial naive bayes",
<<<<<<< HEAD
            [("input", FloatTensorType(X.shape))],
            dtype=np.float32,
=======
            [("input", FloatTensorType([None, X.shape[1]]))],
>>>>>>> 22d37630
        )
        self.assertIsNotNone(model_onnx)
        dump_data_and_model(
            X,
            model,
            model_onnx,
            basename="SklearnMclMultinomialNBParams-Dec4",
            allow_failure="StrictVersion(onnxruntime.__version__)"
            "<= StrictVersion('0.2.1')",
        )

    @unittest.skipIf(
        StrictVersion(onnx.__version__) <= StrictVersion("1.3"),
        reason="Requires opset 9.",
    )
    @unittest.skipIf(not onnx_built_with_ml(),
                     reason="Requires ONNX-ML extension.")
    def test_model_bernoulli_nb_multiclass(self):
        model, X = fit_classification_model(
            BernoulliNB(), 4)
        model_onnx = convert_sklearn(
            model,
            "bernoulli naive bayes",
<<<<<<< HEAD
            [("input", FloatTensorType(X.shape))],
            dtype=np.float32,
=======
            [("input", FloatTensorType([None, X.shape[1]]))],
>>>>>>> 22d37630
        )
        self.assertIsNotNone(model_onnx)
        dump_data_and_model(
            X,
            model,
            model_onnx,
            basename="SklearnMclBernoulliNB",
            allow_failure="StrictVersion(onnxruntime.__version__)"
            "<= StrictVersion('0.2.1')",
        )

    @unittest.skipIf(
        StrictVersion(onnx.__version__) <= StrictVersion("1.3"),
        reason="Requires opset 9.",
    )
    @unittest.skipIf(not onnx_built_with_ml(),
                     reason="Requires ONNX-ML extension.")
    def test_model_bernoulli_nb_multiclass_params(self):
        model, X = fit_classification_model(
            BernoulliNB(alpha=0, binarize=1.0, fit_prior=False), 4)
        model_onnx = convert_sklearn(
            model,
            "bernoulli naive bayes",
<<<<<<< HEAD
            [("input", FloatTensorType(X.shape))],
            dtype=np.float32,
=======
            [("input", FloatTensorType([None, X.shape[1]]))],
>>>>>>> 22d37630
        )
        self.assertIsNotNone(model_onnx)
        dump_data_and_model(
            X,
            model,
            model_onnx,
            basename="SklearnMclBernoulliNBParams",
            allow_failure="StrictVersion(onnxruntime.__version__)"
            "<= StrictVersion('0.2.1')",
        )

    @unittest.skipIf(not onnx_built_with_ml(),
                     reason="Requires ONNX-ML extension.")
    def test_model_multinomial_nb_binary_classification_int(self):
        model, X = fit_classification_model(
            MultinomialNB(), 2, is_int=True, pos_features=True)
        model_onnx = convert_sklearn(
            model,
            "multinomial naive bayes",
<<<<<<< HEAD
            [("input", Int64TensorType(X.shape))],
            dtype=np.float32,
=======
            [("input", Int64TensorType([None, X.shape[1]]))],
>>>>>>> 22d37630
        )
        self.assertIsNotNone(model_onnx)
        dump_data_and_model(
            X,
            model,
            model_onnx,
            basename="SklearnBinMultinomialNBInt-Dec4",
            allow_failure="StrictVersion(onnxruntime.__version__)"
            "<= StrictVersion('0.2.1')",
        )

    @unittest.skipIf(
        StrictVersion(onnx.__version__) <= StrictVersion("1.3"),
        reason="Requires opset 9.",
    )
    @unittest.skipIf(not onnx_built_with_ml(),
                     reason="Requires ONNX-ML extension.")
    def test_model_bernoulli_nb_binary_classification_int(self):
        model, X = fit_classification_model(
            BernoulliNB(), 2, is_int=True)
        model_onnx = convert_sklearn(
            model,
            "bernoulli naive bayes",
<<<<<<< HEAD
            [("input", Int64TensorType(X.shape))],
            dtype=np.float32,
=======
            [("input", Int64TensorType([None, X.shape[1]]))],
>>>>>>> 22d37630
        )
        self.assertIsNotNone(model_onnx)
        dump_data_and_model(
            X,
            model,
            model_onnx,
            basename="SklearnBinBernoulliNBInt",
            allow_failure="StrictVersion(onnxruntime.__version__)"
            "<= StrictVersion('0.2.1')",
        )

    @unittest.skipIf(not onnx_built_with_ml(),
                     reason="Requires ONNX-ML extension.")
    def test_model_multinomial_nb_multiclass_int(self):
        model, X = fit_classification_model(
            MultinomialNB(), 5, is_int=True, pos_features=True)
        model_onnx = convert_sklearn(
            model,
            "multinomial naive bayes",
<<<<<<< HEAD
            [("input", Int64TensorType(X.shape))],
            dtype=np.float32,
=======
            [("input", Int64TensorType([None, X.shape[1]]))],
>>>>>>> 22d37630
        )
        self.assertIsNotNone(model_onnx)
        dump_data_and_model(
            X,
            model,
            model_onnx,
            basename="SklearnMclMultinomialNBInt-Dec4",
            allow_failure="StrictVersion(onnxruntime.__version__)"
            "<= StrictVersion('0.2.1')",
        )

    @unittest.skipIf(
        StrictVersion(onnx.__version__) <= StrictVersion("1.3"),
        reason="Requires opset 9.",
    )
    @unittest.skipIf(not onnx_built_with_ml(),
                     reason="Requires ONNX-ML extension.")
    def test_model_bernoulli_nb_multiclass_int(self):
        model, X = fit_classification_model(
            BernoulliNB(), 4, is_int=True)
        model_onnx = convert_sklearn(
            model,
            "bernoulli naive bayes",
<<<<<<< HEAD
            [("input", Int64TensorType(X.shape))],
            dtype=np.float32,
=======
            [("input", Int64TensorType([None, X.shape[1]]))],
>>>>>>> 22d37630
        )
        self.assertIsNotNone(model_onnx)
        dump_data_and_model(
            X,
            model,
            model_onnx,
            basename="SklearnMclBernoulliNBInt-Dec4",
            allow_failure="StrictVersion(onnxruntime.__version__)"
            "<= StrictVersion('0.2.1')",
        )


if __name__ == "__main__":
    unittest.main()<|MERGE_RESOLUTION|>--- conflicted
+++ resolved
@@ -19,12 +19,8 @@
         model_onnx = convert_sklearn(
             model,
             "multinomial naive bayes",
-<<<<<<< HEAD
-            [("input", FloatTensorType(X.shape))],
-            dtype=np.float32,
-=======
-            [("input", FloatTensorType([None, X.shape[1]]))],
->>>>>>> 22d37630
+            [("input", FloatTensorType([None, X.shape[1]]))],
+            dtype=np.float32,
         )
         self.assertIsNotNone(model_onnx)
         dump_data_and_model(
@@ -48,12 +44,8 @@
         model_onnx = convert_sklearn(
             model,
             "bernoulli naive bayes",
-<<<<<<< HEAD
-            [("input", FloatTensorType(X.shape))],
-            dtype=np.float32,
-=======
-            [("input", FloatTensorType([None, X.shape[1]]))],
->>>>>>> 22d37630
+            [("input", FloatTensorType([None, X.shape[1]]))],
+            dtype=np.float32,
         )
         self.assertIsNotNone(model_onnx)
         dump_data_and_model(
@@ -73,12 +65,8 @@
         model_onnx = convert_sklearn(
             model,
             "multinomial naive bayes",
-<<<<<<< HEAD
-            [("input", FloatTensorType(X.shape))],
-            dtype=np.float32,
-=======
-            [("input", FloatTensorType([None, X.shape[1]]))],
->>>>>>> 22d37630
+            [("input", FloatTensorType([None, X.shape[1]]))],
+            dtype=np.float32,
         )
         self.assertIsNotNone(model_onnx)
         dump_data_and_model(
@@ -98,12 +86,8 @@
         model_onnx = convert_sklearn(
             model,
             "multinomial naive bayes",
-<<<<<<< HEAD
-            [("input", FloatTensorType(X.shape))],
-            dtype=np.float32,
-=======
-            [("input", FloatTensorType([None, X.shape[1]]))],
->>>>>>> 22d37630
+            [("input", FloatTensorType([None, X.shape[1]]))],
+            dtype=np.float32,
         )
         self.assertIsNotNone(model_onnx)
         dump_data_and_model(
@@ -127,12 +111,8 @@
         model_onnx = convert_sklearn(
             model,
             "bernoulli naive bayes",
-<<<<<<< HEAD
-            [("input", FloatTensorType(X.shape))],
-            dtype=np.float32,
-=======
-            [("input", FloatTensorType([None, X.shape[1]]))],
->>>>>>> 22d37630
+            [("input", FloatTensorType([None, X.shape[1]]))],
+            dtype=np.float32,
         )
         self.assertIsNotNone(model_onnx)
         dump_data_and_model(
@@ -156,12 +136,8 @@
         model_onnx = convert_sklearn(
             model,
             "bernoulli naive bayes",
-<<<<<<< HEAD
-            [("input", FloatTensorType(X.shape))],
-            dtype=np.float32,
-=======
-            [("input", FloatTensorType([None, X.shape[1]]))],
->>>>>>> 22d37630
+            [("input", FloatTensorType([None, X.shape[1]]))],
+            dtype=np.float32,
         )
         self.assertIsNotNone(model_onnx)
         dump_data_and_model(
@@ -181,12 +157,8 @@
         model_onnx = convert_sklearn(
             model,
             "multinomial naive bayes",
-<<<<<<< HEAD
-            [("input", Int64TensorType(X.shape))],
-            dtype=np.float32,
-=======
-            [("input", Int64TensorType([None, X.shape[1]]))],
->>>>>>> 22d37630
+            [("input", Int64TensorType([None, X.shape[1]]))],
+            dtype=np.float32,
         )
         self.assertIsNotNone(model_onnx)
         dump_data_and_model(
@@ -210,12 +182,8 @@
         model_onnx = convert_sklearn(
             model,
             "bernoulli naive bayes",
-<<<<<<< HEAD
-            [("input", Int64TensorType(X.shape))],
-            dtype=np.float32,
-=======
-            [("input", Int64TensorType([None, X.shape[1]]))],
->>>>>>> 22d37630
+            [("input", Int64TensorType([None, X.shape[1]]))],
+            dtype=np.float32,
         )
         self.assertIsNotNone(model_onnx)
         dump_data_and_model(
@@ -235,12 +203,8 @@
         model_onnx = convert_sklearn(
             model,
             "multinomial naive bayes",
-<<<<<<< HEAD
-            [("input", Int64TensorType(X.shape))],
-            dtype=np.float32,
-=======
-            [("input", Int64TensorType([None, X.shape[1]]))],
->>>>>>> 22d37630
+            [("input", Int64TensorType([None, X.shape[1]]))],
+            dtype=np.float32,
         )
         self.assertIsNotNone(model_onnx)
         dump_data_and_model(
@@ -264,12 +228,7 @@
         model_onnx = convert_sklearn(
             model,
             "bernoulli naive bayes",
-<<<<<<< HEAD
-            [("input", Int64TensorType(X.shape))],
-            dtype=np.float32,
-=======
-            [("input", Int64TensorType([None, X.shape[1]]))],
->>>>>>> 22d37630
+            [("input", Int64TensorType([None, X.shape[1]]))],
         )
         self.assertIsNotNone(model_onnx)
         dump_data_and_model(
