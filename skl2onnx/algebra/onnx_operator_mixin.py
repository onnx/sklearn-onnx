# -------------------------------------------------------------------------
# Copyright (c) Microsoft Corporation. All rights reserved.
# Licensed under the MIT License. See License.txt in the project root for
# license information.
# --------------------------------------------------------------------------
from sklearn.base import BaseEstimator
from onnx import shape_inference
from ..common._registration import get_converter, get_shape_calculator
from ..common._topology import Variable
from .._supported_operators import sklearn_operator_name_map
from .onnx_operator import OnnxOperator
from .type_helper import guess_initial_types


class OnnxOperatorMixin:
    """
    Base class for *scikit-learn* operators
    sharing an API to convert object to *ONNX*.
    """

<<<<<<< HEAD
    def to_onnx(self, X=None, name=None):
=======
    def to_onnx(self, X=None, name=None, dtype=np.float32,
                options=None, white_op=None, black_op=None,
                final_types=None):
>>>>>>> b142bce9
        """
        Converts the model in *ONNX* format.
        It calls method *_to_onnx* which must be
        overloaded.

        :param X: training data, at least one sample,
            it is used to guess the type of the input data.
        :param name: name of the model, if None,
            it is replaced by the the class name.
<<<<<<< HEAD
=======
        :param dtype: defines the type of floats to use
            during the conversion
        :param options: specific options given to converters
            (see :ref:`l-conv-options`)
        :param white_op: white list of ONNX nodes allowed
            while converting a pipeline, if empty, all are allowed
        :param black_op: black list of ONNX nodes allowed
            while converting a pipeline, if empty, none are blacklisted
        :param final_types: a python list. Works the same way as initial_types
            but not mandatory, it is used to overwrites the type
            (if type is not None) and the name of every output.
>>>>>>> b142bce9
        """
        from .. import convert_sklearn
        if X is None:
            initial_types = self.infer_initial_types()
        else:
            initial_types = guess_initial_types(X, None)
        if not hasattr(self, 'op_version'):
            if name is None:
                name = self.__class__.__name__
            raise AttributeError(
                "Attribute 'op_version' is missing for '{}' "
                "(model: '{}').".format(
                    self.__class__.__name__, name))
        return convert_sklearn(
<<<<<<< HEAD
            self, initial_types=initial_types, target_opset=self.op_version)
=======
            self, initial_types=initial_types, dtype=dtype,
            target_opset=self.op_version, options=options,
            white_op=white_op, black_op=black_op,
            final_types=final_types)
>>>>>>> b142bce9

    def infer_initial_types(self):
        """
        Infers initial types.
        """
        if hasattr(self, 'enumerate_initial_types'):
            return list(self.enumerate_initial_types())
        raise RuntimeError("Method enumerate_initial_types is missing "
                           "and initial_types are not defined.")

    def _find_sklearn_parent(self):
        if (hasattr(self.__class__, 'predict') and
                "predict" in self.__class__.__dict__):
            raise RuntimeError("Method predict was modified. "
                               "There is no parser or converter available "
                               "for class '{}'.".format(self.__class__))
        if (hasattr(self.__class__, 'transform') and
                "transform" in self.__class__.__dict__):
            raise RuntimeError("Method transform was modified. "
                               "There is no parser or converter available "
                               "for class '{}'.".format(self.__class__))
        for cl in self.__class__.__bases__:
            if issubclass(cl, BaseEstimator):
                return cl
        raise RuntimeError("Unable to find any parent inherited from "
                           "BaseEstimator: {}.".format(
                               ", ".join(map(str, self.__class__.__bases__))))

    def to_onnx_operator(self, inputs=None, outputs=None):
        """
        This function must be overloaded.
        """
        raise NotImplementedError()

    def onnx_parser(self, scope=None, inputs=None):
        """
        Returns a parser for this model.
        If not overloaded, it fetches the parser
        mapped to the first *scikit-learn* parent
        it can find.
        """
        if inputs:
            self.parsed_inputs_ = inputs
        try:
            op = self.to_onnx_operator(inputs=inputs)
        except NotImplementedError:
            self._find_sklearn_parent()
            return None

        def parser():
            names = []
            while True:
                try:
                    name = op.get_output(len(names))
                    if name is None:
                        break
                    names.append(name)
                except IndexError:
                    break
            return names
        return parser

    def get_inputs(self, inputs, i):
        if i >= len(inputs):
            return OnnxOperator.OnnxOperatorVariable(i)
        else:
            input = inputs[i]
            if isinstance(input, (str, OnnxOperator.UnscopedVariable)):
                return OnnxOperator.OnnxOperatorVariable(i, input)
            else:
                return input

    def onnx_shape_calculator(self):
        """
        Returns a shape calculator for this model.
        If not overloaded, it fetches the parser
        mapped to the first *scikit-learn* parent
        it can find.
        """
        if not hasattr(self, 'op_version'):
            raise AttributeError(
                "Class '{}' should have an attribute 'op_version'.".format(
                    self.__class__.__name__))

        inputs = getattr(self, "parsed_inputs_", None)
        try:
            if inputs:
                op = self.to_onnx_operator(inputs=inputs)
            else:
                op = self.to_onnx_operator()
        except NotImplementedError:
            parent = self._find_sklearn_parent()
            name = sklearn_operator_name_map.get(
                parent, "Sklearn" + parent.__name__)
            return get_shape_calculator(name)

        def shape_calculator(operator):
            onx = op.to_onnx(operator.inputs, operator.outputs,
                             target_opset=self.op_version)
            inferred_model = shape_inference.infer_shapes(onx)
            shapes = Variable.from_pb(inferred_model.graph.value_info)
            shapes = {shape.onnx_name: shape for shape in shapes}
            for o in operator.outputs:
                name = o.onnx_name
                if name not in shapes:
                    raise RuntimeError("Shape of output '{}' cannot be "
                                       "infered. onnx_shape_calculator "
                                       "must be overriden and return "
                                       "a shape calculator.".format(name))
                o.type = shapes[name].type

        return shape_calculator

    def onnx_converter(self):
        """
        Returns a converter for this model.
        If not overloaded, it fetches the converter
        mapped to the first *scikit-learn* parent
        it can find.
        """
        inputs = getattr(self, "parsed_inputs_", None)
        try:
            if inputs:
                op = self.to_onnx_operator(inputs=inputs)
            else:
                op = self.to_onnx_operator()
        except NotImplementedError:
            parent = self._find_sklearn_parent()
            name = sklearn_operator_name_map[parent]
            return get_converter(name)

        def converter(scope, operator, container):
            op.add_to(scope, container, operator=operator)

        return converter<|MERGE_RESOLUTION|>--- conflicted
+++ resolved
@@ -18,13 +18,9 @@
     sharing an API to convert object to *ONNX*.
     """
 
-<<<<<<< HEAD
-    def to_onnx(self, X=None, name=None):
-=======
-    def to_onnx(self, X=None, name=None, dtype=np.float32,
+    def to_onnx(self, X=None, name=None,
                 options=None, white_op=None, black_op=None,
                 final_types=None):
->>>>>>> b142bce9
         """
         Converts the model in *ONNX* format.
         It calls method *_to_onnx* which must be
@@ -34,10 +30,6 @@
             it is used to guess the type of the input data.
         :param name: name of the model, if None,
             it is replaced by the the class name.
-<<<<<<< HEAD
-=======
-        :param dtype: defines the type of floats to use
-            during the conversion
         :param options: specific options given to converters
             (see :ref:`l-conv-options`)
         :param white_op: white list of ONNX nodes allowed
@@ -47,7 +39,6 @@
         :param final_types: a python list. Works the same way as initial_types
             but not mandatory, it is used to overwrites the type
             (if type is not None) and the name of every output.
->>>>>>> b142bce9
         """
         from .. import convert_sklearn
         if X is None:
@@ -62,14 +53,10 @@
                 "(model: '{}').".format(
                     self.__class__.__name__, name))
         return convert_sklearn(
-<<<<<<< HEAD
-            self, initial_types=initial_types, target_opset=self.op_version)
-=======
-            self, initial_types=initial_types, dtype=dtype,
+            self, initial_types=initial_types,
             target_opset=self.op_version, options=options,
             white_op=white_op, black_op=black_op,
             final_types=final_types)
->>>>>>> b142bce9
 
     def infer_initial_types(self):
         """
