# -------------------------------------------------------------------------
# Copyright (c) Microsoft Corporation. All rights reserved.
# Licensed under the MIT License. See License.txt in the project root for
# license information.
# --------------------------------------------------------------------------
import numpy as np
from scipy.sparse import coo_matrix
from ..proto import onnx_proto, TensorProto
from ..common._topology import Variable


class GraphState:

    def __init__(self, inputs, outputs,
                 operator_name, scope,
                 container, converter,
                 onnx_prefix_name=None,
                 **attrs):
        self.inputs = inputs
        self.scope = scope
        if hasattr(operator_name, 'fit'):
            from .. import get_model_alias
            self.operator_instance = operator_name
            self.is_model = True
            self.operator_name = get_model_alias(type(operator_name))
        else:
            self.operator_name = operator_name
            self.is_model = False
        self.container = container
        self.converter = converter
        self.expected_outputs = outputs
        self.computed_outputs = None
        self.onnx_prefix_name = onnx_prefix_name
        self.attrs = attrs
        if isinstance(self.inputs, tuple):
            raise TypeError("Parameter inputs must be a list or a string or a "
                            "Variable not tuple.")
        elif not isinstance(self.inputs, list):
            self.inputs = [self.inputs]
        if self.expected_outputs is None and not self.is_model:
            raise ValueError("Parameter outputs must not be empty.")
        if (not isinstance(self.expected_outputs, list) and
                self.expected_outputs is not None):
            self.expected_outputs = [self.expected_outputs]

    @property
    def onnx_prefix(self):
        if self.onnx_prefix_name is None:
            return self.operator_name
        return self.onnx_prefix_name + "_" + self.operator_name

    @property
    def outputs(self):
        self.run()
        return self.computed_outputs

    def _get_var_name(self, var, unused, operator=None):
        if isinstance(var, Variable):
            return var.full_name
        if isinstance(var, (np.ndarray, np.bool, np.int64,
                            np.float32, np.float64, np.bool,
                            np.int8, np.uint8)):
            return self._add_constant(var)
        elif hasattr(var, 'ConstantValue'):
            return self._add_constant(var.ConstantValue)
        elif hasattr(var, 'add_to'):
            var.add_to(self.scope, self.container, operator=operator)
            outputs = var.outputs
            if isinstance(outputs, list):
                if len(outputs) == 1:
                    var = outputs[0]
                    if isinstance(var, Variable):
                        return var.full_name
                    if isinstance(var, str):
                        return var
            raise RuntimeError("Unexpected output type {}".format(outputs))
        if hasattr(var, 'name') and isinstance(var.name, str) and var.name:
            return var.name
        if isinstance(var, str):
            return var
        raise RuntimeError("Unexpected type for parameter 'var': {0}."
                           "".format(type(var)))

    def _add_constant(self, cst):

        def _ty_astype(cst):
            dtype = cst.dtype
            if dtype == np.float32:
                ty = onnx_proto.TensorProto.FLOAT
                astype = np.float64
            elif dtype == np.float64:
                ty = onnx_proto.TensorProto.DOUBLE
                astype = np.float64
            elif dtype == np.int64:
                ty = onnx_proto.TensorProto.INT64
                astype = np.int64
            elif dtype == np.int32:
                ty = onnx_proto.TensorProto.INT32
<<<<<<< HEAD
                astype = np.int64
=======
                astype = np.int32
>>>>>>> 6190073f
            elif dtype == np.int8:
                ty = onnx_proto.TensorProto.INT8
                astype = np.int8
            elif dtype == np.uint8:
                ty = onnx_proto.TensorProto.UINT8
                astype = np.uint8
            elif dtype == np.bool:
                ty = onnx_proto.TensorProto.BOOL
                astype = np.bool
            else:
                st = str(dtype).lower()
                if st.startswith('u') or st.startswith("<u"):
                    ty = onnx_proto.TensorProto.STRING
                    astype = None
                    cst = np.array([s.encode('utf-8') for s in cst])
                else:
                    raise NotImplementedError(
                        "Unable to guess ONNX type from type {}. "
                        "You may raise an issue at https://github.com/onnx/"
                        "sklearn-onnx/issues.".format(
                            cst.dtype))
            return cst, ty, astype

        if isinstance(cst, np.ndarray):
            shape = cst.shape
            name = self.scope.get_unique_variable_name(
                self.onnx_prefix + 'cst')
            cst, ty, astype = _ty_astype(cst)
            if astype is not None:
                cst = cst.astype(astype)
            self.container.add_initializer(
                name, ty, shape, cst.flatten())
            return name
        if isinstance(cst, coo_matrix):
            shape = cst.shape
            name = self.scope.get_unique_variable_name(
                self.onnx_prefix + 'cst')
            cst, ty, astype = _ty_astype(cst)
            self.container.add_initializer(
                name, ty, shape, cst.astype(astype))
            return name
        if isinstance(cst, TensorProto):
            name = self.scope.get_unique_variable_name(
                self.onnx_prefix + 'cst')
            self.container.add_initializer(name, None, None, cst)
            return name
        if isinstance(cst, np.int64):
            name = self.scope.get_unique_variable_name(
                self.onnx_prefix + 'cst')
            ty = TensorProto.INT64
            self.container.add_initializer(name, ty, None, cst)
            return name
        if isinstance(cst, np.bool):
            name = self.scope.get_unique_variable_name(
                self.onnx_prefix + 'cst')
            ty = TensorProto.BOOL
            self.container.add_initializer(name, ty, None, cst)
            return name
        if isinstance(cst, np.float64):
            name = self.scope.get_unique_variable_name(
                self.onnx_prefix + 'cst')
            ty = TensorProto.DOUBLE
            self.container.add_initializer(name, ty, None, float(cst))
            return name
        if isinstance(cst, np.float32):
            name = self.scope.get_unique_variable_name(
                self.onnx_prefix + 'cst')
            ty = TensorProto.FLOAT
            self.container.add_initializer(name, ty, None, float(cst))
            return name
        if isinstance(cst, np.int8):
            name = self.scope.get_unique_variable_name(
                self.onnx_prefix + 'cst')
            ty = TensorProto.INT8
            self.container.add_initializer(name, ty, None, cst)
            return name
        if isinstance(cst, np.uint8):
            name = self.scope.get_unique_variable_name(
                self.onnx_prefix + 'cst')
            ty = TensorProto.UINT8
            self.container.add_initializer(name, ty, None, cst)
            return name
        raise NotImplementedError(
            "Unable to add a constant of type {}. "
            "You may raise an issue at https://github.com/onnx/"
            "sklearn-onnx/issues.".format(type(cst)))

    def _get_output_name(self, output):
        if isinstance(output, Variable):
            return output.full_name
        if isinstance(output, str):
            return output
        if isinstance(output, tuple):
            return output[0]
        raise NotImplementedError(
            "Unexpected output type {} [{}]. "
            "You may raise an issue at https://github.com/onnx/"
            "sklearn-onnx/issues.".format(type(output), output))

    def run(self, operator=None):
        if self.computed_outputs is None:
            if self.expected_outputs is not None:
                eoli = [self._get_var_name(o, True, operator=operator)
                        for o in self.expected_outputs]
                self.expected_outputs = eoli
            inputs = []
            for i in self.inputs:
                v = self._get_var_name(i, False, operator=operator)
                if v is not None:
                    inputs.append(v)
            name = self.scope.get_unique_operator_name(self.onnx_prefix)
            if self.is_model:
                # a model is converted into a subgraph
                sub_op = self.scope.declare_local_operator(
                    self.operator_name, self.operator_instance)
                sub_op.inputs = self.inputs
                if self.expected_outputs is None:
                    # output are not defined, we need to call a parser.
                    from .._parse import _parse_sklearn
                    self.expected_outputs = _parse_sklearn(
                        self.scope, self.operator_instance, self.inputs)
                    if (self.expected_outputs is None or
                            None in self.expected_outputs):
                        raise RuntimeError(
                            "Wrong result when parsing model {}.".format(
                                type(self.operator_instance)))
                    self.expected_outputs = [
                        Variable(v.raw_name,
                                 self.scope.get_unique_variable_name(
                                    v.raw_name),
                                 self.scope, v.type)
                        for v in self.expected_outputs]
                sub_op.outputs = self.expected_outputs
            else:
                # only one node is added
                outputs = [self._get_output_name(o)
                           for o in self.expected_outputs]
                self.container.add_node(self.operator_name, inputs, outputs,
                                        name=name, **self.attrs)
            self.computed_outputs = self.expected_outputs<|MERGE_RESOLUTION|>--- conflicted
+++ resolved
@@ -96,11 +96,7 @@
                 astype = np.int64
             elif dtype == np.int32:
                 ty = onnx_proto.TensorProto.INT32
-<<<<<<< HEAD
-                astype = np.int64
-=======
                 astype = np.int32
->>>>>>> 6190073f
             elif dtype == np.int8:
                 ty = onnx_proto.TensorProto.INT8
                 astype = np.int8
