--- conflicted
+++ resolved
@@ -94,20 +94,6 @@
                 ty = onnx_proto.TensorProto.BOOL
                 astype = np.bool
             else:
-<<<<<<< HEAD
-                raise NotImplementedError(
-                    "Unable to guess ONNX type from type {}. "
-                    "You may raise an issue at https://github.com/onnx/"
-                    "sklearn-onnx/issues.".format(
-                        dtype))
-            return ty, astype
-
-        if isinstance(cst, np.ndarray):
-            shape = cst.shape
-            name = self.scope.get_unique_variable_name(
-                self.onnx_prefix + 'cst')
-            ty, astype = _ty_astype(cst.dtype)
-=======
                 st = str(cst.dtype).lower()
                 if st.startswith('u') or st.startswith("<u"):
                     ty = onnx_proto.TensorProto.STRING
@@ -119,9 +105,15 @@
                         "You may raise an issue at https://github.com/onnx/"
                         "sklearn-onnx/issues.".format(
                             cst.dtype))
+            return ty, astype
+
+        if isinstance(cst, np.ndarray):
+            shape = cst.shape
+            name = self.scope.get_unique_variable_name(
+                self.onnx_prefix + 'cst')
+            ty, astype = _ty_astype(cst.dtype)
             if astype is not None:
                 cst = cst.astype(astype)
->>>>>>> e90d81b2
             self.container.add_initializer(
                 name, ty, shape, cst.flatten(),
                 can_cast=can_cast)
