--- conflicted
+++ resolved
@@ -8,11 +8,7 @@
 from ..common.data_types import FloatTensorType, DoubleTensorType
 from .onnx_ops import (
     OnnxIdentity, OnnxScan, OnnxTranspose,
-<<<<<<< HEAD
-    OnnxSub, OnnxReduceSumSquare, OnnxSqueeze,
-=======
     OnnxSub, OnnxReduceSumSquare, OnnxSqueezeApi11,
->>>>>>> aa530291
     OnnxSqrt, OnnxPow, OnnxAbs, OnnxReduceSumApi11
 )
 
