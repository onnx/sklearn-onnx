# SPDX-License-Identifier: Apache-2.0

"""
Place holder for all ONNX operators.
"""
import sys
import numpy as np
import onnx
from .automation import get_rst_doc


def ClassFactory(class_name, op_name, inputs, outputs,
                 input_range, output_range,
                 domain, attr_names, doc,
                 deprecated, since_version,
                 past_version):
    from .onnx_operator import OnnxOperator

    def __init__(self, *args, **kwargs):

        op_version = kwargs.pop('op_version', None)
        if isinstance(op_version, dict):
            op_version = op_version.get(domain, None)

        if op_version is None:
            if len(args) == 0 and input_range[0] == input_range[1]:
                args = [_[0] for _ in self.__class__.expected_inputs]
            if not (input_range[0] <= len(args) <= input_range[1]):
                raise RuntimeError("Unexpected number of inputs, "
                                   "got {}, expecting {} for operator "
                                   "'{}'.".format(
                                       len(args), len(inputs), op_name))

        attr_names = self.attr_names
        if '_' in self.__class__.__name__:
            op_version_class = int(self.__class__.__name__.split('_')[-1])
            if op_version is None:
                op_version = op_version_class
            try:
                op_version = min(op_version, op_version_class)
            except TypeError:
                raise TypeError(
                    "Could not compare versions {} ? {} for "
                    "class '{}' since_version {}. Parameter 'op_version' "
                    "is probably missing when the class "
                    "is instantiated.".format(
                        op_version, op_version_class, class_name,
                        since_version))
        else:
            op_version_class = None

        # By default, the op_version is None.
        # None means the latest available.
        if op_version is None:
            op_version = since_version

        found = None
        if op_version is not None:
            # attr_names refers to the most recent version of
            # this operator. We may need an older one.
            for op in range(op_version, 0, -1):
                name = '{}_{}'.format(self.__class__.__name__, op)
                if name in self.past_version:
                    found = (name, op)
                    attr_names = self.past_version[name].attr_names
                    break
        if (op_version_class is not None and found is not None and
                found[-1] != op_version_class):
            raise RuntimeError(
                "op_version={} does not refer to the same opset as the class "
                "name ('{}').".format(op_version, self.__class__.__name__))
        for key in kwargs:
            if key in {'output_names', 'op_version', 'domain', 'ir_version'}:
                continue
            if key not in attr_names:
                raise TypeError("Argument '%s' not valid for '%s' opset=%s."
                                % (key, op_name, op_version))

        if op_version is not None:
            kwargs['op_version'] = op_version
        OnnxOperator.__init__(self, *args, **kwargs)

    newclass = type(class_name, (OnnxOperator,),
                    {"__init__": __init__, '__doc__': doc,
                     'expected_inputs': inputs,
                     'expected_outputs': outputs,
                     'operator_name': op_name,
                     'input_range': input_range,
                     'output_range': output_range,
                     'domain': domain,
                     'is_deprecated': deprecated,
                     'since_version': since_version,
                     'past_version': past_version,
                     'attr_names': attr_names})
    return newclass


def dynamic_class_creation():
    """
    Automatically generates classes for each of the operators
    module *onnx* defines and described at
    `Operators
    <https://github.com/onnx/onnx/blob/master/docs/Operators.md>`_
    and `Operators
    <https://github.com/onnx/onnx/blob/master/docs/
    Operators-ml.md>`_.
    """
    res = {}
    for schema in onnx.defs.get_all_schemas_with_history():
        if schema.support_level == schema.SupportType.EXPERIMENTAL:
            # Skips experimental operators.
            continue
        # Multiple version can coexist. The last one is kept.
        if schema.name in res:
            if schema.since_version > res[schema.name].since_version:
                # We keep the most recent one.
                res[schema.name] = schema
        else:
            res[schema.name] = schema
        res[schema.name + '_' + str(schema.since_version)] = schema
    cls = {}

    def _c(obj, label, i):
        name = '%s%d' % (obj.name or label, i)
        tys = obj.typeStr or ''
        return (name, tys)

    for name in sorted(res):
        schema = res[name]
        doc = get_rst_doc(schema)
        inputs = [_c(o, 'I', i) for i, o in enumerate(schema.inputs)]
        outputs = [_c(o, 'O', i) for i, o in enumerate(schema.outputs)]
        args = [p for p in schema.attributes]

        if '_' in name:
            class_name = "Onnx" + name
        else:
            class_name = "Onnx" + schema.name

        cl = ClassFactory(class_name, schema.name, inputs, outputs,
                          [schema.min_input, schema.max_input],
                          [schema.min_output, schema.max_output],
                          schema.domain, args,
                          "**Version**" + doc.split('**Version**')[-1],
                          getattr(schema, 'deprecated', False),
                          schema.since_version, {})
        cls[class_name] = cl

    # Retrieves past classes.
    for name in cls:
        if '_' not in name:
            continue
        main, version = name.split('_')
        last = cls[main]
        last.past_version[name] = cls[name]

    return cls


def _update_module():
    """
    Dynamically updates the module with operators defined
    by *ONNX*.
    """
    res = dynamic_class_creation()
    this = sys.modules[__name__]
    for k, v in res.items():
        setattr(this, k, v)


_update_module()


def OnnxReduceSumApi11(*x, axes=None, keepdims=1, op_version=None,
                       output_names=None):
    """
    Adds operator ReduceSum with opset>=13 following API from opset 12.
    """
    if op_version is None:
        raise RuntimeError("op_version must be specified.")
    if op_version is None or op_version >= 13:
        if axes is None:
            return OnnxReduceSum(  # noqa
                *x, keepdims=keepdims, op_version=op_version,
                output_names=output_names)
        return OnnxReduceSum(  # noqa
            *x, np.array(axes, dtype=np.int64),
            keepdims=keepdims, op_version=op_version,
            output_names=output_names)
    if op_version >= 11:
        if axes is None:
            return OnnxReduceSum_11(  # noqa
                *x, keepdims=keepdims,
                op_version=op_version, output_names=output_names)
        return OnnxReduceSum_11(  # noqa
            *x, axes=axes, keepdims=keepdims,
            op_version=op_version, output_names=output_names)
    if axes is None:
        return OnnxReduceSum_1(*x, keepdims=keepdims,  # noqa
                               op_version=op_version,
                               output_names=output_names)
    return OnnxReduceSum_1(*x, axes=axes, keepdims=keepdims,  # noqa
                           op_version=op_version, output_names=output_names)


def OnnxSplitApi11(*x, axis=0, split=None, op_version=None,
                   output_names=None):
    """
    Adds operator Split with opset>=13 following API from opset 11.
    """
    if op_version is None:
        raise RuntimeError("op_version must be specified.")
    if op_version is None or op_version >= 13:
        if split is None:
            return OnnxSplit(  # noqa
                *x, axis=axis, op_version=op_version,
                output_names=output_names)
        return OnnxSplit(  # noqa
            *x, np.array(split, dtype=np.int64), axis=axis,
            op_version=op_version, output_names=output_names)
    if op_version >= 11:
        if split is None:
            return OnnxSplit_11(  # noqa
                *x, axis=axis, op_version=op_version,
                output_names=output_names)
        return OnnxSplit_11(  # noqa
            *x, split=split, axis=axis, op_version=op_version,
            output_names=output_names)
    if split is None:
        return OnnxSplit_2( # noqa
            *x, axis=axis, op_version=op_version, output_names=output_names)
    return OnnxSplit_2(*x, split=split, axis=axis, # noqa
                       op_version=op_version, output_names=output_names)


def OnnxSqueezeApi11(*x, axes=None, op_version=None,
                     output_names=None):
    """
    Adds operator Squeeze with opset>=13 following API from opset 11.
    """
    if op_version is None:
        raise RuntimeError("op_version must be specified.")
    if op_version is None or op_version >= 13:
        return OnnxSqueeze(  # noqa
            *x, np.array(axes, dtype=np.int64),
            op_version=op_version, output_names=output_names)
    if op_version >= 11:
        return OnnxSqueeze_11(  # noqa
            *x, axes=axes, op_version=op_version,
            output_names=output_names)
    return OnnxSqueeze_1(*x, axes=axes, # noqa
                         op_version=op_version, output_names=output_names)


def OnnxUnsqueezeApi11(*x, axes=None, op_version=None,
                       output_names=None):
    """
    Adds operator Unsqueeze with opset>=13 following API from opset 11.
    """
    if op_version is None:
        raise RuntimeError("op_version must be specified.")
    if op_version is None or op_version >= 13:
        return OnnxUnsqueeze(  # noqa
            *x, np.array(axes, dtype=np.int64),
            op_version=op_version, output_names=output_names)
    if op_version >= 11:
        return OnnxUnsqueeze_11(  # noqa
            *x, axes=axes, op_version=op_version,
            output_names=output_names)
    return OnnxUnsqueeze_1(*x, axes=axes, # noqa
                           op_version=op_version, output_names=output_names)


<<<<<<< HEAD
def OnnxReduceL2_typed(dtype, x, axes=None, keepdims=1, op_version=None,
                       output_names=None):
    """
    Adds operator ReduceL2 for float or double.
    """
    if dtype == np.float32:
        return OnnxReduceL2(  # noqa
            x, axes=axes, keepdims=keepdims,
            op_version=op_version, output_names=output_names)
    x2 = OnnxMul(x, x, op_version=op_version)  # noqa
    red = OnnxReduceSumApi11(
        x2, axes=[1], keepdims=1, op_version=op_version)
    return OnnxSqrt(  # noqa
        red, op_version=op_version, output_names=output_names)
=======
def OnnxReshapeApi13(*x, allowzero=0, op_version=None,
                     output_names=None):
    """
    Adds operator Reshape with opset>=14 following API from opset 13.
    """
    if op_version is None:
        raise RuntimeError("op_version must be specified.")
    if op_version is None or op_version >= 14:
        return OnnxReshape(  # noqa
            *x, allowzero=allowzero,
            op_version=op_version, output_names=output_names)
    if op_version >= 13:
        return OnnxReshape_13(  # noqa
            *x, op_version=op_version,
            output_names=output_names)
    return OnnxReshape_5(  # noqa
        *x, op_version=op_version,
        output_names=output_names)
>>>>>>> 491c0514
<|MERGE_RESOLUTION|>--- conflicted
+++ resolved
@@ -271,7 +271,6 @@
                            op_version=op_version, output_names=output_names)
 
 
-<<<<<<< HEAD
 def OnnxReduceL2_typed(dtype, x, axes=None, keepdims=1, op_version=None,
                        output_names=None):
     """
@@ -286,7 +285,8 @@
         x2, axes=[1], keepdims=1, op_version=op_version)
     return OnnxSqrt(  # noqa
         red, op_version=op_version, output_names=output_names)
-=======
+
+
 def OnnxReshapeApi13(*x, allowzero=0, op_version=None,
                      output_names=None):
     """
@@ -304,5 +304,4 @@
             output_names=output_names)
     return OnnxReshape_5(  # noqa
         *x, op_version=op_version,
-        output_names=output_names)
->>>>>>> 491c0514
+        output_names=output_names)