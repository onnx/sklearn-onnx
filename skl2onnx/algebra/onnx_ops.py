# SPDX-License-Identifier: Apache-2.0

"""
Place holder for all ONNX operators.
"""
import sys
import numpy as np
import onnx
from .automation import get_rst_doc


def ClassFactory(class_name, op_name, inputs, outputs,
                 input_range, output_range,
                 domain, attr_names, doc,
                 deprecated, since_version,
                 past_version):
    from .onnx_operator import OnnxOperator

    def __init__(self, *args, **kwargs):

        op_version = kwargs.pop('op_version', None)
        if isinstance(op_version, dict):
            op_version = op_version.get(domain, None)

        if op_version is None:
            if len(args) == 0 and input_range[0] == input_range[1]:
                args = [_[0] for _ in self.__class__.expected_inputs]
            if not (input_range[0] <= len(args) <= input_range[1]):
                raise RuntimeError("Unexpected number of inputs, "
                                   "got {}, expecting {} for operator "
                                   "'{}'.".format(
                                       len(args), len(inputs), op_name))

        attr_names = self.attr_names
        if '_' in self.__class__.__name__:
            op_version_class = int(self.__class__.__name__.split('_')[-1])
            if op_version is None:
                op_version = op_version_class
            try:
                op_version = min(op_version, op_version_class)
            except TypeError:
                raise TypeError(
                    "Could not compare versions {} ? {} for "
                    "class '{}' since_version {}. Parameter 'op_version' "
                    "is probably missing when the class "
                    "is instantiated.".format(
                        op_version, op_version_class, class_name,
                        since_version))
        else:
            op_version_class = None

        # By default, the op_version is None.
        # None means the latest available.
        if op_version is None:
            op_version = since_version

        found = None
        if op_version is not None:
            # attr_names refers to the most recent version of
            # this operator. We may need an older one.
            for op in range(op_version, 0, -1):
                name = '{}_{}'.format(self.__class__.__name__, op)
                if name in self.past_version:
                    found = (name, op)
                    attr_names = self.past_version[name].attr_names
                    break
        if (op_version_class is not None and found is not None and
                found[-1] != op_version_class):
            raise RuntimeError(
                "op_version={} does not refer to the same opset as the class "
                "name ('{}').".format(op_version, self.__class__.__name__))
        for key in kwargs:
            if key in {'output_names', 'op_version', 'domain', 'ir_version'}:
                continue
            if key not in attr_names:
                raise TypeError("Argument '%s' not valid for '%s' opset=%s."
                                % (key, op_name, op_version))

        if op_version is not None:
            kwargs['op_version'] = op_version
        OnnxOperator.__init__(self, *args, **kwargs)

    newclass = type(class_name, (OnnxOperator,),
                    {"__init__": __init__, '__doc__': doc,
                     'expected_inputs': inputs,
                     'expected_outputs': outputs,
                     'operator_name': op_name,
                     'input_range': input_range,
                     'output_range': output_range,
                     'domain': domain,
                     'is_deprecated': deprecated,
                     'since_version': since_version,
                     'past_version': past_version,
                     'attr_names': attr_names})
    return newclass


def dynamic_class_creation():
    """
    Automatically generates classes for each of the operators
    module *onnx* defines and described at
    `Operators
    <https://github.com/onnx/onnx/blob/master/docs/Operators.md>`_
    and `Operators
    <https://github.com/onnx/onnx/blob/master/docs/
    Operators-ml.md>`_.
    """
    res = {}
    for schema in onnx.defs.get_all_schemas_with_history():
        if schema.support_level == schema.SupportType.EXPERIMENTAL:
            # Skips experimental operators.
            continue
        # Multiple version can coexist. The last one is kept.
        if schema.name in res:
            if schema.since_version > res[schema.name].since_version:
                # We keep the most recent one.
                res[schema.name] = schema
        else:
            res[schema.name] = schema
        res[schema.name + '_' + str(schema.since_version)] = schema
    cls = {}

    def _c(obj, label, i):
        name = '%s%d' % (obj.name or label, i)
        tys = obj.typeStr or ''
        return (name, tys)

    for name in sorted(res):
        schema = res[name]
        doc = get_rst_doc(schema)
        inputs = [_c(o, 'I', i) for i, o in enumerate(schema.inputs)]
        outputs = [_c(o, 'O', i) for i, o in enumerate(schema.outputs)]
        args = [p for p in schema.attributes]

        if '_' in name:
            class_name = "Onnx" + name
        else:
            class_name = "Onnx" + schema.name

        cl = ClassFactory(class_name, schema.name, inputs, outputs,
                          [schema.min_input, schema.max_input],
                          [schema.min_output, schema.max_output],
                          schema.domain, args,
                          "**Version**" + doc.split('**Version**')[-1],
                          getattr(schema, 'deprecated', False),
                          schema.since_version, {})
        cls[class_name] = cl

    # Retrieves past classes.
    for name in cls:
        if '_' not in name:
            continue
        main, version = name.split('_')
        last = cls[main]
        last.past_version[name] = cls[name]

    return cls


def _update_module():
    """
    Dynamically updates the module with operators defined
    by *ONNX*.
    """
    res = dynamic_class_creation()
    this = sys.modules[__name__]
    for k, v in res.items():
        setattr(this, k, v)


_update_module()


def OnnxReduceSumApi11(*x, axes=None, keepdims=1, op_version=None,
                       output_names=None):
    """
    Adds operator ReduceSum with opset>=13 following API from opset 12.
    """
    if op_version is None:
        raise RuntimeError("op_version must be specified.")
    if op_version is None or op_version >= 13:
        if axes is None:
            return OnnxReduceSum(  # noqa
                *x, keepdims=keepdims, op_version=op_version,
                output_names=output_names)
        return OnnxReduceSum(  # noqa
            *x, np.array(axes, dtype=np.int64),
            keepdims=keepdims, op_version=op_version,
            output_names=output_names)
    if op_version >= 11:
        if axes is None:
            return OnnxReduceSum_11(  # noqa
                *x, keepdims=keepdims,
                op_version=op_version, output_names=output_names)
        return OnnxReduceSum_11(  # noqa
            *x, axes=axes, keepdims=keepdims,
            op_version=op_version, output_names=output_names)
    if axes is None:
        return OnnxReduceSum_1(*x, keepdims=keepdims,  # noqa
                               op_version=op_version,
                               output_names=output_names)
    return OnnxReduceSum_1(*x, axes=axes, keepdims=keepdims,  # noqa
                           op_version=op_version, output_names=output_names)


def OnnxSplitApi11(*x, axis=0, split=None, op_version=None,
                   output_names=None):
    """
    Adds operator Split with opset>=13 following API from opset 11.
    """
    if op_version is None:
        raise RuntimeError("op_version must be specified.")
    if op_version is None or op_version >= 13:
        if split is None:
            return OnnxSplit(  # noqa
                *x, axis=axis, op_version=op_version,
                output_names=output_names)
        return OnnxSplit(  # noqa
            *x, np.array(split, dtype=np.int64), axis=axis,
            op_version=op_version, output_names=output_names)
    if op_version >= 11:
        if split is None:
            return OnnxSplit_11(  # noqa
                *x, axis=axis, op_version=op_version,
                output_names=output_names)
        return OnnxSplit_11(  # noqa
            *x, split=split, axis=axis, op_version=op_version,
            output_names=output_names)
    if split is None:
        return OnnxSplit_2( # noqa
            *x, axis=axis, op_version=op_version, output_names=output_names)
    return OnnxSplit_2(*x, split=split, axis=axis, # noqa
                       op_version=op_version, output_names=output_names)


def OnnxSqueezeApi11(*x, axes=None, op_version=None,
                     output_names=None):
    """
    Adds operator Squeeze with opset>=13 following API from opset 11.
    """
    if op_version is None:
        raise RuntimeError("op_version must be specified.")
    if op_version is None or op_version >= 13:
        return OnnxSqueeze(  # noqa
            *x, np.array(axes, dtype=np.int64),
            op_version=op_version, output_names=output_names)
    if op_version >= 11:
        return OnnxSqueeze_11(  # noqa
            *x, axes=axes, op_version=op_version,
            output_names=output_names)
    return OnnxSqueeze_1(*x, axes=axes, # noqa
                         op_version=op_version, output_names=output_names)


def OnnxUnsqueezeApi11(*x, axes=None, op_version=None,
                       output_names=None):
    """
    Adds operator Unsqueeze with opset>=13 following API from opset 11.
    """
    if op_version is None:
        raise RuntimeError("op_version must be specified.")
    if op_version is None or op_version >= 13:
        return OnnxUnsqueeze(  # noqa
            *x, np.array(axes, dtype=np.int64),
            op_version=op_version, output_names=output_names)
    if op_version >= 11:
        return OnnxUnsqueeze_11(  # noqa
            *x, axes=axes, op_version=op_version,
            output_names=output_names)
    return OnnxUnsqueeze_1(*x, axes=axes, # noqa
                           op_version=op_version, output_names=output_names)


<<<<<<< HEAD
=======
def OnnxReduceL2_typed(dtype, x, axes=None, keepdims=1, op_version=None,
                       output_names=None):
    """
    Adds operator ReduceL2 for float or double.
    """
    if dtype == np.float32:
        return OnnxReduceL2(  # noqa
            x, axes=axes, keepdims=keepdims,
            op_version=op_version, output_names=output_names)
    x2 = OnnxMul(x, x, op_version=op_version)  # noqa
    red = OnnxReduceSumApi11(
        x2, axes=[1], keepdims=1, op_version=op_version)
    return OnnxSqrt(  # noqa
        red, op_version=op_version, output_names=output_names)


>>>>>>> 0afbe295
def OnnxReshapeApi13(*x, allowzero=0, op_version=None,
                     output_names=None):
    """
    Adds operator Reshape with opset>=14 following API from opset 13.
    """
    if op_version is None:
        raise RuntimeError("op_version must be specified.")
    if op_version is None or op_version >= 14:
        return OnnxReshape(  # noqa
            *x, allowzero=allowzero,
            op_version=op_version, output_names=output_names)
    if op_version >= 13:
        return OnnxReshape_13(  # noqa
            *x, op_version=op_version,
            output_names=output_names)
    return OnnxReshape_5(  # noqa
        *x, op_version=op_version,
        output_names=output_names)<|MERGE_RESOLUTION|>--- conflicted
+++ resolved
@@ -271,8 +271,6 @@
                            op_version=op_version, output_names=output_names)
 
 
-<<<<<<< HEAD
-=======
 def OnnxReduceL2_typed(dtype, x, axes=None, keepdims=1, op_version=None,
                        output_names=None):
     """
@@ -289,7 +287,6 @@
         red, op_version=op_version, output_names=output_names)
 
 
->>>>>>> 0afbe295
 def OnnxReshapeApi13(*x, allowzero=0, op_version=None,
                      output_names=None):
     """
