# SPDX-License-Identifier: Apache-2.0

"""
Place holder for all ONNX operators.
"""
import sys
import os
import numpy as np

try:
    from scipy.sparse import coo_matrix
except ImportError:
    from scipy.sparse.coo import coo_matrix
import onnx
from ..common.data_types import DataType
from ..common._topology import Variable
from .automation import get_rst_doc
from ._cache import cache_folder


def ClassFactory(
    class_name,
    op_name,
    inputs,
    outputs,
    input_range,
    output_range,
    domain,
    attr_names,
    doc,
    deprecated,
    since_version,
    past_version,
):
    from .onnx_operator import OnnxOperator, OnnxOperatorItem

    def __init__(self, *args, **kwargs):
        op_version = kwargs.pop("op_version", None)
        if isinstance(op_version, dict):
            op_version = op_version.get(domain, None)

        if op_version is None:
            if len(args) == 0 and input_range[0] == input_range[1]:
                args = [_[0] for _ in self.__class__.expected_inputs]
            if not (input_range[0] <= len(args) <= input_range[1]):
                raise RuntimeError(
                    "Unexpected number of inputs, "
                    "got {}, expecting {} for operator "
                    "'{}'.".format(len(args), len(inputs), op_name)
                )

        attr_names = self.attr_names
        if "_" in self.__class__.__name__:
            op_version_class = int(self.__class__.__name__.split("_")[-1])
            if op_version is None:
                op_version = op_version_class
            try:
                op_version = min(op_version, op_version_class)
            except TypeError:
                raise TypeError(
                    "Could not compare versions {} ? {} for "
                    "class '{}' since_version {}. Parameter 'op_version' "
                    "is probably missing when the class "
                    "is instantiated.".format(
                        op_version, op_version_class, class_name, since_version
                    )
                )
        else:
            op_version_class = None

        # By default, the op_version is None.
        # None means the latest available.
        if op_version is None:
            op_version = since_version

        found = None
        if op_version is not None:
            # attr_names refers to the most recent version of
            # this operator. We may need an older one.
            for op in range(op_version, 0, -1):
                name = "{}_{}".format(self.__class__.__name__, op)
                if name in self.past_version:
                    found = (name, op)
                    attr_names = self.past_version[name].attr_names
                    break
        if (
            op_version_class is not None
            and found is not None
            and found[-1] != op_version_class
        ):
            raise RuntimeError(
                "op_version={} does not refer to the same opset as the class "
                "name ('{}').".format(op_version, self.__class__.__name__)
            )
        for key in kwargs:
            if key in {
                "output_names",
                "op_version",
                "domain",
                "ir_version",
                "global_context",
                "clear_subgraph_inputs",
            }:
                continue
            if key not in attr_names:
                raise TypeError(
                    "Argument '%s' not valid for '%s' opset=%s."
                    % (key, op_name, op_version)
                )

        if op_version is not None:
            kwargs["op_version"] = op_version
        # This class can only be created by a user. Let's check
        # types are either a variable, an operator or an array.
        for i, a in enumerate(args):
            if isinstance(a, tuple):
                if len(a) != 2:
                    raise TypeError(
                        "Input %r is a tuple or class %r, it must have two "
                        "elements (name, type) not %r." % (i, class_name, a)
                    )
                if not isinstance(a[0], str) or not isinstance(a[1], DataType):
                    raise TypeError(
                        "Input %r is a tuple or class %r, it must be a tuple "
                        "(name, type) not %r." % (i, class_name, a)
                    )
                continue
            if not isinstance(
                a,
                (Variable, OnnxOperator, np.ndarray, str, OnnxOperatorItem, coo_matrix),
            ):
                raise TypeError(
                    "Unexpected type %r for input %r of operator %r. "
                    "It must be an instance of Variable (or a string), "
                    "OnnxOperator, OnnxOperatorItem, numpy.ndarray, "
                    "coo_matrix)." % (type(a), i, class_name)
                )
        OnnxOperator.__init__(self, *args, **kwargs)

    newclass = type(
        class_name,
        (OnnxOperator,),
        {
            "__init__": __init__,
            "__doc__": doc,
            "expected_inputs": inputs,
            "expected_outputs": outputs,
            "operator_name": op_name,
            "input_range": input_range,
            "output_range": output_range,
            "domain": domain,
            "is_deprecated": deprecated,
            "since_version": since_version,
            "past_version": past_version,
            "attr_names": attr_names,
            "__module__": __name__,
        },
    )
    return newclass


def dynamic_class_creation(cache=False):
    """
    Automatically generates classes for each of the operators
    module *onnx* defines and described at
    `Operators
    <https://github.com/onnx/onnx/blob/master/docs/Operators.md>`_
    and `Operators
    <https://github.com/onnx/onnx/blob/master/docs/
    Operators-ml.md>`_.
    """
    cache_dir = cache_folder()
    res = {}
    for schema in onnx.defs.get_all_schemas_with_history():
        if schema.support_level == schema.SupportType.EXPERIMENTAL:
            # Skips experimental operators.
            continue
        # Multiple version can coexist. The last one is kept.
        if schema.name in res:
            if schema.since_version > res[schema.name].since_version:
                # We keep the most recent one.
                res[schema.name] = schema
        else:
            res[schema.name] = schema
        res[schema.name + "_" + str(schema.since_version)] = schema
    cls = {}

    def _c(obj, label, i):
<<<<<<< HEAD
        name = '%s%d' % (obj.name or label, i)
        try:
            t = obj.type_str
        except AttributeError:
            t = obj.typeStr
        tys = t or ''
=======
        name = "%s%d" % (obj.name or label, i)
        try:
            tys = obj.type_str or ""
        except AttributeError:
            tys = obj.typeStr or ""
>>>>>>> 8a4a8039
        return (name, tys)

    for name in sorted(res):
        schema = res[name]
        inputs = [_c(o, "I", i) for i, o in enumerate(schema.inputs)]
        outputs = [_c(o, "O", i) for i, o in enumerate(schema.outputs)]
        args = [p for p in schema.attributes]

        if "_" in name:
            class_name = "Onnx" + name
        else:
            class_name = "Onnx" + schema.name

        filename = os.path.join(
            cache_dir, schema.name + "_" + str(schema.since_version) + ".rst"
        )
        if not cache and os.path.exists(filename):
            with open(filename, "r", encoding="utf-8") as f:
                doc = f.read()
        else:
            doc = get_rst_doc(schema)
            if cache:
                with open(filename, "w", encoding="utf-8") as f:
                    f.write(doc)

        cl = ClassFactory(
            class_name,
            schema.name,
            inputs,
            outputs,
            [schema.min_input, schema.max_input],
            [schema.min_output, schema.max_output],
            schema.domain,
            args,
            "**Version**" + doc.split("**Version**")[-1],
            getattr(schema, "deprecated", False),
            schema.since_version,
            {},
        )
        cls[class_name] = cl

    # Retrieves past classes.
    for name in cls:
        if "_" not in name:
            continue
        main, version = name.split("_")
        last = cls[main]
        last.past_version[name] = cls[name]

    return cls


def _update_module():
    """
    Dynamically updates the module with operators defined
    by *ONNX*.
    """
    res = dynamic_class_creation()
    this = sys.modules[__name__]
    for k, v in res.items():
        setattr(this, k, v)


_update_module()


def OnnxReduceSumApi11(*x, axes=None, keepdims=1, op_version=None, output_names=None):
    """
    Adds operator ReduceSum with opset>=13 following API from opset 12.
    """
    if op_version is None:
        raise RuntimeError("op_version must be specified.")
    if op_version is None or op_version >= 13:
        if axes is None:
            return OnnxReduceSum(  # noqa
                *x, keepdims=keepdims, op_version=op_version, output_names=output_names
            )
        return OnnxReduceSum(  # noqa
            *x,
            np.array(axes, dtype=np.int64),
            keepdims=keepdims,
            op_version=op_version,
            output_names=output_names,
        )
    if op_version >= 11:
        if axes is None:
            return OnnxReduceSum_11(  # noqa
                *x, keepdims=keepdims, op_version=op_version, output_names=output_names
            )
        return OnnxReduceSum_11(  # noqa
            *x,
            axes=axes,
            keepdims=keepdims,
            op_version=op_version,
            output_names=output_names,
        )
    if axes is None:
        return OnnxReduceSum_1(
            *x,
            keepdims=keepdims,  # noqa
            op_version=op_version,
            output_names=output_names,
        )
    return OnnxReduceSum_1(
        *x,
        axes=axes,
        keepdims=keepdims,  # noqa
        op_version=op_version,
        output_names=output_names,
    )


def OnnxReduceAnyApi18(
    cl18, cl13, cl11, cl1, *x, axes=None, keepdims=1, op_version=None, output_names=None
):
    """
    Adds operator Reduce* with opset>=18 following API from opset 17.
    """
    if op_version is None:
        raise RuntimeError("op_version must be specified.")
    if op_version is None or op_version >= 18:
        if axes is None:
            return cl18(  # noqa
                *x, keepdims=keepdims, op_version=op_version, output_names=output_names
            )
        return cl18(  # noqa
            *x,
            np.array(axes, dtype=np.int64),
            keepdims=keepdims,
            op_version=op_version,
            output_names=output_names,
        )
    if op_version >= 13:
        if axes is None:
            return cl13(
                *x,
                keepdims=keepdims,  # noqa
                op_version=op_version,
                output_names=output_names,
            )
        return cl13(
            *x,
            axes=axes,
            keepdims=keepdims,  # noqa
            op_version=op_version,
            output_names=output_names,
        )
    if op_version >= 11:
        if axes is None:
            return cl11(
                *x,
                keepdims=keepdims,  # noqa
                op_version=op_version,
                output_names=output_names,
            )
        return cl11(
            *x,
            axes=axes,
            keepdims=keepdims,  # noqa
            op_version=op_version,
            output_names=output_names,
        )
    if axes is None:
        return cl1(
            *x,
            keepdims=keepdims,  # noqa
            op_version=op_version,
            output_names=output_names,
        )
    return cl1(
        *x,
        axes=axes,
        keepdims=keepdims,  # noqa
        op_version=op_version,
        output_names=output_names,
    )


def OnnxReduceSumSquareApi18(
    *x, axes=None, keepdims=1, op_version=None, output_names=None
):
    """
    Adds operator ReduceSumSquare with opset>=18 following API from opset 17.
    """
    if axes is None or not isinstance(axes, (list, np.ndarray)):
        raise TypeError(f"axes must be a list or an array not {type(axes)}.")
    return OnnxReduceAnyApi18(
        OnnxReduceSumSquare,
        OnnxReduceSumSquare_13,  # noqa
        OnnxReduceSumSquare_11,
        OnnxReduceSumSquare_1,  # noqa
        *x,
        axes=axes,
        keepdims=keepdims,
        op_version=op_version,
        output_names=output_names,
    )


def OnnxReduceMeanApi18(*x, axes=None, keepdims=1, op_version=None, output_names=None):
    """
    Adds operator ReduceMean with opset>=18 following API from opset 17.
    """
    return OnnxReduceAnyApi18(
        OnnxReduceMean,
        OnnxReduceMean_13,  # noqa
        OnnxReduceMean_11,
        OnnxReduceMean_1,  # noqa
        *x,
        axes=axes,
        keepdims=keepdims,
        op_version=op_version,
        output_names=output_names,
    )


def OnnxReduceMaxApi18(*x, axes=None, keepdims=1, op_version=None, output_names=None):
    """
    Adds operator ReduceMean with opset>=18 following API from opset 17.
    """
    return OnnxReduceAnyApi18(
        OnnxReduceMax,
        OnnxReduceMax_13,  # noqa
        OnnxReduceMax_11,
        OnnxReduceMax_1,  # noqa
        *x,
        axes=axes,
        keepdims=keepdims,
        op_version=op_version,
        output_names=output_names,
    )


def OnnxReduceLogSumExpApi18(
    *x, axes=None, keepdims=1, op_version=None, output_names=None
):
    """
    Adds operator ReduceMean with opset>=18 following API from opset 17.
    """
    return OnnxReduceAnyApi18(
        OnnxReduceLogSumExp,
        OnnxReduceLogSumExp_13,  # noqa
        OnnxReduceLogSumExp_11,
        OnnxReduceLogSumExp_1,  # noqa
        *x,
        axes=axes,
        keepdims=keepdims,
        op_version=op_version,
        output_names=output_names,
    )


def OnnxReduceL2Api18(*x, axes=None, keepdims=1, op_version=None, output_names=None):
    """
    Adds operator ReduceMean with opset>=18 following API from opset 17.
    """
    return OnnxReduceAnyApi18(
        OnnxReduceL2,
        OnnxReduceL2_13,  # noqa
        OnnxReduceL2_11,
        OnnxReduceL2_1,  # noqa
        *x,
        axes=axes,
        keepdims=keepdims,
        op_version=op_version,
        output_names=output_names,
    )


def OnnxSplitApi18(
    *x, axis=0, split=None, num_outputs=None, op_version=None, output_names=None
):
    """
    Adds operator Split with opset>=13 following API from opset 11.
    """
    if op_version is None:
        raise RuntimeError("op_version must be specified.")
    if op_version is None or op_version >= 18:
        if split is None:
            if num_outputs is None:
                if output_names is None:
                    raise RuntimeError(
                        "split or num_outputs or output_names "
                        "must be specified since opset 18."
                    )
                num_outputs = len(output_names)
            if num_outputs is None:
                raise AttributeError("num_outputs cannot be None for Split-18.")
            return OnnxSplit_18(  # noqa
                *x,
                axis=axis,
                op_version=op_version,
                num_outputs=num_outputs,
                output_names=output_names,
            )
        if num_outputs is None:
            return OnnxSplit_18(  # noqa
                *x,
                np.array(split, dtype=np.int64),
                axis=axis,
                op_version=op_version,
                output_names=output_names,
            )
        return OnnxSplit_18(  # noqa
            *x,
            np.array(split, dtype=np.int64),
            axis=axis,
            num_outputs=num_outputs,
            op_version=op_version,
            output_names=output_names,
        )
    if op_version >= 13:
        if split is None:
            return OnnxSplit_13(  # noqa
                *x, axis=axis, op_version=op_version, output_names=output_names
            )
        return OnnxSplit_13(  # noqa
            *x,
            np.array(split, dtype=np.int64),
            axis=axis,
            op_version=op_version,
            output_names=output_names,
        )
    if op_version >= 11:
        if split is None:
            return OnnxSplit_11(  # noqa
                *x, axis=axis, op_version=op_version, output_names=output_names
            )
        return OnnxSplit_11(  # noqa
            *x, split=split, axis=axis, op_version=op_version, output_names=output_names
        )
    if split is None:
        return OnnxSplit_2(  # noqa
            *x, axis=axis, op_version=op_version, output_names=output_names
        )
    return OnnxSplit_2(
        *x,
        split=split,
        axis=axis,  # noqa
        op_version=op_version,
        output_names=output_names,
    )


def OnnxSqueezeApi11(*x, axes=None, op_version=None, output_names=None):
    """
    Adds operator Squeeze with opset>=13 following API from opset 11.
    """
    if op_version is None:
        raise RuntimeError("op_version must be specified.")
    if op_version is None or op_version >= 13:
        return OnnxSqueeze(  # noqa
            *x,
            np.array(axes, dtype=np.int64),
            op_version=op_version,
            output_names=output_names,
        )
    if op_version >= 11:
        return OnnxSqueeze_11(  # noqa
            *x, axes=axes, op_version=op_version, output_names=output_names
        )
    return OnnxSqueeze_1(
        *x, axes=axes, op_version=op_version, output_names=output_names  # noqa
    )


def OnnxUnsqueezeApi11(*x, axes=None, op_version=None, output_names=None):
    """
    Adds operator Unsqueeze with opset>=13 following API from opset 11.
    """
    if op_version is None:
        raise RuntimeError("op_version must be specified.")
    if op_version is None or op_version >= 13:
        return OnnxUnsqueeze(  # noqa
            *x,
            np.array(axes, dtype=np.int64),
            op_version=op_version,
            output_names=output_names,
        )
    if op_version >= 11:
        return OnnxUnsqueeze_11(  # noqa
            *x, axes=axes, op_version=op_version, output_names=output_names
        )
    return OnnxUnsqueeze_1(
        *x, axes=axes, op_version=op_version, output_names=output_names  # noqa
    )


def OnnxReduceL2_typed(
    dtype, x, axes=None, keepdims=1, op_version=None, output_names=None
):
    """
    Adds operator ReduceL2 for float or double.
    """
    if dtype == np.float32:
        return OnnxReduceL2Api18(  # noqa
            x,
            axes=axes,
            keepdims=keepdims,
            op_version=op_version,
            output_names=output_names,
        )
    x2 = OnnxMul(x, x, op_version=op_version)  # noqa
    red = OnnxReduceSumApi11(x2, axes=[1], keepdims=1, op_version=op_version)
    return OnnxSqrt(red, op_version=op_version, output_names=output_names)  # noqa


def OnnxReshapeApi13(*x, allowzero=0, op_version=None, output_names=None):
    """
    Adds operator Reshape with opset>=14 following API from opset 13.
    """
    if op_version is None:
        raise RuntimeError("op_version must be specified.")
    if op_version is None or op_version >= 14:
        return OnnxReshape(  # noqa
            *x, allowzero=allowzero, op_version=op_version, output_names=output_names
        )
    if op_version >= 13:
        return OnnxReshape_13(  # noqa
            *x, op_version=op_version, output_names=output_names
        )
    return OnnxReshape_5(*x, op_version=op_version, output_names=output_names)  # noqa<|MERGE_RESOLUTION|>--- conflicted
+++ resolved
@@ -186,20 +186,11 @@
     cls = {}
 
     def _c(obj, label, i):
-<<<<<<< HEAD
-        name = '%s%d' % (obj.name or label, i)
-        try:
-            t = obj.type_str
-        except AttributeError:
-            t = obj.typeStr
-        tys = t or ''
-=======
         name = "%s%d" % (obj.name or label, i)
         try:
             tys = obj.type_str or ""
         except AttributeError:
             tys = obj.typeStr or ""
->>>>>>> 8a4a8039
         return (name, tys)
 
     for name in sorted(res):
