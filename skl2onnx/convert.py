--- conflicted
+++ resolved
@@ -20,11 +20,7 @@
                     custom_shape_calculators=None,
                     custom_parsers=None, options=None,
                     dtype=np.float32, intermediate=False,
-<<<<<<< HEAD
-                    white_op=None, black_op=None):
-=======
                     white_op=None, black_op=None, final_types=None):
->>>>>>> 4d395d9f
     """
     This function produces an equivalent ONNX model of the given scikit-learn model.
     The supported converters is returned by function
@@ -59,12 +55,9 @@
         if empty, all are allowed
     :param black_op: black list of ONNX nodes allowed while converting a pipeline,
         if empty, none are blacklisted
-<<<<<<< HEAD
-=======
     :param final_types: a python list. Works the same way as initial_types
         but not mandatory, it is used to overwrites the type
         (if type is not None) and the name of every output.
->>>>>>> 4d395d9f
     :return: An ONNX model (type: ModelProto) which is equivalent to the input scikit-learn model
 
     Example of *initial_types*:
@@ -139,20 +132,11 @@
                     if target_opset else get_opset_number_from_onnx())
     # Parse scikit-learn model as our internal data structure
     # (i.e., Topology)
-<<<<<<< HEAD
-    topology = parse_sklearn_model(model, initial_types, target_opset,
-                                   custom_conversion_functions,
-                                   custom_shape_calculators,
-                                   custom_parsers, options=options,
-                                   dtype=dtype, white_op=white_op,
-                                   black_op=black_op)
-=======
     topology = parse_sklearn_model(
         model, initial_types, target_opset, custom_conversion_functions,
         custom_shape_calculators, custom_parsers, options=options,
         dtype=dtype, white_op=white_op, black_op=black_op,
         final_types=final_types)
->>>>>>> 4d395d9f
 
     # Infer variable shapes
     topology.compile()
@@ -166,11 +150,7 @@
 
 def to_onnx(model, X=None, name=None, initial_types=None,
             target_opset=None, options=None, dtype=np.float32,
-<<<<<<< HEAD
-            white_op=None, black_op=None):
-=======
             white_op=None, black_op=None, final_types=None):
->>>>>>> 4d395d9f
     """
     Calls :func:`convert_sklearn` with simplified parameters.
 
@@ -189,12 +169,9 @@
         while converting a pipeline, if empty, all are allowed
     :param black_op: black list of ONNX nodes allowed
         while converting a pipeline, if empty, none are blacklisted
-<<<<<<< HEAD
-=======
     :param final_types: a python list. Works the same way as initial_types
         but not mandatory, it is used to overwrites the type
         (if type is not None) and the name of every output.
->>>>>>> 4d395d9f
     :return: converted model
 
     This function checks if the model inherits from class
@@ -221,12 +198,8 @@
     return convert_sklearn(model, initial_types=initial_types,
                            target_opset=target_opset,
                            name=name, options=options, dtype=dtype,
-<<<<<<< HEAD
-                           white_op=white_op, black_op=black_op)
-=======
                            white_op=white_op, black_op=black_op,
                            final_types=final_types)
->>>>>>> 4d395d9f
 
 
 def wrap_as_onnx_mixin(model, target_opset=None):
