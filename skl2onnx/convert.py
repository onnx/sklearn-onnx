--- conflicted
+++ resolved
@@ -151,10 +151,7 @@
     topology.compile()
 
     # Convert our Topology object into ONNX. The outcome is an ONNX model.
-<<<<<<< HEAD
-=======
     options = _process_options(model, options)
->>>>>>> d3f235ee
     onnx_model = convert_topology(
         topology, name, doc_string, target_opset, dtype=dtype,
         options=options, remove_identity=not intermediate)
