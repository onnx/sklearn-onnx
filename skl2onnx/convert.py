# -------------------------------------------------------------------------
# Copyright (c) Microsoft Corporation. All rights reserved.
# Licensed under the MIT License. See License.txt in the project root for
# license information.
# --------------------------------------------------------------------------

from uuid import uuid4
from .proto import get_opset_number_from_onnx
from .common._topology import convert_topology
from ._parse import parse_sklearn_model

# Invoke the registration of all our converters and shape calculators.
from . import shape_calculators # noqa
from . import operator_converters # noqa


def convert_sklearn(model, name=None, initial_types=None, doc_string='',
                    target_opset=None, custom_conversion_functions=None,
                    custom_shape_calculators=None,
                    custom_parsers=None, options=None,
                    intermediate=False):
    """
    This function produces an equivalent ONNX model of the given scikit-learn model.
    The supported converters is returned by function
    :func:`supported_converters <skl2onnx.supported_converters>`.

    For pipeline conversion, user needs to make sure each component
    is one of our supported items.
    This function converts the specified *scikit-learn* model into its *ONNX* counterpart.
    Note that for all conversions, initial types are required.
    *ONNX* model name can also be specified.

    :param model: A scikit-learn model
    :param initial_types: a python list. Each element is a tuple of a variable name
        and a type defined in data_types.py
    :param name: The name of the graph (type: GraphProto) in the produced ONNX model (type: ModelProto)
    :param doc_string: A string attached onto the produced ONNX model
    :param target_opset: number, for example, 7 for ONNX 1.2, and 8 for ONNX 1.3.
    :param custom_conversion_functions: a dictionary for specifying the user customized conversion function,
        it takes precedence over registered converters
    :param custom_shape_calculators: a dictionary for specifying the user customized shape calculator
        it takes precedence over registered shape calculators.
    :param custom_parsers: parsers determines which outputs is expected for which particular task,
        default parsers are defined for classifiers, regressors, pipeline but they can be rewritten,
        *custom_parsers* is a dictionary ``{ type: fct_parser(scope, model, inputs, custom_parsers=None) }``
    :param options: specific options given to converters (see :ref:`l-conv-options`)
    :param intermediate: if True, the function returns the converted model and , and :class:`Topology`,
        it returns the converted model otherwise
    :return: An ONNX model (type: ModelProto) which is equivalent to the input scikit-learn model

    Example of initial_types:
    Assume that the specified *scikit-learn* model takes a heterogeneous list as its input.
    If the first 5 elements are floats and the last 10 elements are integers,
    we need to specify initial types as below. The [1] in [1, 5] indicates
    the batch size here is 1.

    ::

        from skl2onnx.common.data_types import FloatTensorType, Int64TensorType
        initial_type = [('float_input', FloatTensorType([1, 5])),
                        ('int64_input', Int64TensorType([1, 10]))]

    .. note::

        If a pipeline includes an instance of
        `ColumnTransformer <https://scikit-learn.org/stable/modules/generated/sklearn.compose.ColumnTransformer.html>`_,
        *scikit-learn* allow the user to specify columns by names. This option is not supported
        by *sklearn-onnx* as features names could be different in input data and the ONNX graph
        (defined by parameter *initial_types*), only integers are supported.

    .. _l-conv-options:

    Converters options
    ++++++++++++++++++

    Some ONNX operators exposes parameters *sklearn-onnx* cannot
    guess from the raw model. Some default values are usually suggested
    but the users may have to manually overwrite them. This need
    is not obvious to do when a model is included in a pipeline.
    That's why these options can be given to function *convert_sklearn*
    as a dictionary ``{model_type: parameters in a dictionary}`` or
    ``{model_id: parameters in a dictionary}``.
    Option *sep* is used to specify the delimiters between two words
    when the ONNX graph needs to tokenize a string.
    The default value is short and may not include all
    the necessary values. It can be overwritten as:

    ::

        extra = {TfidfVectorizer: {"sep": [' ', '.', '?', ',', ';', ':', '!', '(', ')']}}
        model_onnx = convert_sklearn(model, "tfidf",
                                     initial_types=[("input", StringTensorType([1, 1]))],
                                     options=extra)

    But if a pipeline contains two model of the same class,
    it is possible to disintguish between the two with function *id*:

    ::

        extra = {id(model): {"sep": [' ', '.', '?', ',', ';', ':', '!', '(', ')']}}
        model_onnx = convert_sklearn(pipeline, "pipeline-with-2-tfidf",
                                     initial_types=[("input", StringTensorType([1, 1]))],
                                     options=extra)

    It is used in example :ref:`l-example-tfidfvectorizer`.
    """ # noqa
    if initial_types is None:
        if hasattr(model, 'infer_initial_types'):
            initial_types = model.infer_initial_types()
        else:
            raise ValueError('Initial types are required. See usage of '
                             'convert(...) in skl2onnx.convert for details')

    if name is None:
        name = str(uuid4().hex)

    target_opset = (target_opset
                    if target_opset else get_opset_number_from_onnx())
    # Parse scikit-learn model as our internal data structure
    # (i.e., Topology)
    topology = parse_sklearn_model(model, initial_types, target_opset,
                                   custom_conversion_functions,
                                   custom_shape_calculators, custom_parsers)

    # Infer variable shapes
    topology.compile()

    # Convert our Topology object into ONNX. The outcome is an ONNX model.
    onnx_model = convert_topology(topology, name, doc_string, target_opset,
                                  options=options)

<<<<<<< HEAD
    return onnx_model


def to_onnx(model, X=None, name=None, initial_types=None):
    """
    Calls :func:`convert_sklearn` with simplified parameters.

    :param model: model to convert
    :param X: training set, can be None, it is used to infered the
        input types (*initial_types*)
    :param initial_types: if X is None, then *initial_types* must be
        defined
    :param name: name of the model
    :return: converted model

    This function checks if the model inherits from class
    :class:`OnnxOperatorMixin`, it calls method *to_onnx*
    in that case otherwise it calls :func:`convert_sklearn`.
    """
    from .algebra.onnx_operator_mixin import OnnxOperatorMixin
    from .algebra.type_helper import guess_initial_types

    if isinstance(model, OnnxOperatorMixin):
        return model.to_onnx(X=X, name=name)
    if name is None:
        name = model.__class__.__name__
    initial_types = guess_initial_types(X, initial_types)
    return convert_sklearn(model, initial_types=initial_types, name=name)


def wrap_as_onnx_mixin(model):
    """
    Combines a *scikit-learn* class with :class:`OnnxOperatorMixin`
    which produces a new object which combines *scikit-learn* API
    and *OnnxOperatorMixin* API.
    """
    from .algebra.sklearn_ops import find_class
    cl = find_class(model.__class__)
    if "automation" in str(cl):
        raise RuntimeError("Wrong class name '{}'.".format(cl))
    state = model.__getstate__()
    obj = object.__new__(cl)
    obj.__setstate__(state)
    return obj
=======
    return (onnx_model, topology) if intermediate else onnx_model
>>>>>>> cb63f70d
<|MERGE_RESOLUTION|>--- conflicted
+++ resolved
@@ -129,8 +129,7 @@
     onnx_model = convert_topology(topology, name, doc_string, target_opset,
                                   options=options)
 
-<<<<<<< HEAD
-    return onnx_model
+    return (onnx_model, topology) if intermediate else onnx_model
 
 
 def to_onnx(model, X=None, name=None, initial_types=None):
@@ -173,7 +172,4 @@
     state = model.__getstate__()
     obj = object.__new__(cl)
     obj.__setstate__(state)
-    return obj
-=======
-    return (onnx_model, topology) if intermediate else onnx_model
->>>>>>> cb63f70d
+    return obj