--- conflicted
+++ resolved
@@ -148,15 +148,10 @@
     topology.compile()
 
     # Convert our Topology object into ONNX. The outcome is an ONNX model.
-<<<<<<< HEAD
     options = _process_options(model, options)
     onnx_model = convert_topology(
-        topology, name, doc_string, target_opset, dtype=dtype,
+        topology, name, doc_string, target_opset,
         options=options, remove_identity=not intermediate)
-=======
-    onnx_model = convert_topology(topology, name, doc_string, target_opset,
-                                  options=options)
->>>>>>> d6a6bd9a
 
     return (onnx_model, topology) if intermediate else onnx_model
 
@@ -176,13 +171,8 @@
     :param options: specific options given to converters
         (see :ref:`l-conv-options`)
     :param name: name of the model
-<<<<<<< HEAD
     :param target_opset: number, for example, 7 for ONNX 1.2,
         and 8 for ONNX 1.3.
-    :param dtype: float type to use everywhere in the graph,
-        `np.float32` or `np.float64`
-=======
->>>>>>> d6a6bd9a
     :param white_op: white list of ONNX nodes allowed
         while converting a pipeline, if empty, all are allowed
     :param black_op: black list of ONNX nodes allowed
@@ -200,21 +190,14 @@
     from .algebra.type_helper import guess_initial_types
 
     if isinstance(model, OnnxOperatorMixin):
-<<<<<<< HEAD
         if not hasattr(model, 'op_version'):
             raise RuntimeError(
                 "Missing attribute 'op_version' for type '{}'.".format(
                     type(model)))
-        return model.to_onnx(X=X, name=name, dtype=dtype,
+        return model.to_onnx(X=X, name=name,
                              target_opset=target_opset,
                              options=options, black_op=black_op,
                              white_op=white_op, final_types=final_types)
-=======
-        if options is not None:
-            raise NotImplementedError(
-                "options not yet implemented for OnnxOperatorMixin.")
-        return model.to_onnx(X=X, name=name, target_opset=target_opset)
->>>>>>> d6a6bd9a
     if name is None:
         name = "ONNX(%s)" % model.__class__.__name__
     initial_types = guess_initial_types(X, initial_types)
