--- conflicted
+++ resolved
@@ -3,18 +3,12 @@
 # Licensed under the MIT License. See License.txt in the project root for
 # license information.
 # --------------------------------------------------------------------------
-<<<<<<< HEAD
 """
 This file contains some high-level APIs for applying operations on variables specified by names. We should try our
 best to use those functions because they can produce ONNX operators according to the ONNX version specified in the
 `container` argument. Notice that those function behaviors are defined in a way very similar to ONNX-1.2.
 """
 
-=======
-# This file contains some high-level APIs for applying operations on variables specified by names. We should try our
-# best to use those functions because they can produce ONNX operators according to the ONNX version specified in the
-# `container` argument. Notice that those function behaviors are defined in a way very similar to ONNX-1.2.
->>>>>>> af6bcd1a
 from ..proto import onnx_proto
 
 
