--- conflicted
+++ resolved
@@ -254,16 +254,13 @@
         return onnx_proto.TensorProto.STRING
     if isinstance(data_type, BooleanTensorType):
         return onnx_proto.TensorProto.BOOL
-<<<<<<< HEAD
     if isinstance(data_type, UInt8TensorType):
         return onnx_proto.TensorProto.UINT8
-=======
     if Complex64TensorType is not None:
         if isinstance(data_type, Complex64TensorType):
             return onnx_proto.TensorProto.COMPLEX64
         if isinstance(data_type, Complex128TensorType):
             return onnx_proto.TensorProto.COMPLEX128
->>>>>>> 6b5b7fbe
     raise NotImplementedError(
         "Unsupported data_type '{}'.".format(data_type))
 
