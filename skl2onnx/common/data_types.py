# SPDX-License-Identifier: Apache-2.0

import numpy as np
from onnxconverter_common.data_types import (  # noqa
    DataType, Int64Type, FloatType,  # noqa
    StringType, TensorType,  # noqa
    Int64TensorType, Int32TensorType, BooleanTensorType,  # noqa
    FloatTensorType, StringTensorType, DoubleTensorType,  # noqa
    DictionaryType, SequenceType)  # noqa

try:
    from onnxconverter_common.data_types import (  # noqa
        Complex64TensorType, Complex128TensorType)
except ImportError:
    Complex64TensorType = None
    Complex128TensorType = None

from onnxconverter_common.data_types import find_type_conversion, onnx_built_with_ml  # noqa


try:
    from onnxconverter_common.data_types import DoubleType
except ImportError:

    class DoubleType(DataType):
        def __init__(self, doc_string=''):
            super(DoubleType, self).__init__([1, 1], doc_string)

        def to_onnx_type(self):
            onnx_type = onnx_proto.TypeProto()
            onnx_type.tensor_type.elem_type = onnx_proto.TensorProto.DOUBLE
            s = onnx_type.tensor_type.shape.dim.add()
            s.dim_value = 1
            return onnx_type

        def __repr__(self):
            return "{}()".format(self.__class__.__name__)


try:
    from onnxconverter_common.data_types import Float16TensorType
except ImportError:

    class Float16TensorType(TensorType):
        def __init__(self, shape=None, doc_string=''):
            super(Float16TensorType, self).__init__(shape, doc_string)

        def _get_element_onnx_type(self):
            return onnx_proto.TensorProto.FLOAT16


try:
    from onnxconverter_common.data_types import Int8TensorType
except ImportError:

    class Int8TensorType(TensorType):
        def __init__(self, shape=None, doc_string=''):
            super(Int8TensorType, self).__init__(shape, doc_string)

        def _get_element_onnx_type(self):
            return onnx_proto.TensorProto.INT8


try:
    from onnxconverter_common.data_types import Int16TensorType
except ImportError:

    class Int16TensorType(TensorType):
        def __init__(self, shape=None, doc_string=''):
            super(Int16TensorType, self).__init__(shape, doc_string)

        def _get_element_onnx_type(self):
            return onnx_proto.TensorProto.INT16


try:
    from onnxconverter_common.data_types import UInt16TensorType
except ImportError:

    class UInt16TensorType(TensorType):
        def __init__(self, shape=None, doc_string=''):
            super(UInt16TensorType, self).__init__(shape, doc_string)

        def _get_element_onnx_type(self):
            return onnx_proto.TensorProto.UINT16


try:
    from onnxconverter_common.data_types import UInt32TensorType
except ImportError:

    class UInt32TensorType(TensorType):
        def __init__(self, shape=None, doc_string=''):
            super(UInt32TensorType, self).__init__(shape, doc_string)

        def _get_element_onnx_type(self):
            return onnx_proto.TensorProto.UINT32


try:
    from onnxconverter_common.data_types import UInt64TensorType
except ImportError:

    class UInt64TensorType(TensorType):
        def __init__(self, shape=None, doc_string=''):
            super(UInt64TensorType, self).__init__(shape, doc_string)

        def _get_element_onnx_type(self):
            return onnx_proto.TensorProto.UINT64


try:
    from onnxconverter_common.data_types import UInt8TensorType
except ImportError:

    class UInt8TensorType(TensorType):
        def __init__(self, shape=None, doc_string=''):
            super(UInt8TensorType, self).__init__(shape, doc_string)

        def _get_element_onnx_type(self):
            return onnx_proto.TensorProto.UINT8


try:
    from onnxconverter_common.data_types import UInt8Type
except ImportError:

    class UInt8Type(DataType):
        def __init__(self, doc_string=''):
            super(UInt8Type, self).__init__([1, 1], doc_string)

        def to_onnx_type(self):
            onnx_type = onnx_proto.TypeProto()
            onnx_type.tensor_type.elem_type = onnx_proto.TensorProto.UINT8
            s = onnx_type.tensor_type.shape.dim.add()
            s.dim_value = 1
            return onnx_type

        def __repr__(self):
            return "{}()".format(self.__class__.__name__)


try:
    from onnxconverter_common.data_types import Int8Type
except ImportError:

    class Int8Type(DataType):
        def __init__(self, doc_string=''):
            super(Int8Type, self).__init__([1, 1], doc_string)

        def to_onnx_type(self):
            onnx_type = onnx_proto.TypeProto()
            onnx_type.tensor_type.elem_type = onnx_proto.TensorProto.INT8
            s = onnx_type.tensor_type.shape.dim.add()
            s.dim_value = 1
            return onnx_type

        def __repr__(self):
            return "{}()".format(self.__class__.__name__)


from ..proto import TensorProto, onnx_proto


def copy_type(vtype, empty=True):
    if isinstance(vtype, SequenceType):
        return vtype.__class__(copy_type(vtype.element_type))
    if isinstance(vtype, DictionaryType):
        return vtype.__class__(copy_type(vtype.key_type),
                               copy_type(vtype.value_type))
    return vtype.__class__()


def _guess_type_proto(data_type, dims):
    # This could be moved to onnxconverter_common.
    for d in dims:
        if d == 0:
            raise RuntimeError(
                "Dimension should not be null: {}.".format(
                    list(dims)))
    if data_type == onnx_proto.TensorProto.FLOAT:
        return FloatTensorType(dims)
    if data_type == onnx_proto.TensorProto.DOUBLE:
        return DoubleTensorType(dims)
    if data_type == onnx_proto.TensorProto.STRING:
        return StringTensorType(dims)
    if data_type == onnx_proto.TensorProto.INT64:
        return Int64TensorType(dims)
    if data_type == onnx_proto.TensorProto.INT32:
        return Int32TensorType(dims)
    if data_type == onnx_proto.TensorProto.BOOL:
        return BooleanTensorType(dims)
    if Complex64TensorType is not None:
        if data_type == onnx_proto.TensorProto.COMPLEX64:
            return Complex64TensorType(dims)
        if data_type == onnx_proto.TensorProto.COMPLEX128:
            return Complex128TensorType(dims)
    raise NotImplementedError(
        "Unsupported data_type '{}'. You may raise an issue "
        "at https://github.com/onnx/sklearn-onnx/issues."
        "".format(data_type))


def _guess_type_proto_str(data_type, dims):
    # This could be moved to onnxconverter_common.
    if data_type == "tensor(float)":
        return FloatTensorType(dims)
    if data_type == "tensor(double)":
        return DoubleTensorType(dims)
    if data_type == "tensor(string)":
        return StringTensorType(dims)
    if data_type == "tensor(int64)":
        return Int64TensorType(dims)
    if data_type == "tensor(int32)":
        return Int32TensorType(dims)
    if data_type == "tensor(bool)":
        return BooleanTensorType(dims)
    if Complex64TensorType is not None:
        if data_type == "tensor(complex64)":
            return Complex64TensorType(dims)
        if data_type == "tensor(complex128)":
            return Complex128TensorType(dims)
    raise NotImplementedError(
        "Unsupported data_type '{}'. You may raise an issue "
        "at https://github.com/onnx/sklearn-onnx/issues."
        "".format(data_type))


def _guess_type_proto_str_inv(data_type):
    # This could be moved to onnxconverter_common.
    if isinstance(data_type, FloatTensorType):
        return "tensor(float)"
    if isinstance(data_type, DoubleTensorType):
        return "tensor(double)"
    if isinstance(data_type, StringTensorType):
        return "tensor(string)"
    if isinstance(data_type, Int64TensorType):
        return "tensor(int64)"
    if isinstance(data_type, Int32TensorType):
        return "tensor(int32)"
    if isinstance(data_type, BooleanTensorType):
        return "tensor(bool)"
    raise NotImplementedError(
        "Unsupported data_type '{}'. You may raise an issue "
        "at https://github.com/onnx/sklearn-onnx/issues."
        "".format(data_type))


def _guess_numpy_type(data_type, dims):
    # This could be moved to onnxconverter_common.
    if data_type == np.float32:
        return FloatTensorType(dims)
    if data_type == np.float64:
        return DoubleTensorType(dims)
    if data_type in (np.str, str, object) or str(data_type) in ('<U1', ) or (
            hasattr(data_type, 'type') and data_type.type is np.str_): # noqa
        return StringTensorType(dims)
    if data_type in (np.int64, ) or str(data_type) == '<U6':
        return Int64TensorType(dims)
    if data_type in (np.int32, ) or str(
        data_type) in ('<U4', ): # noqa
        return Int32TensorType(dims)
    if data_type == np.uint8:
        return UInt8TensorType(dims)
    if data_type in (np.bool, np.bool_, bool):
        return BooleanTensorType(dims)
<<<<<<< HEAD

    if Complex64TensorType is not None:
        if data_type == np.complex64:
            return Complex64TensorType(dims)
        if data_type == np.complex128:
            return Complex128TensorType(dims)

=======
    if data_type in (np.str, np.str_, str):
        return StringTensorType(dims)
    if data_type == np.int8:
        return Int8TensorType(dims)
    if data_type == np.int16:
        return Int16TensorType(dims)
    if data_type == np.uint64:
        return UInt64TensorType(dims)
    if data_type == np.uint32:
        return UInt32TensorType(dims)
    if data_type == np.uint16:
        return UInt16TensorType(dims)
    if data_type == np.float16:
        return Float16TensorType(dims)
>>>>>>> 6a5899be
    raise NotImplementedError(
        "Unsupported data_type '{}'. You may raise an issue "
        "at https://github.com/onnx/sklearn-onnx/issues."
        "".format(data_type))


def guess_data_type(type_, shape=None):
    """
    Guess the datatype given the type type_
    """
    if isinstance(type_, TensorProto):
        return _guess_type_proto(type, shape)
    if isinstance(type_, str):
        return _guess_type_proto_str(type_, shape)
    if hasattr(type_, 'columns') and hasattr(type_, 'dtypes'):
        # DataFrame
        return [(name, _guess_numpy_type(dt, [None, 1]))
                for name, dt in zip(type_.columns, type_.dtypes)]
    if hasattr(type_, 'name') and hasattr(type_, 'dtype'):
        # Series
        return [(type_.name, _guess_numpy_type(type_.dtype, [None, 1]))]
    if hasattr(type_, 'shape') and hasattr(type_, 'dtype'):
        # array
        return [('input', _guess_numpy_type(type_.dtype, type_.shape))]
    raise TypeError("Type {} cannot be converted into a "
                    "DataType. You may raise an issue at "
                    "https://github.com/onnx/sklearn-onnx/issues."
                    "".format(type(type_)))


def guess_numpy_type(data_type):
    """
    Guess the corresponding numpy type based on data_type.
    """
    if data_type in (np.float64, np.float32, np.int8, np.uint8,
                     np.str, np.bool, np.int32, np.int64):
        return data_type
    if isinstance(data_type, FloatTensorType):
        return np.float32
    if isinstance(data_type, DoubleTensorType):
        return np.float64
    if isinstance(data_type, Int32TensorType):
        return np.int32
    if isinstance(data_type, Int64TensorType):
        return np.int64
    if isinstance(data_type, StringTensorType):
        return np.str
    if isinstance(data_type, BooleanTensorType):
        return np.bool
    if Complex64TensorType is not None:
        if isinstance(data_type, Complex64TensorType):
            return np.complex64
        if isinstance(data_type, Complex128TensorType):
            return np.complex128
    raise NotImplementedError(
        "Unsupported data_type '{}'.".format(data_type))


def guess_proto_type(data_type):
    """
    Guess the corresponding proto type based on data_type.
    """
    if isinstance(data_type, FloatTensorType):
        return onnx_proto.TensorProto.FLOAT
    if isinstance(data_type, DoubleTensorType):
        return onnx_proto.TensorProto.DOUBLE
    if isinstance(data_type, Int32TensorType):
        return onnx_proto.TensorProto.INT32
    if isinstance(data_type, Int64TensorType):
        return onnx_proto.TensorProto.INT64
    if isinstance(data_type, StringTensorType):
        return onnx_proto.TensorProto.STRING
    if isinstance(data_type, BooleanTensorType):
        return onnx_proto.TensorProto.BOOL
    if isinstance(data_type, UInt8TensorType):
        return onnx_proto.TensorProto.UINT8
    if Complex64TensorType is not None:
        if isinstance(data_type, Complex64TensorType):
            return onnx_proto.TensorProto.COMPLEX64
        if isinstance(data_type, Complex128TensorType):
            return onnx_proto.TensorProto.COMPLEX128
    raise NotImplementedError(
        "Unsupported data_type '{}'.".format(data_type))


def guess_tensor_type(data_type):
    """
    Guess the corresponding variable output type based
    on input type. It returns type if *data_type* is a real.
    It returns *FloatTensorType* if *data_type* is an integer.
    """
    if isinstance(data_type, DoubleTensorType):
        return DoubleTensorType()
    if isinstance(data_type, DictionaryType):
        return guess_tensor_type(data_type.value_type)
    if Complex64TensorType is not None:
        if isinstance(data_type, (Complex64TensorType, Complex128TensorType)):
            return data_type.__class__()
    if not isinstance(data_type, (
            Int64TensorType, Int32TensorType, BooleanTensorType,
            FloatTensorType, StringTensorType, DoubleTensorType)):
        raise TypeError(
            "data_type is not a tensor type but '{}'.".format(
                type(data_type)))
    return FloatTensorType()<|MERGE_RESOLUTION|>--- conflicted
+++ resolved
@@ -264,15 +264,6 @@
         return UInt8TensorType(dims)
     if data_type in (np.bool, np.bool_, bool):
         return BooleanTensorType(dims)
-<<<<<<< HEAD
-
-    if Complex64TensorType is not None:
-        if data_type == np.complex64:
-            return Complex64TensorType(dims)
-        if data_type == np.complex128:
-            return Complex128TensorType(dims)
-
-=======
     if data_type in (np.str, np.str_, str):
         return StringTensorType(dims)
     if data_type == np.int8:
@@ -287,7 +278,11 @@
         return UInt16TensorType(dims)
     if data_type == np.float16:
         return Float16TensorType(dims)
->>>>>>> 6a5899be
+    if Complex64TensorType is not None:
+        if data_type == np.complex64:
+            return Complex64TensorType(dims)
+        if data_type == np.complex128:
+            return Complex128TensorType(dims)
     raise NotImplementedError(
         "Unsupported data_type '{}'. You may raise an issue "
         "at https://github.com/onnx/sklearn-onnx/issues."
