# SPDX-License-Identifier: Apache-2.0

import numpy as np
from onnxconverter_common.data_types import (  # noqa
<<<<<<< HEAD
    Int64TensorType, Int32TensorType, BooleanTensorType,
    FloatTensorType, StringTensorType, DoubleTensorType,
    DictionaryType, SequenceType)

try:
    from onnxconverter_common.data_types import (  # noqa
        Complex64TensorType, Complex128TensorType)
except ImportError:
    Complex64TensorType = None
    Complex128TensorType = None

=======
    DataType, Int64Type, FloatType,  # noqa
    StringType, TensorType,  # noqa
    Int64TensorType, Int32TensorType, BooleanTensorType,  # noqa
    FloatTensorType, StringTensorType, DoubleTensorType,  # noqa
    DictionaryType, SequenceType)  # noqa
>>>>>>> f9cb9312
from onnxconverter_common.data_types import find_type_conversion, onnx_built_with_ml  # noqa


try:
    from onnxconverter_common.data_types import DoubleType
except ImportError:

    class DoubleType(DataType):
        def __init__(self, doc_string=''):
            super(DoubleType, self).__init__([1, 1], doc_string)

        def to_onnx_type(self):
            onnx_type = onnx_proto.TypeProto()
            onnx_type.tensor_type.elem_type = onnx_proto.TensorProto.DOUBLE
            s = onnx_type.tensor_type.shape.dim.add()
            s.dim_value = 1
            return onnx_type

        def __repr__(self):
            return "{}()".format(self.__class__.__name__)


try:
    from onnxconverter_common.data_types import Float16TensorType
except ImportError:

    class Float16TensorType(TensorType):
        def __init__(self, shape=None, doc_string=''):
            super(Float16TensorType, self).__init__(shape, doc_string)

        def _get_element_onnx_type(self):
            return onnx_proto.TensorProto.FLOAT16


try:
    from onnxconverter_common.data_types import Int8TensorType
except ImportError:

    class Int8TensorType(TensorType):
        def __init__(self, shape=None, doc_string=''):
            super(Int8TensorType, self).__init__(shape, doc_string)

        def _get_element_onnx_type(self):
            return onnx_proto.TensorProto.INT8


try:
    from onnxconverter_common.data_types import Int16TensorType
except ImportError:

    class Int16TensorType(TensorType):
        def __init__(self, shape=None, doc_string=''):
            super(Int16TensorType, self).__init__(shape, doc_string)

        def _get_element_onnx_type(self):
            return onnx_proto.TensorProto.INT16


try:
    from onnxconverter_common.data_types import UInt16TensorType
except ImportError:

    class UInt16TensorType(TensorType):
        def __init__(self, shape=None, doc_string=''):
            super(UInt16TensorType, self).__init__(shape, doc_string)

        def _get_element_onnx_type(self):
            return onnx_proto.TensorProto.UINT16


try:
    from onnxconverter_common.data_types import UInt32TensorType
except ImportError:

    class UInt32TensorType(TensorType):
        def __init__(self, shape=None, doc_string=''):
            super(UInt32TensorType, self).__init__(shape, doc_string)

        def _get_element_onnx_type(self):
            return onnx_proto.TensorProto.UINT32


try:
    from onnxconverter_common.data_types import UInt64TensorType
except ImportError:

    class UInt64TensorType(TensorType):
        def __init__(self, shape=None, doc_string=''):
            super(UInt64TensorType, self).__init__(shape, doc_string)

        def _get_element_onnx_type(self):
            return onnx_proto.TensorProto.UINT64


try:
    from onnxconverter_common.data_types import UInt8TensorType
except ImportError:

    class UInt8TensorType(TensorType):
        def __init__(self, shape=None, doc_string=''):
            super(UInt8TensorType, self).__init__(shape, doc_string)

        def _get_element_onnx_type(self):
            return onnx_proto.TensorProto.UINT8


try:
    from onnxconverter_common.data_types import UInt8Type
except ImportError:

    class UInt8Type(DataType):
        def __init__(self, doc_string=''):
            super(UInt8Type, self).__init__([1, 1], doc_string)

        def to_onnx_type(self):
            onnx_type = onnx_proto.TypeProto()
            onnx_type.tensor_type.elem_type = onnx_proto.TensorProto.UINT8
            s = onnx_type.tensor_type.shape.dim.add()
            s.dim_value = 1
            return onnx_type

        def __repr__(self):
            return "{}()".format(self.__class__.__name__)


try:
    from onnxconverter_common.data_types import Int8Type
except ImportError:

    class Int8Type(DataType):
        def __init__(self, doc_string=''):
            super(Int8Type, self).__init__([1, 1], doc_string)

        def to_onnx_type(self):
            onnx_type = onnx_proto.TypeProto()
            onnx_type.tensor_type.elem_type = onnx_proto.TensorProto.INT8
            s = onnx_type.tensor_type.shape.dim.add()
            s.dim_value = 1
            return onnx_type

        def __repr__(self):
            return "{}()".format(self.__class__.__name__)


from ..proto import TensorProto, onnx_proto


def copy_type(vtype, empty=True):
    if isinstance(vtype, SequenceType):
        return vtype.__class__(copy_type(vtype.element_type))
    if isinstance(vtype, DictionaryType):
        return vtype.__class__(copy_type(vtype.key_type),
                               copy_type(vtype.value_type))
    return vtype.__class__()


def _guess_type_proto(data_type, dims):
    # This could be moved to onnxconverter_common.
    for d in dims:
        if d == 0:
            raise RuntimeError(
                "Dimension should not be null: {}.".format(
                    list(dims)))
    if data_type == onnx_proto.TensorProto.FLOAT:
        return FloatTensorType(dims)
    if data_type == onnx_proto.TensorProto.DOUBLE:
        return DoubleTensorType(dims)
    if data_type == onnx_proto.TensorProto.STRING:
        return StringTensorType(dims)
    if data_type == onnx_proto.TensorProto.INT64:
        return Int64TensorType(dims)
    if data_type == onnx_proto.TensorProto.INT32:
        return Int32TensorType(dims)
    if data_type == onnx_proto.TensorProto.BOOL:
        return BooleanTensorType(dims)
    if Complex64TensorType is not None:
        if data_type == onnx_proto.TensorProto.COMPLEX64:
            return Complex64TensorType(dims)
        if data_type == onnx_proto.TensorProto.COMPLEX128:
            return Complex128TensorType(dims)
    raise NotImplementedError(
        "Unsupported data_type '{}'. You may raise an issue "
        "at https://github.com/onnx/sklearn-onnx/issues."
        "".format(data_type))


def _guess_type_proto_str(data_type, dims):
    # This could be moved to onnxconverter_common.
    if data_type == "tensor(float)":
        return FloatTensorType(dims)
    if data_type == "tensor(double)":
        return DoubleTensorType(dims)
    if data_type == "tensor(string)":
        return StringTensorType(dims)
    if data_type == "tensor(int64)":
        return Int64TensorType(dims)
    if data_type == "tensor(int32)":
        return Int32TensorType(dims)
    if data_type == "tensor(bool)":
        return BooleanTensorType(dims)
    if Complex64TensorType is not None:
        if data_type == "tensor(complex64)":
            return Complex64TensorType(dims)
        if data_type == "tensor(complex128)":
            return Complex128TensorType(dims)
    raise NotImplementedError(
        "Unsupported data_type '{}'. You may raise an issue "
        "at https://github.com/onnx/sklearn-onnx/issues."
        "".format(data_type))


def _guess_type_proto_str_inv(data_type):
    # This could be moved to onnxconverter_common.
    if isinstance(data_type, FloatTensorType):
        return "tensor(float)"
    if isinstance(data_type, DoubleTensorType):
        return "tensor(double)"
    if isinstance(data_type, StringTensorType):
        return "tensor(string)"
    if isinstance(data_type, Int64TensorType):
        return "tensor(int64)"
    if isinstance(data_type, Int32TensorType):
        return "tensor(int32)"
    if isinstance(data_type, BooleanTensorType):
        return "tensor(bool)"
    raise NotImplementedError(
        "Unsupported data_type '{}'. You may raise an issue "
        "at https://github.com/onnx/sklearn-onnx/issues."
        "".format(data_type))


def _guess_numpy_type(data_type, dims):
    # This could be moved to onnxconverter_common.
    if data_type == np.float32:
        return FloatTensorType(dims)
    if data_type == np.float64:
        return DoubleTensorType(dims)
    if data_type in (np.str, str, object) or str(data_type) in ('<U1', ) or (
            hasattr(data_type, 'type') and data_type.type is np.str_): # noqa
        return StringTensorType(dims)
    if data_type in (np.int64, ) or str(data_type) == '<U6':
        return Int64TensorType(dims)
    if data_type in (np.int32, ) or str(
        data_type) in ('<U4', ): # noqa
        return Int32TensorType(dims)
    if data_type == np.uint8:
        return UInt8TensorType(dims)
    if data_type in (np.bool, np.bool_, bool):
        return BooleanTensorType(dims)
<<<<<<< HEAD

    if Complex64TensorType is not None:
        if data_type == np.complex64:
            return Complex64TensorType(dims)
        if data_type == np.complex128:
            return Complex128TensorType(dims)

=======
    if data_type in (np.str, np.str_, str):
        return StringTensorType(dims)
    if data_type == np.int8:
        return Int8TensorType(dims)
    if data_type == np.int16:
        return Int16TensorType(dims)
    if data_type == np.uint64:
        return UInt64TensorType(dims)
    if data_type == np.uint32:
        return UInt32TensorType(dims)
    if data_type == np.uint16:
        return UInt16TensorType(dims)
    if data_type == np.float16:
        return Float16TensorType(dims)
>>>>>>> f9cb9312
    raise NotImplementedError(
        "Unsupported data_type '{}'. You may raise an issue "
        "at https://github.com/onnx/sklearn-onnx/issues."
        "".format(data_type))


def guess_data_type(type_, shape=None):
    """
    Guess the datatype given the type type_
    """
    if isinstance(type_, TensorProto):
        return _guess_type_proto(type, shape)
    if isinstance(type_, str):
        return _guess_type_proto_str(type_, shape)
    if hasattr(type_, 'columns') and hasattr(type_, 'dtypes'):
        # DataFrame
        return [(name, _guess_numpy_type(dt, [None, 1]))
                for name, dt in zip(type_.columns, type_.dtypes)]
    if hasattr(type_, 'name') and hasattr(type_, 'dtype'):
        # Series
        return [(type_.name, _guess_numpy_type(type_.dtype, [None, 1]))]
    if hasattr(type_, 'shape') and hasattr(type_, 'dtype'):
        # array
        return [('input', _guess_numpy_type(type_.dtype, type_.shape))]
    raise TypeError("Type {} cannot be converted into a "
                    "DataType. You may raise an issue at "
                    "https://github.com/onnx/sklearn-onnx/issues."
                    "".format(type(type_)))


def guess_numpy_type(data_type):
    """
    Guess the corresponding numpy type based on data_type.
    """
    if data_type in (np.float64, np.float32, np.int8, np.uint8,
                     np.str, np.bool, np.int32, np.int64):
        return data_type
    if isinstance(data_type, FloatTensorType):
        return np.float32
    if isinstance(data_type, DoubleTensorType):
        return np.float64
    if isinstance(data_type, Int32TensorType):
        return np.int32
    if isinstance(data_type, Int64TensorType):
        return np.int64
    if isinstance(data_type, StringTensorType):
        return np.str
    if isinstance(data_type, BooleanTensorType):
        return np.bool
    if Complex64TensorType is not None:
        if isinstance(data_type, Complex64TensorType):
            return np.complex64
        if isinstance(data_type, Complex128TensorType):
            return np.complex128
    raise NotImplementedError(
        "Unsupported data_type '{}'.".format(data_type))


def guess_proto_type(data_type):
    """
    Guess the corresponding proto type based on data_type.
    """
    if isinstance(data_type, FloatTensorType):
        return onnx_proto.TensorProto.FLOAT
    if isinstance(data_type, DoubleTensorType):
        return onnx_proto.TensorProto.DOUBLE
    if isinstance(data_type, Int32TensorType):
        return onnx_proto.TensorProto.INT32
    if isinstance(data_type, Int64TensorType):
        return onnx_proto.TensorProto.INT64
    if isinstance(data_type, StringTensorType):
        return onnx_proto.TensorProto.STRING
    if isinstance(data_type, BooleanTensorType):
        return onnx_proto.TensorProto.BOOL
<<<<<<< HEAD
    if Complex64TensorType is not None:
        if isinstance(data_type, Complex64TensorType):
            return onnx_proto.TensorProto.COMPLEX64
        if isinstance(data_type, Complex128TensorType):
            return onnx_proto.TensorProto.COMPLEX128
=======
    if isinstance(data_type, UInt8TensorType):
        return onnx_proto.TensorProto.UINT8
>>>>>>> f9cb9312
    raise NotImplementedError(
        "Unsupported data_type '{}'.".format(data_type))


def guess_tensor_type(data_type):
    """
    Guess the corresponding variable output type based
    on input type. It returns type if *data_type* is a real.
    It returns *FloatTensorType* if *data_type* is an integer.
    """
    if isinstance(data_type, DoubleTensorType):
        return DoubleTensorType()
    if isinstance(data_type, DictionaryType):
        return guess_tensor_type(data_type.value_type)
    if Complex64TensorType is not None:
        if isinstance(data_type, (Complex64TensorType, Complex128TensorType)):
            return data_type.__class__()
    if not isinstance(data_type, (
            Int64TensorType, Int32TensorType, BooleanTensorType,
            FloatTensorType, StringTensorType, DoubleTensorType)):
        raise TypeError(
            "data_type is not a tensor type but '{}'.".format(
                type(data_type)))
    return FloatTensorType()<|MERGE_RESOLUTION|>--- conflicted
+++ resolved
@@ -2,25 +2,17 @@
 
 import numpy as np
 from onnxconverter_common.data_types import (  # noqa
-<<<<<<< HEAD
-    Int64TensorType, Int32TensorType, BooleanTensorType,
-    FloatTensorType, StringTensorType, DoubleTensorType,
-    DictionaryType, SequenceType)
-
-try:
-    from onnxconverter_common.data_types import (  # noqa
-        Complex64TensorType, Complex128TensorType)
-except ImportError:
-    Complex64TensorType = None
-    Complex128TensorType = None
-
-=======
     DataType, Int64Type, FloatType,  # noqa
     StringType, TensorType,  # noqa
     Int64TensorType, Int32TensorType, BooleanTensorType,  # noqa
     FloatTensorType, StringTensorType, DoubleTensorType,  # noqa
     DictionaryType, SequenceType)  # noqa
->>>>>>> f9cb9312
+try:
+    from onnxconverter_common.data_types import (  # noqa
+        Complex64TensorType, Complex128TensorType)
+except ImportError:
+    Complex64TensorType = None
+    Complex128TensorType = None
 from onnxconverter_common.data_types import find_type_conversion, onnx_built_with_ml  # noqa
 
 
@@ -270,15 +262,6 @@
         return UInt8TensorType(dims)
     if data_type in (np.bool, np.bool_, bool):
         return BooleanTensorType(dims)
-<<<<<<< HEAD
-
-    if Complex64TensorType is not None:
-        if data_type == np.complex64:
-            return Complex64TensorType(dims)
-        if data_type == np.complex128:
-            return Complex128TensorType(dims)
-
-=======
     if data_type in (np.str, np.str_, str):
         return StringTensorType(dims)
     if data_type == np.int8:
@@ -293,7 +276,11 @@
         return UInt16TensorType(dims)
     if data_type == np.float16:
         return Float16TensorType(dims)
->>>>>>> f9cb9312
+    if Complex64TensorType is not None:
+        if data_type == np.complex64:
+            return Complex64TensorType(dims)
+        if data_type == np.complex128:
+            return Complex128TensorType(dims)
     raise NotImplementedError(
         "Unsupported data_type '{}'. You may raise an issue "
         "at https://github.com/onnx/sklearn-onnx/issues."
@@ -368,16 +355,13 @@
         return onnx_proto.TensorProto.STRING
     if isinstance(data_type, BooleanTensorType):
         return onnx_proto.TensorProto.BOOL
-<<<<<<< HEAD
+    if isinstance(data_type, UInt8TensorType):
+        return onnx_proto.TensorProto.UINT8
     if Complex64TensorType is not None:
         if isinstance(data_type, Complex64TensorType):
             return onnx_proto.TensorProto.COMPLEX64
         if isinstance(data_type, Complex128TensorType):
             return onnx_proto.TensorProto.COMPLEX128
-=======
-    if isinstance(data_type, UInt8TensorType):
-        return onnx_proto.TensorProto.UINT8
->>>>>>> f9cb9312
     raise NotImplementedError(
         "Unsupported data_type '{}'.".format(data_type))
 
