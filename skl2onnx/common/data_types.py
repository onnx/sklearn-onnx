--- conflicted
+++ resolved
@@ -5,27 +5,19 @@
 # --------------------------------------------------------------------------
 import numpy as np
 from onnxconverter_common.data_types import (  # noqa
-<<<<<<< HEAD
-    DataType, Int64Type, FloatType,
-    StringType, TensorType,
-    Int64TensorType, Int32TensorType, BooleanTensorType,
-    FloatTensorType, StringTensorType, DoubleTensorType,
-    DictionaryType, SequenceType)
-
-try:
-    from onnxconverter_common.data_types import (  # noqa
-        Complex64TensorType, Complex128TensorType)
-except ImportError:
-    Complex64TensorType = None
-    Complex128TensorType = None
-
-=======
     DataType, Int64Type, FloatType,  # noqa
     StringType, TensorType,  # noqa
     Int64TensorType, Int32TensorType, BooleanTensorType,  # noqa
     FloatTensorType, StringTensorType, DoubleTensorType,  # noqa
     DictionaryType, SequenceType)  # noqa
->>>>>>> efc28c54
+
+try:
+    from onnxconverter_common.data_types import (  # noqa
+        Complex64TensorType, Complex128TensorType)
+except ImportError:
+    Complex64TensorType = None
+    Complex128TensorType = None
+
 from onnxconverter_common.data_types import find_type_conversion, onnx_built_with_ml  # noqa
 
 
