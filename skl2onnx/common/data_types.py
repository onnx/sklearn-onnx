# SPDX-License-Identifier: Apache-2.0

import numpy as np
from onnxconverter_common.data_types import (  # noqa
    DataType, Int64Type, FloatType,  # noqa
    StringType, TensorType,  # noqa
    Int64TensorType, Int32TensorType, BooleanTensorType,  # noqa
    FloatTensorType, StringTensorType, DoubleTensorType,  # noqa
    DictionaryType, SequenceType)  # noqa
try:
    from onnxconverter_common.data_types import (  # noqa
        Complex64TensorType, Complex128TensorType)
except ImportError:
    Complex64TensorType = None
    Complex128TensorType = None
from onnxconverter_common.data_types import find_type_conversion, onnx_built_with_ml  # noqa
from ..proto import TensorProto, onnx_proto


try:
    from onnxconverter_common.data_types import DoubleType
except ImportError:

    class DoubleType(DataType):
        def __init__(self, doc_string=''):
            super(DoubleType, self).__init__([1, 1], doc_string)

        def to_onnx_type(self):
            onnx_type = onnx_proto.TypeProto()
            onnx_type.tensor_type.elem_type = onnx_proto.TensorProto.DOUBLE
            s = onnx_type.tensor_type.shape.dim.add()
            s.dim_value = 1
            return onnx_type

        def __repr__(self):
            return "{}()".format(self.__class__.__name__)


try:
    from onnxconverter_common.data_types import Float16TensorType
except ImportError:

    class Float16TensorType(TensorType):
        def __init__(self, shape=None, doc_string=''):
            super(Float16TensorType, self).__init__(shape, doc_string)

        def _get_element_onnx_type(self):
            return onnx_proto.TensorProto.FLOAT16


try:
    from onnxconverter_common.data_types import Int8TensorType
except ImportError:

    class Int8TensorType(TensorType):
        def __init__(self, shape=None, doc_string=''):
            super(Int8TensorType, self).__init__(shape, doc_string)

        def _get_element_onnx_type(self):
            return onnx_proto.TensorProto.INT8


try:
    from onnxconverter_common.data_types import Int16TensorType
except ImportError:

    class Int16TensorType(TensorType):
        def __init__(self, shape=None, doc_string=''):
            super(Int16TensorType, self).__init__(shape, doc_string)

        def _get_element_onnx_type(self):
            return onnx_proto.TensorProto.INT16


try:
    from onnxconverter_common.data_types import UInt16TensorType
except ImportError:

    class UInt16TensorType(TensorType):
        def __init__(self, shape=None, doc_string=''):
            super(UInt16TensorType, self).__init__(shape, doc_string)

        def _get_element_onnx_type(self):
            return onnx_proto.TensorProto.UINT16


try:
    from onnxconverter_common.data_types import UInt32TensorType
except ImportError:

    class UInt32TensorType(TensorType):
        def __init__(self, shape=None, doc_string=''):
            super(UInt32TensorType, self).__init__(shape, doc_string)

        def _get_element_onnx_type(self):
            return onnx_proto.TensorProto.UINT32


try:
    from onnxconverter_common.data_types import UInt64TensorType
except ImportError:

    class UInt64TensorType(TensorType):
        def __init__(self, shape=None, doc_string=''):
            super(UInt64TensorType, self).__init__(shape, doc_string)

        def _get_element_onnx_type(self):
            return onnx_proto.TensorProto.UINT64


try:
    from onnxconverter_common.data_types import UInt8TensorType
except ImportError:

    class UInt8TensorType(TensorType):
        def __init__(self, shape=None, doc_string=''):
            super(UInt8TensorType, self).__init__(shape, doc_string)

        def _get_element_onnx_type(self):
            return onnx_proto.TensorProto.UINT8


try:
    from onnxconverter_common.data_types import UInt8Type
except ImportError:

    class UInt8Type(DataType):
        def __init__(self, doc_string=''):
            super(UInt8Type, self).__init__([1, 1], doc_string)

        def to_onnx_type(self):
            onnx_type = onnx_proto.TypeProto()
            onnx_type.tensor_type.elem_type = onnx_proto.TensorProto.UINT8
            s = onnx_type.tensor_type.shape.dim.add()
            s.dim_value = 1
            return onnx_type

        def __repr__(self):
            return "{}()".format(self.__class__.__name__)


try:
    from onnxconverter_common.data_types import Int8Type
except ImportError:

    class Int8Type(DataType):
        def __init__(self, doc_string=''):
            super(Int8Type, self).__init__([1, 1], doc_string)

        def to_onnx_type(self):
            onnx_type = onnx_proto.TypeProto()
            onnx_type.tensor_type.elem_type = onnx_proto.TensorProto.INT8
            s = onnx_type.tensor_type.shape.dim.add()
            s.dim_value = 1
            return onnx_type

        def __repr__(self):
            return "{}()".format(self.__class__.__name__)


def copy_type(vtype, empty=True):
    if isinstance(vtype, SequenceType):
        return vtype.__class__(copy_type(vtype.element_type))
    if isinstance(vtype, DictionaryType):
        return vtype.__class__(copy_type(vtype.key_type),
                               copy_type(vtype.value_type))
    return vtype.__class__()


def _guess_type_proto(data_type, dims):
    # This could be moved to onnxconverter_common.
    for d in dims:
        if d == 0:
            raise RuntimeError(
                "Dimension should not be null: {}.".format(
                    list(dims)))
    if data_type == onnx_proto.TensorProto.FLOAT:
        return FloatTensorType(dims)
    if data_type == onnx_proto.TensorProto.DOUBLE:
        return DoubleTensorType(dims)
    if data_type == onnx_proto.TensorProto.STRING:
        return StringTensorType(dims)
    if data_type == onnx_proto.TensorProto.INT64:
        return Int64TensorType(dims)
    if data_type == onnx_proto.TensorProto.INT32:
        return Int32TensorType(dims)
    if data_type == onnx_proto.TensorProto.BOOL:
        return BooleanTensorType(dims)
    if data_type == onnx_proto.TensorProto.INT8:
        return Int8TensorType(dims)
    if data_type == onnx_proto.TensorProto.UINT8:
        return UInt8TensorType(dims)
    if Complex64TensorType is not None:
        if data_type == onnx_proto.TensorProto.COMPLEX64:
            return Complex64TensorType(dims)
        if data_type == onnx_proto.TensorProto.COMPLEX128:
            return Complex128TensorType(dims)
    raise NotImplementedError(
        "Unsupported data_type '{}'. You may raise an issue "
        "at https://github.com/onnx/sklearn-onnx/issues."
        "".format(data_type))


def _guess_type_proto_str(data_type, dims):
    # This could be moved to onnxconverter_common.
    if data_type == "tensor(float)":
        return FloatTensorType(dims)
    if data_type == "tensor(double)":
        return DoubleTensorType(dims)
    if data_type == "tensor(string)":
        return StringTensorType(dims)
    if data_type == "tensor(int64)":
        return Int64TensorType(dims)
    if data_type == "tensor(int32)":
        return Int32TensorType(dims)
    if data_type == "tensor(bool)":
        return BooleanTensorType(dims)
    if data_type == "tensor(int8)":
        return Int8TensorType(dims)
    if data_type == "tensor(uint8)":
        return UInt8TensorType(dims)
    if Complex64TensorType is not None:
        if data_type == "tensor(complex64)":
            return Complex64TensorType(dims)
        if data_type == "tensor(complex128)":
            return Complex128TensorType(dims)
    raise NotImplementedError(
        "Unsupported data_type '{}'. You may raise an issue "
        "at https://github.com/onnx/sklearn-onnx/issues."
        "".format(data_type))


def _guess_type_proto_str_inv(data_type):
    # This could be moved to onnxconverter_common.
    if isinstance(data_type, FloatTensorType):
        return "tensor(float)"
    if isinstance(data_type, DoubleTensorType):
        return "tensor(double)"
    if isinstance(data_type, StringTensorType):
        return "tensor(string)"
    if isinstance(data_type, Int64TensorType):
        return "tensor(int64)"
    if isinstance(data_type, Int32TensorType):
        return "tensor(int32)"
    if isinstance(data_type, BooleanTensorType):
        return "tensor(bool)"
    raise NotImplementedError(
        "Unsupported data_type '{}'. You may raise an issue "
        "at https://github.com/onnx/sklearn-onnx/issues."
        "".format(data_type))


def _guess_numpy_type(data_type, dims):
    # This could be moved to onnxconverter_common.
    if data_type == np.float32:
        return FloatTensorType(dims)
    if data_type == np.float64:
        return DoubleTensorType(dims)
<<<<<<< HEAD
    if data_type in (np.str, str, object) or str(data_type) in ('<U1', ) or (
            hasattr(data_type, 'type') and data_type.type is np.str_):  # noqa
=======
    if data_type in (np.str_, str, object) or str(data_type) in ('<U1', ) or (
            hasattr(data_type, 'type') and data_type.type is np.str_): # noqa
>>>>>>> 82a1c9e8
        return StringTensorType(dims)
    if data_type in (np.int64, ) or str(data_type) == '<U6':
        return Int64TensorType(dims)
    if data_type in (np.int32, ) or str(
        data_type) in ('<U4', ):  # noqa
        return Int32TensorType(dims)
    if data_type == np.uint8:
        return UInt8TensorType(dims)
    if data_type in (np.bool_, bool):
        return BooleanTensorType(dims)
    if data_type in (np.str_, str):
        return StringTensorType(dims)
    if data_type == np.int8:
        return Int8TensorType(dims)
    if data_type == np.int16:
        return Int16TensorType(dims)
    if data_type == np.uint64:
        return UInt64TensorType(dims)
    if data_type == np.uint32:
        return UInt32TensorType(dims)
    if data_type == np.uint16:
        return UInt16TensorType(dims)
    if data_type == np.float16:
        return Float16TensorType(dims)
    if Complex64TensorType is not None:
        if data_type == np.complex64:
            return Complex64TensorType(dims)
        if data_type == np.complex128:
            return Complex128TensorType(dims)
    raise NotImplementedError(
        "Unsupported data_type '{}'. You may raise an issue "
        "at https://github.com/onnx/sklearn-onnx/issues."
        "".format(data_type))


def guess_data_type(type_, shape=None):
    """
    Guess the datatype given the type type_
    """
    if isinstance(type_, TensorProto):
        return _guess_type_proto(type, shape)
    if isinstance(type_, str):
        return _guess_type_proto_str(type_, shape)
    if hasattr(type_, 'columns') and hasattr(type_, 'dtypes'):
        # DataFrame
        return [(name, _guess_numpy_type(dt, [None, 1]))
                for name, dt in zip(type_.columns, type_.dtypes)]
    if hasattr(type_, 'name') and hasattr(type_, 'dtype'):
        # Series
        return [(type_.name, _guess_numpy_type(type_.dtype, [None, 1]))]
    if hasattr(type_, 'shape') and hasattr(type_, 'dtype'):
        # array
        return [('input', _guess_numpy_type(type_.dtype, type_.shape))]
    raise TypeError("Type {} cannot be converted into a "
                    "DataType. You may raise an issue at "
                    "https://github.com/onnx/sklearn-onnx/issues."
                    "".format(type(type_)))


def guess_numpy_type(data_type):
    """
    Guess the corresponding numpy type based on data_type.
    """
    if data_type in (np.float64, np.float32, np.int8, np.uint8,
                     np.str_, np.bool_, np.int32, np.int64):
        return data_type
    if data_type == str:
        return np.str_
    if data_type == bool:
        return np.bool_
    if isinstance(data_type, FloatTensorType):
        return np.float32
    if isinstance(data_type, DoubleTensorType):
        return np.float64
    if isinstance(data_type, Int32TensorType):
        return np.int32
    if isinstance(data_type, Int64TensorType):
        return np.int64
    if isinstance(data_type, StringTensorType):
        return np.str_
    if isinstance(data_type, BooleanTensorType):
        return np.bool_
    if Complex64TensorType is not None:
        if data_type in (np.complex64, np.complex128):
            return data_type
        if isinstance(data_type, Complex64TensorType):
            return np.complex64
        if isinstance(data_type, Complex128TensorType):
            return np.complex128
    raise NotImplementedError(
        "Unsupported data_type '{}'.".format(data_type))


def guess_proto_type(data_type):
    """
    Guess the corresponding proto type based on data_type.
    """
    if isinstance(data_type, FloatTensorType):
        return onnx_proto.TensorProto.FLOAT
    if isinstance(data_type, DoubleTensorType):
        return onnx_proto.TensorProto.DOUBLE
    if isinstance(data_type, Int32TensorType):
        return onnx_proto.TensorProto.INT32
    if isinstance(data_type, Int64TensorType):
        return onnx_proto.TensorProto.INT64
    if isinstance(data_type, StringTensorType):
        return onnx_proto.TensorProto.STRING
    if isinstance(data_type, BooleanTensorType):
        return onnx_proto.TensorProto.BOOL
    if isinstance(data_type, Int8TensorType):
        return onnx_proto.TensorProto.INT8
    if isinstance(data_type, UInt8TensorType):
        return onnx_proto.TensorProto.UINT8
    if Complex64TensorType is not None:
        if isinstance(data_type, Complex64TensorType):
            return onnx_proto.TensorProto.COMPLEX64
        if isinstance(data_type, Complex128TensorType):
            return onnx_proto.TensorProto.COMPLEX128
    raise NotImplementedError(
        "Unsupported data_type '{}'.".format(data_type))


def guess_tensor_type(data_type):
    """
    Guess the corresponding variable output type based
    on input type. It returns type if *data_type* is a real.
    It returns *FloatTensorType* if *data_type* is an integer.
    """
    if isinstance(data_type, DoubleTensorType):
        return DoubleTensorType()
    if isinstance(data_type, DictionaryType):
        return guess_tensor_type(data_type.value_type)
    if Complex64TensorType is not None:
        if isinstance(data_type, (Complex64TensorType, Complex128TensorType)):
            return data_type.__class__()
    if not isinstance(data_type, (
            Int64TensorType, Int32TensorType, BooleanTensorType,
            FloatTensorType, StringTensorType, DoubleTensorType,
            Int8TensorType, UInt8TensorType)):
        raise TypeError(
            "data_type is not a tensor type but '{}'.".format(
                type(data_type)))
    return FloatTensorType()<|MERGE_RESOLUTION|>--- conflicted
+++ resolved
@@ -256,13 +256,8 @@
         return FloatTensorType(dims)
     if data_type == np.float64:
         return DoubleTensorType(dims)
-<<<<<<< HEAD
-    if data_type in (np.str, str, object) or str(data_type) in ('<U1', ) or (
-            hasattr(data_type, 'type') and data_type.type is np.str_):  # noqa
-=======
     if data_type in (np.str_, str, object) or str(data_type) in ('<U1', ) or (
             hasattr(data_type, 'type') and data_type.type is np.str_): # noqa
->>>>>>> 82a1c9e8
         return StringTensorType(dims)
     if data_type in (np.int64, ) or str(data_type) == '<U6':
         return Int64TensorType(dims)
