# -------------------------------------------------------------------------
# Copyright (c) Microsoft Corporation. All rights reserved.
# Licensed under the MIT License. See License.txt in the project root for
# license information.
# --------------------------------------------------------------------------

import re
import warnings
import numpy as np
from onnx import onnx_pb as onnx_proto
from onnxconverter_common.data_types import (  # noqa
    DataType, TensorType,
    FloatType, Int64Type, StringType,
    DictionaryType, FloatTensorType,  # noqa
    Int64TensorType, SequenceType,  # noqa
    StringTensorType, DoubleTensorType,
    Int32TensorType, BooleanTensorType,
    DoubleTensorType)
try:
    from onnxconverter_common.data_types import (
        Int8TensorType, UInt8TensorType)
except ImportError:
    Int8TensorType = None
    UInt8TensorType = None
from ..proto import (
    get_opset_number_from_onnx,
    get_latest_tested_opset_version
)
from ..proto.onnx_helper_modified import (
    make_graph, make_model, make_tensor_value_info
)
from . import _registration
from . import utils
from .exceptions import MissingShapeCalculator, MissingConverter
from ._container import ModelComponentContainer, _build_options
from .interface import OperatorBase
from .onnx_optimisation_identity import onnx_remove_node_identity
type_fct = type


try:
    from onnxconverter_common.topology import OPSET_TO_IR_VERSION
<<<<<<< HEAD
    assert OPSET_TO_IR_VERSION[14] is not None
except (ImportError, KeyError, AssertionError):
=======
    assert OPSET_TO_IR_VERSION[13]
except (ImportError, KeyError):
>>>>>>> 6f3952eb
    OPSET_TO_IR_VERSION = {
        1: 3, 2: 3, 3: 3, 4: 3, 5: 3, 6: 3,
        7: 3, 8: 4, 9: 4, 10: 5, 11: 6, 12: 7,
        13: 7, 14: 7
    }

OPSET_ML_TO_OPSET = {1: 11, 2: 13}


class Variable:
    """
    Defines a variable which holds any data defined
    from *ONNX* types.
    """

    def __init__(self, raw_name, onnx_name, scope, type=None):
        """
        :param raw_name: A string indicating the variable's name in the
                         original model. Usually, it's the seed string
                         used to created its ONNX name (i.e., the
                         field *onnx_name* below).
        :param onnx_name: A string indicating the variable's name in
                          the converted model
        :param scope: A string. It's the name of the scope where this
                      variable is declared
        :param type: A type object defined in .common.data_types.py;
                     e.g., FloatTensorType
        """
        self.raw_name = raw_name  #
        self.onnx_name = onnx_name  #
        self.scope = scope
        self.type = type
        # The following fields are bool variables used in parsing and
        # compiling stages
        self.is_fed = None
        self.is_root = None
        self.is_leaf = None
        self.is_abandoned = False
        if self.type is not None and not isinstance(self.type, DataType):
            raise TypeError("shape must be a DataType not {}.".format(
                self.type))
        if isinstance(self.type, TensorType):
            shape = self.type.shape
            if not isinstance(shape, (list, tuple)):
                try:
                    shape = list(shape)
                except TypeError:
                    raise TypeError("shape must be a tuple or a list not "
                                    "{}.".format(type_fct(shape)))
            for dim in shape:
                if dim is None:
                    continue
                if not isinstance(dim, (int, np.int32, np.int64)):
                    raise TypeError("shape must contains integers not "
                                    "'{}'.".format(dim))

    @property
    def full_name(self):
        """
        Return a globally unique variable ID
        """
        return self.onnx_name

    def __repr__(self):
        return ("Variable(raw_name='{0}', onnx_name='{1}', type={2})".format(
                self.raw_name, self.onnx_name, self.type))

    @staticmethod
    def from_pb(obj):
        """
        Creates a data type from a protobuf object.
        """
        def get_shape(tt):
            return [tt.shape.dim[i].dim_value
                    for i in range(len(tt.shape.dim))]

        if hasattr(obj, 'extend'):
            return [Variable.from_pb(o) for o in obj]
        name = obj.name
        if obj.type.tensor_type:
            tt = obj.type.tensor_type
            elem = tt.elem_type
            shape = get_shape(tt)
            if elem == onnx_proto.TensorProto.FLOAT:
                ty = FloatTensorType(shape)
            elif elem == onnx_proto.TensorProto.BOOL:
                ty = BooleanTensorType(shape)
            elif elem == onnx_proto.TensorProto.DOUBLE:
                ty = DoubleTensorType(shape)
            elif elem == onnx_proto.TensorProto.STRING:
                ty = StringTensorType(shape)
            elif elem == onnx_proto.TensorProto.INT64:
                ty = Int64TensorType(shape)
            elif elem == onnx_proto.TensorProto.INT32:
                ty = Int32TensorType(shape)
            elif (UInt8TensorType is not None and
                    elem == onnx_proto.TensorProto.UINT8):
                ty = UInt8TensorType(shape)
            elif (Int8TensorType is not None and
                    elem == onnx_proto.TensorProto.INT8):
                ty = Int8TensorType(shape)
            elif elem == 0:
                ty = FloatTensorType(shape)
            else:
                raise NotImplementedError(
                    "Unsupported type '{}' (elem_type={}).".format(
                        type(obj.type.tensor_type), elem))
        else:
            raise NotImplementedError("Unsupported type '{}' as "
                                      "a string ({}).".format(
                                        type(obj), obj))

        return Variable(name, name, None, ty)


class Operator(OperatorBase):
    """
    Defines an operator available in *ONNX*.
    """

    def __init__(self, onnx_name, scope, type, raw_operator,
                 target_opset, scope_inst):
        """
        :param onnx_name: A unique ID, which is a string
        :param scope: The name of the scope where this operator is
                      declared. It's a string.
        :param type: A object which uniquely characterizes the type of
                     this operator. For example, it can be a string,
                     pooling, if this operator is associated with a
                     CoreML pooling layer.
        :param raw_operator: The original operator which defines this operator;
                             for example, a scikit-learn Imputer and
                             a CoreML Normalizer.
        :param target_opset: The target opset number for the converted model.
        :param scope_inst: :class:`Scope` instance the operator belongs to
        """
        if isinstance(raw_operator, str):
            raise RuntimeError("Parameter raw_operator must be an object not "
                               "a string '{0}'.".format(raw_operator))
        # operator name in the converted model, if raw_operator
        # is not None, output_shapes can be guessed
        # from the raw model. Otherwise, it can be guessed
        # from the input shapes.
        self.onnx_name = onnx_name
        self.scope = scope
        self.type = type
        self.raw_operator = raw_operator
        self.inputs = []
        self.outputs = []
        self.is_evaluated = None
        self.is_abandoned = False
        self.target_opset = target_opset
        self.scope_inst = scope_inst

    @property
    def full_name(self):
        """
        Return a globally unique operator ID
        """
        return self.onnx_name

    @property
    def input_full_names(self):
        """
        Return all input variables' names
        """
        return [variable.full_name for variable in self.inputs]

    @property
    def output_full_names(self):
        """
        Return all output variables' names
        """
        return [variable.full_name for variable in self.outputs]

    @property
    def original_operator(self):
        """
        Return the original operator/layer
        """
        return self.raw_operator

    def infer_types(self):
        # Invoke a core inference function
        if self.type is None:
            raise MissingShapeCalculator(
                "Unable to find a shape calculator for type '{}'.".format(
                    type(self.raw_operator)))
        try:
            shape_calc = _registration.get_shape_calculator(self.type)
        except ValueError:
            raise MissingShapeCalculator(
                "Unable to find a shape calculator for alias '{}' "
                "and type '{}'.".format(self.type, type(self.raw_operator)))
        shape_calc(self)


class Scope:
    """
    Every node of an *ONNX* graph must be unique. This class holds the list
    of existing name for every node already defined in graph. It also
    provides functions to create a unique unused name.
    """

    def __init__(self, name, parent_scopes=None, variable_name_set=None,
                 operator_name_set=None, target_opset=None,
                 custom_shape_calculators=None, options=None,
                 registered_models=None):
        """
        :param name: A string, the unique ID of this scope in a
                     Topology object
        :param parent_scopes: A list of Scope objects. The last element
                              should be the direct parent scope (i.e.,
                              where this scope is declared).
        :param variable_name_set: A set of strings serving as the name
                                  pool of variables
        :param operator_name_set: A set of strings serving as the name
                                  pool of operators
        :param target_opset: The target opset number for the converted
                             model.
        :param custom_conversion_functions: a dictionary for specifying
                                the user customized conversion function
        :param custom_shape_calculators: a dictionary for specifying
                                the user customized shape calculator
        :param options: see :ref:`l-conv-options`
        :param registered_models: registered models
        """
        self.name = name
        self.parent_scopes = parent_scopes if parent_scopes else list()
        self.onnx_variable_names = (
            variable_name_set if variable_name_set is not None else set())
        self.onnx_operator_names = (
            operator_name_set if operator_name_set is not None else set())
        self.target_opset = target_opset
        self.custom_shape_calculators = custom_shape_calculators

        # An one-to-many map from raw variable name to ONNX variable
        # names. It looks like
        # (key, value) = (raw_name, [onnx_name, onnx_name1, onnx_name2, ..., onnx_nameN]) # noqa
        # The last name may hide all other names in this scope.
        self.variable_name_mapping = {}

        # A map of local variables defined in this scope.
        # (key, value) = (onnx_name, variable)
        self.variables = {}

        # A map of local operators defined in this scope.
        # (key, value) = (onnx_name, operator)
        self.operators = {}

        # Additional options given to converters.
        self.options = options

        # Registered models
        self.registered_models = registered_models

        # Reserved variables.
        self.reserved = {}

    def temp(self):
        """
        Creates a new Scope with the same options but no names.
        """
        scope = Scope(
            'temp', parent_scopes=self.parent_scopes,
            target_opset=self.target_opset,
            custom_shape_calculators=self.custom_shape_calculators,
            options=self.options,
            registered_models=self.registered_models)
        return scope

    def has_variable_name(self, name):
        """
        Tells if a variable is already registered.
        """
        return name in self.onnx_variable_names

    def get_shape_calculator(self, model_type):
        """
        Returns the shape calculator for the given model type.

        :param model_type: model type such as *LogisticRegression*
        :return: alias or None if not found
        """
        return self.custom_shape_calculators.get(model_type, None)

    def get_unique_variable_name(self, seed):
        """
        Creates a unique variable ID based on the given seed.
        """
        if not isinstance(seed, str):
            raise TypeError("Parameter seed must be a string not {}."
                            "".format(type(seed)))
        name = Topology._generate_unique_name(seed, self.onnx_variable_names)
        return name

    def get_unique_operator_name(self, seed):
        """
        Creates a unique operator ID based on the given seed.
        """
        return Topology._generate_unique_name(seed, self.onnx_operator_names)

    def declare_local_variable(self, raw_name, type=None, prepend=False):
        """
        This function may create a new variable in this scope. If
        *raw_name* has been used to create other variables, the new
        variable will hide all other variables created using *raw_name*.
        """
        # Get unique ID for the new variable
        onnx_name = self.get_unique_variable_name(raw_name)

        # Create the variable
        variable = Variable(raw_name, onnx_name, self.name, type)
        self.variables[onnx_name] = variable

        if raw_name in self.variable_name_mapping:
            # Hide existing variables with the same raw_name
            if not prepend:
                self.variable_name_mapping[raw_name].append(onnx_name)
            else:
                self.variable_name_mapping[raw_name].insert(0, onnx_name)
        else:
            self.variable_name_mapping[raw_name] = [onnx_name]
        return variable

    def reserve_name(self, raw_name):
        """
        Keeps this name to be used by other converters.
        """
        if raw_name in self.reserved:
            raise RuntimeError(
                "Name '{}' already reserved.".format(raw_name))
        self.reserved[raw_name] = self.get_unique_variable_name(raw_name)
        return raw_name

    def unreserve_name(self, name):
        """
        Deletes a name from the reserved list.
        """
        if name not in self.reserved:
            raise RuntimeError(
                "Name '{}' not reserved.".format(name))
        self.onnx_variable_names.discard(name)
        del self.reserved[name]

    def declare_local_operator(self, type, raw_model=None):
        """
        This function is used to declare new local operator.
        """
        onnx_name = self.get_unique_operator_name(str(type))
        operator = Operator(onnx_name, self.name, type, raw_model,
                            self.target_opset, scope_inst=self)
        self.operators[onnx_name] = operator
        return operator

    def delete_local_operator(self, onnx_name):
        """
        Removes the operator whose onnx_name is the input *onnx_name*.
        """
        if (onnx_name not in self.onnx_operator_names or
                onnx_name not in self.operators):
            raise RuntimeError('The operator to remove was not found.')
        self.onnx_operator_names.discard(onnx_name)
        del self.operators[onnx_name]

    def delete_local_variable(self, onnx_name):
        """
        Removes the variable whose *onnx_name* is the input *onnx_name*.
        """
        if (onnx_name not in self.onnx_variable_names or
                onnx_name not in self.variables):
            raise RuntimeError('The variable to remove was not found.')
        self.onnx_variable_names.discard(onnx_name)
        raw_name = self.variables[onnx_name].raw_name
        self.variable_name_mapping[raw_name].remove(onnx_name)
        del self.variables[onnx_name]

    def _get_allowed_options(self, model, fail=True):
        if self.registered_models is not None:
            if type(model) not in self.registered_models['aliases']:
                if fail:
                    raise NotImplementedError(
                        "No registered models, no known allowed options "
                        "for model '{}'.".format(model.__class__.__name__))
                return {}
            alias = self.registered_models['aliases'][type(model)]
            conv = self.registered_models['conv'][alias]
            allowed = conv.get_allowed_options()
            return allowed
        raise NotImplementedError(
            "No registered models, no known allowed options "
            "for model '{}'.".format(model.__class__.__name__))

    def get_options(self, model, default_values=None, fail=True):
        """
        Returns additional options for a model.
        It first looks by class then by id (``id(model)``).
        :param model: model being converted
        :param default_values: default options (it is modified by
                               the function)
        :param fail: fails if option it not found
        :return: dictionary
        """
        return _build_options(
            model, self.options, default_values,
            self._get_allowed_options(model, fail=fail),
            fail=fail)


class Topology:
    """
    Holds instances on :class:`Scope <skl2onnx.common._topology.Scope>` and
    :class:`SklearnModelContainer <skl2onnx.common._container.SklearnModelContainer>`.
    These are filled by the converters while a pipeline is being converted.
    When all converters were called, method
    :meth:`Topology.compile <skl2onnx.common._topology.Topology.compile>`
    must be called to convert the topological graph into *ONNX* graph.
    """ # noqa

    def __init__(self, model, default_batch_size=1, initial_types=None,
                 reserved_variable_names=None, reserved_operator_names=None,
                 target_opset=None, custom_conversion_functions=None,
                 custom_shape_calculators=None, registered_models=None):
        """
        Initializes a *Topology* object, which is an intermediate
        representation of a computational graph.

        :param model: RawModelContainer object or one of its derived
                      classes. It contains the original model.
        :param default_batch_size: batch_size prepend to scalar and
                                   array types from CoreML. It's usually
                                   1 or None.
        :param initial_types: A list providing some types for some
                              root variables.
        Each element is a tuple of a variable name and a type defined
        in *data_types.py*.
        :param reserved_variable_names: A set of strings which are not
                                        allowed to be used as a variable
                                        name
        :param reserved_operator_names: A set of strings which are not
                                        allowed to be used as a operator
                                        name
        :param custom_conversion_functions: a dictionary for specifying
                                the user customized conversion function
        :param custom_shape_calculators: a dictionary for specifying the
                                        user customized shape calculator
        :param registered_models: registered models
        """
        self.scopes = []
        self.raw_model = model
        self.scope_names = set()
        self.variable_name_set = (
                    reserved_variable_names
                    if reserved_variable_names is not None else set())
        self.operator_name_set = (
                    reserved_operator_names
                    if reserved_operator_names is not None else set())
        self.initial_types = initial_types if initial_types else list()
        self.default_batch_size = default_batch_size
        self.target_opset = target_opset
        self.custom_conversion_functions = (
            custom_conversion_functions if custom_conversion_functions else {})
        self.custom_shape_calculators = (
            custom_shape_calculators if custom_shape_calculators else {})

        # This attribute is used in optimizing the graph structure. If
        # root_names is not empty, only the variables specified will be
        # treated as the roots (i.e., set is_fed to True in the
        # beginning of a graph evaluation) of the graph. Specifying all
        # root variables in this list and leaving it empty are
        # equivalent. This attribute directly affects
        # _initialize_graph_status_for_traversing function and
        # indirectly affects _infer_all_shapes and _prune functions.
        self.root_names = list()

        for k in self.custom_conversion_functions:
            if not callable(k):
                raise TypeError("Keys in custom_conversion_functions must be "
                                "types not strings.")
        for k in self.custom_shape_calculators:
            if not callable(k):
                raise TypeError("Keys in custom_shape_calculators must be "
                                "types not strings.")

        # A map of local overwritten model aliases.
        self.model_aliases = {}
        all_model_types = (set(self.custom_conversion_functions)
                           | set(self.custom_shape_calculators))
        for mtype in all_model_types:
            alias = "{}_{}".format(mtype.__name__, id(self))
            self.model_aliases[mtype] = alias

        # Registered models
        if registered_models is None:
            raise AssertionError()
        self.registered_models = registered_models

    @staticmethod
    def _generate_unique_name(seed, existing_names):
        """
        Produce an unique string based on the seed
        :param seed: a string
        :param existing_names: a set containing strings which cannot be
                               produced
        :return: a string similar to the seed
        """
        if seed == '':
            raise ValueError('Name seed must be a non-empty string.')

        # Make the seed meet C-style naming convention
        # Only alphabets and numbers are allowed
        seed = re.sub('[^0-9a-zA-Z]', '_', seed)
        # The first symbol cannot be a number
        if re.match('^[0-9]', seed):
            seed = '_' + seed

        # If seed has never been seen, we return it as it is. Otherwise,
        # we will append an number to make it unique.
        if seed not in existing_names:
            existing_names.add(seed)
            return seed
        else:
            i = 1
            while seed + str(i) in existing_names:
                i += 1
            new_name = seed + str(i)
            existing_names.add(new_name)
            return new_name

    def get_unique_scope_name(self, seed):
        return Topology._generate_unique_name(seed, self.scope_names)

    def declare_scope(self, seed, parent_scopes=None, options=None):
        """
        Creates a new :class:`Scope <skl2onnx.common._topology.Scope>`
        and appends it to the list of existing scopes.
        """
        scope = Scope(
            self.get_unique_scope_name(seed), parent_scopes,
            self.variable_name_set, self.operator_name_set, self.target_opset,
            custom_shape_calculators=self.custom_shape_calculators,
            options=options, registered_models=self.registered_models)
        self.scopes.append(scope)
        return scope

    def unordered_operator_iterator(self):
        for scope in self.scopes:
            for operator in scope.operators.values():
                yield operator

    def unordered_variable_iterator(self):
        for scope in self.scopes:
            for variable in scope.variables.values():
                yield variable

    def topological_operator_iterator(self):
        """
        This is an iterator of all operators in Topology object.
        Operators may be produced in a topological order. If you want to
        simply go though all operators without considering their
        topological structure, please use another function,
        unordered_operator_iterator.
        """
        self._initialize_graph_status_for_traversing()
        priorities = {
            'tensorToProbabilityMap': 2,
            'tensorToLabel': 1
        }
        while not all(operator.is_evaluated for scope in self.scopes
                      for operator in scope.operators.values()):
            is_evaluation_happened = False
            for operator in sorted(self.unordered_operator_iterator(),
                                   key=lambda op: priorities[op.type]
                                   if op.type in priorities else 0):
                if not isinstance(operator.inputs, list):
                    raise TypeError(
                        "operator.inputs must be a list not {}".format(
                            type(operator.inputs)))
                if (all(variable.is_fed for variable in operator.inputs)
                        and not operator.is_evaluated):
                    # Check if over-writing problem occurs (i.e., multiple
                    # operators produce results on one variable).
                    for variable in operator.outputs:
                        # Throw an error if this variable has been treated as
                        # an output somewhere
                        if variable.is_fed:
                            raise RuntimeError(
                                "A variable is already assigned ({}) "
                                "for operator '{}' (name='{}'). This "
                                "may still happen if a converter is a "
                                "combination of sub-operators and one of "
                                "of them is producing this output. "
                                "In that case, an identity node must be "
                                "added.".format(
                                    variable, operator.type,
                                    operator.onnx_name))
                        # Mark this variable as filled
                        variable.is_fed = True
                    # Make this operator as handled
                    operator.is_evaluated = True
                    is_evaluation_happened = True

                    # Send out an operator
                    yield operator

                    # This step may create new nodes if the
                    # the converter is called while looping on
                    # the nodes. The outputs of an operator
                    # are not necessary the inputs of the next
                    # one and but can processed by other ONNX nodes
                    # inserted in the container. As a result, some
                    # variables never have is_fed set to True which
                    # is updated now unless they are an operator
                    # output.
                    known_outputs = {}
                    for op in self.unordered_operator_iterator():
                        for out in op.outputs:
                            if hasattr(out, 'onnx_name'):
                                known_outputs[out.onnx_name] = out
                            else:
                                known_outputs[out] = out
                    for variable in self.unordered_variable_iterator():
                        if variable.is_fed:
                            continue
                        if variable.onnx_name in known_outputs:
                            continue
                        update = (False if self.root_names and
                                  variable.onnx_name not in self.root_names
                                  else True)
                        if update:
                            variable.is_fed = True
                            is_evaluation_happened = True

            # After scanning through the whole computational graph, at
            # least one operator should be evaluated. If not, we need
            # to terminate this procedure to avoid dead lock.
            if not is_evaluation_happened:
                break

    def _check_structure(self):
        """
        This function applies some rules to check if the parsed model is
        proper. Currently, it only checks if isolated variable and
        isolated operator exists.
        """
        # Collect all variable names and operator names
        unused_variables = set()
        unused_operators = set()
        for variable in self.unordered_variable_iterator():
            unused_variables.add(variable.full_name)
        for operator in self.unordered_operator_iterator():
            unused_operators.add(operator.full_name)

        for operator in self.unordered_operator_iterator():
            for variable in operator.inputs:
                # A variable is used by an operator, so we remove the
                # variable from the unused-variable list.
                unused_variables.discard(variable.full_name)
                # A operator has an input, so we remove the operator
                # from the unused-operator list.
                unused_operators.discard(operator.full_name)
            for variable in operator.outputs:
                # A variable is used by an operator, so we remove the
                # variable from the unused-variable list.
                unused_variables.discard(variable.full_name)
                # A operator has an output, so we remove the operator
                # from the unused-operator list.
                unused_operators.discard(operator.full_name)

        if len(unused_variables) > 0:
            raise RuntimeError('Isolated variables exist: %s'
                               % unused_variables)

        if len(unused_operators) > 0:
            raise RuntimeError('Isolated operators exist: %s'
                               % unused_operators)

    def _initialize_graph_status_for_traversing(self):
        """
        Initialize the status of all variables and operators for
        traversing the underline graph
        """
        # In the beginning, we set is_root and is_leaf true. For is_fed,
        # we have two different behaviors depending on whether
        # root_names is empty.
        for variable in self.unordered_variable_iterator():
            # If root_names is set, we only set those variable to be
            # fed. Otherwise, all roots would be fed.
            variable.is_fed = (False if self.root_names and variable.onnx_name
                               not in self.root_names else True)
            variable.is_root = True
            variable.is_leaf = True

        # Then, we flip some flags by applying some simple rules so
        # that only
        #   1. all roots get is_root=True and is_fed=True
        #   2. all leaves get is_leaf=True
        for operator in self.unordered_operator_iterator():
            # All operators are not processed in the beginning
            operator.is_evaluated = False
            for variable in operator.outputs:
                # Output cannot be fed before graph traversing
                variable.is_fed = False
                # If the variable is an output of one operator,
                # it must not be a root
                variable.is_root = False
            for variable in operator.inputs:
                # If the variable is an input of one operator,
                # it must not be a leaf
                variable.is_leaf = False

    def _infer_all_types(self):
        """
        Infer all variables' shapes in the computational graph.
        """
        self._initialize_graph_status_for_traversing()

        # Deliver user-specified types to root variables
        for raw_name, initial_type in self.initial_types:
            # Check all variables declared using raw_name in
            # the whole graph
            for scope in self.scopes:
                # Skip scopes without having the considered variable
                # name
                if raw_name not in scope.variable_name_mapping:
                    continue
                # Assign initial_type to all variables declared using
                # raw_name
                for onnx_name in scope.variable_name_mapping[raw_name]:
                    variable = scope.variables[onnx_name]
                    if variable.is_root:
                        # Assign type to the root; existing type
                        # produced by parser may be overwritten
                        variable.type = initial_type

        # Traverse the graph from roots to leaves
        for operator in self.topological_operator_iterator():
            mtype = type(operator.raw_operator)
            if mtype in self.custom_shape_calculators:
                # overwritten operator.
                self.custom_shape_calculators[mtype](operator)
            elif operator.type in self.custom_shape_calculators:
                self.custom_shape_calculators[operator.type](operator)
            elif hasattr(operator.raw_operator, "onnx_shape_calculator"):
                shape_calc = operator.raw_operator.onnx_shape_calculator()
                shape_calc(operator)
            else:
                operator.infer_types()

    def _resolve_duplicates(self):
        """
        Merge variables connected by identity operator to reduce the
        number of redundant variables
        """
        self._initialize_graph_status_for_traversing()

        # Traverse the graph from roots to leaves
        for operator in self.topological_operator_iterator():
            if operator.type != 'identity':
                continue

            if (any(variable.is_root for variable in operator.inputs) and
                    any(variable.is_leaf for variable in operator.outputs)):
                continue

            # Replace the output variable with the input variable everywhere
            original = operator.inputs[0]
            duplicate = operator.outputs[0]
            for another_scope in self.scopes:
                for another_operator in another_scope.operators.values():
                    for i in range(len(another_operator.inputs)):
                        if (another_operator.inputs[i].onnx_name
                                != duplicate.onnx_name):
                            continue
                        another_operator.inputs[i] = original

            # When original variable's documentation string or
            # denotation is empty but duplicate's is not, we copy that
            # field to the original variable to avoid information loss.
            if not original.type.doc_string and duplicate.type.doc_string:
                original.type.doc_string = duplicate.type.doc_string

            if (isinstance(original.type, TensorType) and
                    isinstance(duplicate.type, TensorType)):
                if not original.type.denotation and duplicate.type.denotation:
                    original.type.denotation = duplicate.type.denotation
                if not original.type.channel_denotations:
                    original.type.channel_denotations = (
                        duplicate.type.channel_denotations)
                elif duplicate.type.channel_denotations:
                    # Merge the channel denotations if available in both
                    # the original and the duplicate
                    for i in range(len(original.type.channel_denotations)):
                        if original.type.channel_denotations[i]:
                            continue
                        original.type.channel_denotations[i] = (
                            duplicate.type.channel_denotations[i])
                # Sometime, shapes of duplicates are different. We try
                # to replace the original variable's unknown dimensions
                # as many as possible because we will get rid of the
                # duplicate.
                if len(original.type.shape) == len(duplicate.type.shape):
                    for i in range(len(original.type.shape)):
                        if original.type.shape[i] is not None:
                            continue
                        original.type.shape[i] = duplicate.type.shape[i]

            # Because we're iterating through the topology, we cannot
            # delete any operator or variable. Otherwise, the traversing
            # function may be broken. We will delete those abandoned
            # ones later.
            duplicate.is_abandoned = True
            operator.is_abandoned = True

        for scope in self.scopes:
            # Find out who is going to be abandoned
            abandoned_operator_names = set(
                onnx_name for onnx_name, operator in scope.operators.items()
                if operator.is_abandoned)
            abandoned_variable_names = set(
                onnx_name for onnx_name, variable in scope.variables.items()
                if variable.is_abandoned)

            # Remove abandoned operators
            for name in abandoned_operator_names:
                scope.delete_local_operator(name)

            # Remove abandoned variables
            for name in abandoned_variable_names:
                scope.delete_local_variable(name)

    def _fix_shapes(self):
        """
        This function applies some rules to adjust graph inputs
        (i.e., roots) before doing shape inference
        """

        # Identify roots of a graph
        self._initialize_graph_status_for_traversing()

        # Scan through all operators and adjust their variables' shapes
        # if needed
        for operator in self.unordered_operator_iterator():
            # Rule 1 (CoreML):
            # Some operator in CoreML only accepts 4-D tensors but
            # their protobuf models might specify a 2-D one.
            # We fix this problem here.
            if operator.type in [
                    'bias', 'concat', 'convolution', 'crop', 'flatten',
                    'scalerPreprocessor', 'lrn', 'meanImagePreprocessor',
                    'padding', 'permute', 'pooling', 'reduce',
                    'reorganizeData', 'reshape', 'scale', 'slice', 'upsample']:
                # We only adjust inputs because outputs will be
                # automatically fixed at our shape inference stage
                for variable in operator.inputs:
                    if variable.is_root:
                        # Convert [N, C] to [N, C, 1, 1] while
                        # [N, C, H, W] is unchanged
                        variable.type.shape += [1] * (
                            4 - len(variable.type.shape))

    def _prune(self):
        # Conduct a dummy evaluation of this topology. It may set all
        # reachable operators evaluated and all reachable variables fed.
        for operator in self.topological_operator_iterator():
            pass

        for scope in self.scopes:
            # Remove unused operators
            abandoned_operator_names = []
            for operator in scope.operators.values():
                if not operator.is_evaluated:
                    abandoned_operator_names.append(operator.onnx_name)
            for onnx_name in abandoned_operator_names:
                scope.delete_local_operator(onnx_name)

            # Remove unused variables
            abandoned_variable_names = []
            for variable in scope.variables.values():
                if not variable.is_fed:
                    abandoned_variable_names.append(variable.onnx_name)
            for onnx_name in abandoned_variable_names:
                scope.delete_local_variable(onnx_name)

    def compile(self):
        """
        This function aims at giving every operator enough information
        so that all operator conversions can happen independently. We
        also want to check, fix, and simplify the network structure
        here.
        """
        self._prune()
        self._resolve_duplicates()
        self._fix_shapes()
        self._infer_all_types()
        self._check_structure()


def convert_topology(topology, model_name, doc_string, target_opset,
                     channel_first_inputs=None,
                     options=None, remove_identity=True):
    """
    This function is used to convert our Topology object defined in
    _parser.py into a ONNX model (type: ModelProto).
    :param topology: The Topology object we are going to convert
    :param model_name: GraphProto's name. Let "model" denote the
                       returned model. The string "model_name" would be
                       assigned to "model.graph.name."
    :param doc_string: A string attached to the produced model
    :param target_opset: number or dictionary,
        for example, 7 for ONNX 1.2, and 8 for ONNX 1.3,
        a dictionary is used to indicate different opset for
        different domains
    :param options: see :ref:`l-conv-options`
    :param remove_identity: removes identity nodes
    include '1.1.2', '1.2', and so on.
    :return: a ONNX ModelProto
    """
    if target_opset is None:
        target_opset = get_latest_tested_opset_version()
    if isinstance(target_opset, dict):
        onnx_target_opset = target_opset.get(
            '', get_latest_tested_opset_version())
    else:
        onnx_target_opset = target_opset
    if onnx_target_opset > get_opset_number_from_onnx():
        found = get_opset_number_from_onnx()
        raise RuntimeError(
            "Parameter target_opset {} > {} is higher than the "
            "version of the installed onnx package. See "
            "https://github.com/onnx/onnx/blob/master/docs/"
            "Versioning.md#released-versions"
            ".".format(onnx_target_opset, found))
    if onnx_target_opset > get_latest_tested_opset_version():
        warnings.warn(
            "Parameter target_opset {} > {} is higher than the "
            "the latest tested version"
            ".".format(
                onnx_target_opset,
                get_latest_tested_opset_version()))

    topology._initialize_graph_status_for_traversing()

    container = ModelComponentContainer(
        target_opset, options=options,
        registered_models=topology.registered_models,
        white_op=topology.raw_model._white_op,
        black_op=topology.raw_model._black_op)

    # Put roots and leaves as ONNX's model into buffers. They will be
    # added into ModelComponentContainer later.
    tensor_inputs = {}
    other_inputs = {}
    tensor_outputs = {}
    other_outputs = {}
    for scope in topology.scopes:
        for variable in scope.variables.values():
            if variable.is_root:
                if isinstance(variable.type, (TensorType, Int64Type,
                                              FloatType, StringType)):
                    tensor_inputs[variable.raw_name] = variable
                else:
                    other_inputs[variable.raw_name] = variable
            if variable.is_leaf:
                if isinstance(variable.type, (TensorType, Int64Type,
                                              FloatType, StringType)):
                    tensor_outputs[variable.onnx_name] = variable
                else:
                    other_outputs[variable.onnx_name] = variable

    # Add roots the graph according to their order in the original model
    invalid_name = []
    nhwc_inputs = []
    if channel_first_inputs is None:
        channel_first_inputs = []
    for name in topology.raw_model.input_names:
        # Check input naming convention
        input_name = name.replace('_', '').replace(":", "").replace("/", "")
        if input_name and (input_name[0].isdigit() or
                           (not input_name.isalnum())):
            invalid_name.append(name)
        if name in tensor_inputs:
            # type: Variable
            onnx_input = tensor_inputs[name]
            if (name in channel_first_inputs or
                    (name.endswith(':0') and
                     name[:-2] in channel_first_inputs)):
                nhwc_inputs.append(onnx_input.full_name)
                s = onnx_input.type.shape
                onnx_input.type.shape = [s[0], s[3], s[1], s[2]]
            container.add_input(onnx_input)

    if invalid_name:
        warnings.warn('Some input names are not compliant with ONNX naming '
                      'convention: %s' % invalid_name)
    for name in topology.raw_model.input_names:
        if name in other_inputs:
            container.add_input(other_inputs[name])

    # Add leaves the graph according to their order in
    # the original model
    invalid_name = []
    for name in topology.raw_model.output_names:
        # Check output naming convention
        output_name = name.replace('_', '').replace(":", "").replace("/", "")
        if output_name and (output_name[0].isdigit() or
                            (not output_name.isalnum())):
            invalid_name.append(name)
        if name in tensor_outputs:
            container.add_output(tensor_outputs[name])
    if invalid_name:
        warnings.warn('Some output names are not compliant with ONNX naming '
                      'convention: %s' % invalid_name)
    for name in topology.raw_model.output_names:
        if name in other_outputs:
            container.add_output(other_outputs[name])

    # Traverse the graph from roots to leaves
    # This loop could eventually be parallelized.
    for operator in topology.topological_operator_iterator():
        scope = next(scope for scope in topology.scopes
                     if scope.name == operator.scope)
        mtype = type(operator.raw_operator)
        if mtype in topology.custom_conversion_functions:
            conv = topology.custom_conversion_functions[mtype]
        elif operator.type in topology.custom_conversion_functions:
            conv = topology.custom_conversion_functions[operator.type]
        elif hasattr(operator.raw_operator, "onnx_converter"):
            conv = operator.raw_operator.onnx_converter()
        else:
            # Convert the selected operator into some ONNX objects and
            # save them into the container
            try:
                conv = _registration.get_converter(operator.type)
            except ValueError:
                raise MissingConverter(
                    "Unable to find converter for alias '{}' type "
                    "'{}'. You may raise an issue at "
                    "https://github.com/onnx/sklearn-onnx/issues."
                    "".format(operator.type,
                              type(getattr(operator, 'raw_model', None))))
        container.validate_options(operator)
        conv(scope, operator, container)

    # Create a graph from its main components
    if container.target_opset_onnx < 9:
        # When calling ModelComponentContainer's add_initializer(...),
        # nothing is added into the input list. However, for ONNX target
        # opset < 9, initializers should also be a part of model's
        # (GraphProto) inputs. Thus, we create ValueInfoProto objects
        # from initializers (type: TensorProto) directly and then add
        # them into model's input list.
        extra_inputs = []  # ValueInfoProto list of the initializers
        for tensor in container.initializers:
            # Sometimes (especially when creating optional input values
            # such as RNN's initial hidden state), an initializer is also
            # one of the original model's input, so it has been added into
            # the container's input list. If this is the case, we need to
            # skip one iteration to avoid duplicated inputs.
            if tensor.name in [value_info.name for value_info in
                               container.inputs]:
                continue

            # Initializers are always tensors so we can just call
            # make_tensor_value_info(...).
            value_info = make_tensor_value_info(
                tensor.name, tensor.data_type, tensor.dims)
            extra_inputs.append(value_info)

        # Before ONNX opset 9, initializers were needed to be passed in
        # with inputs.
        graph = make_graph(container.nodes, model_name,
                           container.inputs + extra_inputs,
                           container.outputs, container.initializers)
    else:
        # In ONNX opset 9 and above, initializers are included as
        # operator inputs and therefore do not need to be passed as
        # extra_inputs.
        graph = make_graph(
            container.nodes, model_name, container.inputs,
            container.outputs, container.initializers)

    # Add extra information related to the graph
    graph.value_info.extend(container.value_info)

    # Create model
    onnx_model = make_model(graph)

    # Update domain version
    _update_domain_version(container, onnx_model)

    # Add extra information
    opv = min(onnx_target_opset,
              _get_main_opset_version(onnx_model) or onnx_target_opset)
    irv = OPSET_TO_IR_VERSION.get(opv, onnx_proto.IR_VERSION)
    onnx_model.ir_version = irv
    onnx_model.producer_name = utils.get_producer()
    onnx_model.producer_version = utils.get_producer_version()
    onnx_model.domain = utils.get_domain()
    onnx_model.model_version = utils.get_model_version()
    onnx_model.doc_string = doc_string

    # Removes many identity nodes,
    # the converter may introduct identity nodes
    # after a zipmap operator and onnx <= 1.7 does not
    # support that. It does not use onnxconverter-common
    # as the optimizer only support opset >= 9.
    if remove_identity:
        onnx_model = onnx_remove_node_identity(onnx_model)

    return onnx_model


def _update_domain_version(container, onnx_model):
    # Merge operator sets for the same domain, the largest version
    # number would be kept
    purified_operator_set = dict()
    for op_domain, op_version in container.node_domain_version_pair_sets:
        if op_domain not in purified_operator_set:
            purified_operator_set[op_domain] = op_version
        else:
            purified_operator_set[op_domain] = max(
                            purified_operator_set[op_domain], op_version)

    # Fill operator sets
    i = 0
    for op_domain, op_version in purified_operator_set.items():
        if op_version is None:
            continue
        if i == 0 and len(onnx_model.opset_import) == 1:
            # Overwrite the default operator set created by
            # make_model(...)
            op_set = onnx_model.opset_import[0]
        else:
            # Just create one ONNX element in opset_import
            op_set = onnx_model.opset_import.add()
        op_set.domain = op_domain
        op_set.version = op_version
        i += 1
        if container.target_opset_any_domain(op_domain) < op_version:
            raise RuntimeError(
                'The specified opset %d is too low to convert '
                'this model, which requires at least opset '
                '%d.' % (
                    container.target_opset_any_domain(op_domain),
                    op_version))


def _get_main_opset_version(model):
    """
    Returns the main opset version.
    """
    mld = None
    for op in model.opset_import:
        if op.domain == '':
            return op.version
        if op.domain == "ai.onnx.ml":
            mld = op.version
    if mld is not None:
        return OPSET_ML_TO_OPSET.get(mld, None)
    return None<|MERGE_RESOLUTION|>--- conflicted
+++ resolved
@@ -40,13 +40,8 @@
 
 try:
     from onnxconverter_common.topology import OPSET_TO_IR_VERSION
-<<<<<<< HEAD
     assert OPSET_TO_IR_VERSION[14] is not None
-except (ImportError, KeyError, AssertionError):
-=======
-    assert OPSET_TO_IR_VERSION[13]
 except (ImportError, KeyError):
->>>>>>> 6f3952eb
     OPSET_TO_IR_VERSION = {
         1: 3, 2: 3, 3: 3, 4: 3, 5: 3, 6: 3,
         7: 3, 8: 4, 9: 4, 10: 5, 11: 6, 12: 7,
