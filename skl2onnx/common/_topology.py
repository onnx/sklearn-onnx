# -------------------------------------------------------------------------
# Copyright (c) Microsoft Corporation. All rights reserved.
# Licensed under the MIT License. See License.txt in the project root for
# license information.
# --------------------------------------------------------------------------

import re
import warnings
import numpy as np
from onnx import onnx_pb as onnx_proto
from onnxconverter_common.data_types import (  # noqa
    DataType, TensorType,
    FloatType, Int64Type, StringType,
    DictionaryType, FloatTensorType,  # noqa
    Int64TensorType, SequenceType,  # noqa
    StringTensorType, DoubleTensorType,
    Int32TensorType, BooleanTensorType,
    DoubleTensorType,
    Int8TensorType, UInt8TensorType)
from ..proto import (
    get_opset_number_from_onnx,
    get_latest_tested_opset_version)
from ..proto.onnx_helper_modified import (
    make_graph, make_model, make_tensor_value_info)
from . import _registration
from . import utils
from .exceptions import MissingShapeCalculator, MissingConverter
from ._container import ModelComponentContainer, _build_options
from .interface import OperatorBase
from .onnx_optimisation_identity import onnx_remove_node_identity
type_fct = type


try:
    from onnxconverter_common.topology import OPSET_TO_IR_VERSION
except ImportError:
    OPSET_TO_IR_VERSION = {
        1: 3, 2: 3, 3: 3, 4: 3, 5: 3, 6: 3,
        7: 3, 8: 4, 9: 4, 10: 5, 11: 6, 12: 7
    }

OPSET_ML_TO_OPSET = {1: 11, 2: 12}


class Variable:
    """
    Defines a variable which holds any data defined
    from *ONNX* types.
    """

    def __init__(self, raw_name, onnx_name, scope, type=None):
        """
        :param raw_name: A string indicating the variable's name in the
                         original model. Usually, it's the seed string
                         used to created its ONNX name (i.e., the
                         field *onnx_name* below).
        :param onnx_name: A string indicating the variable's name in
                          the converted model
        :param scope: A string. It's the name of the scope where this
                      variable is declared
        :param type: A type object defined in .common.data_types.py;
                     e.g., FloatTensorType
        """
        self.raw_name = raw_name  #
        self.onnx_name = onnx_name  #
        self.scope = scope
        self.type = type
        # The following fields are bool variables used in parsing and
        # compiling stages
        self.is_fed = None
        self.is_root = None
        self.is_leaf = None
        self.is_abandoned = False
        if self.type is not None and not isinstance(self.type, DataType):
            raise TypeError("shape must be a DataType not {}.".format(
                self.type))
        if isinstance(self.type, TensorType):
            shape = self.type.shape
            if not isinstance(shape, (list, tuple)):
                try:
                    shape = list(shape)
                except TypeError:
                    raise TypeError("shape must be a tuple or a list not "
                                    "{}.".format(type_fct(shape)))
            for dim in shape:
                if dim is None:
                    continue
                if not isinstance(dim, (int, np.int32, np.int64)):
                    raise TypeError("shape must contains integers not "
                                    "'{}'.".format(dim))

    @property
    def full_name(self):
        """
        Return a globally unique variable ID
        """
        return self.onnx_name

    def __repr__(self):
        return ("Variable(raw_name='{0}', onnx_name='{1}', type={2})".format(
                self.raw_name, self.onnx_name, self.type))

    @staticmethod
    def from_pb(obj):
        """
        Creates a data type from a protobuf object.
        """
        def get_shape(tt):
            return [tt.shape.dim[i].dim_value
                    for i in range(len(tt.shape.dim))]

        if hasattr(obj, 'extend'):
            return [Variable.from_pb(o) for o in obj]
        name = obj.name
        if obj.type.tensor_type:
            tt = obj.type.tensor_type
            elem = tt.elem_type
            shape = get_shape(tt)
            if elem == onnx_proto.TensorProto.FLOAT:
                ty = FloatTensorType(shape)
            elif elem == onnx_proto.TensorProto.BOOL:
                ty = BooleanTensorType(shape)
            elif elem == onnx_proto.TensorProto.DOUBLE:
                ty = DoubleTensorType(shape)
            elif elem == onnx_proto.TensorProto.STRING:
                ty = StringTensorType(shape)
            elif elem == onnx_proto.TensorProto.INT64:
                ty = Int64TensorType(shape)
            elif elem == onnx_proto.TensorProto.UINT8:
                ty = UInt8TensorType(shape)
            elif elem == onnx_proto.TensorProto.INT8:
                ty = Int8TensorType(shape)
            elif elem == onnx_proto.TensorProto.INT32:
                ty = Int32TensorType(shape)
<<<<<<< HEAD
=======
            elif elem == onnx_proto.TensorProto.UINT8:
                ty = UInt8TensorType(shape)
            elif elem == onnx_proto.TensorProto.INT8:
                ty = Int8TensorType(shape)
>>>>>>> 6190073f
            elif elem == 0:
                ty = FloatTensorType(shape)
            else:
                raise NotImplementedError(
                    "Unsupported type '{}' (elem_type={}).".format(
                        type(obj.type), elem))
        else:
            raise NotImplementedError("Unsupported type '{}' as "
                                      "a string ({}).".format(
                                        type(obj), obj))

        return Variable(name, name, None, ty)


class Operator(OperatorBase):
    """
    Defines an operator available in *ONNX*.
    """

    def __init__(self, onnx_name, scope, type, raw_operator,
                 target_opset, scope_inst):
        """
        :param onnx_name: A unique ID, which is a string
        :param scope: The name of the scope where this operator is
                      declared. It's a string.
        :param type: A object which uniquely characterizes the type of
                     this operator. For example, it can be a string,
                     pooling, if this operator is associated with a
                     CoreML pooling layer.
        :param raw_operator: The original operator which defines this operator;
                             for example, a scikit-learn Imputer and
                             a CoreML Normalizer.
        :param target_opset: The target opset number for the converted model.
        :param scope_inst: :class:`Scope` instance the operator belongs to
        """
        if isinstance(raw_operator, str):
            raise RuntimeError("Parameter raw_operator must be an object not "
                               "a string '{0}'.".format(raw_operator))
        # operator name in the converted model
        self.onnx_name = onnx_name
        self.scope = scope
        self.type = type
        self.raw_operator = raw_operator
        self.inputs = []
        self.outputs = []
        self.is_evaluated = None
        self.is_abandoned = False
        self.target_opset = target_opset
        self.scope_inst = scope_inst

    @property
    def full_name(self):
        """
        Return a globally unique operator ID
        """
        return self.onnx_name

    @property
    def input_full_names(self):
        """
        Return all input variables' names
        """
        return [variable.full_name for variable in self.inputs]

    @property
    def output_full_names(self):
        """
        Return all output variables' names
        """
        return [variable.full_name for variable in self.outputs]

    @property
    def original_operator(self):
        """
        Return the original operator/layer
        """
        return self.raw_operator

    def infer_types(self):
        # Invoke a core inference function
        if self.type is None:
            raise MissingShapeCalculator(
                "Unable to find a shape calculator for type '{}'.".format(
                    type(self.raw_operator)))
        try:
            shape_calc = _registration.get_shape_calculator(self.type)
        except ValueError:
            raise MissingShapeCalculator(
                "Unable to find a shape calculator for alias '{}' "
                "and type '{}'.".format(self.type, type(self.raw_operator)))
        shape_calc(self)


class Scope:
    """
    Every node of an *ONNX* graph must be unique. This class holds the list
    of existing name for every node already defined in graph. It also
    provides functions to create a unique unused name.
    """

    def __init__(self, name, parent_scopes=None, variable_name_set=None,
                 operator_name_set=None, target_opset=None,
                 custom_shape_calculators=None, options=None,
                 registered_models=None):
        """
        :param name: A string, the unique ID of this scope in a
                     Topology object
        :param parent_scopes: A list of Scope objects. The last element
                              should be the direct parent scope (i.e.,
                              where this scope is declared).
        :param variable_name_set: A set of strings serving as the name
                                  pool of variables
        :param operator_name_set: A set of strings serving as the name
                                  pool of operators
        :param target_opset: The target opset number for the converted
                             model.
        :param custom_conversion_functions: a dictionary for specifying
                                the user customized conversion function
        :param custom_shape_calculators: a dictionary for specifying
                                the user customized shape calculator
        :param options: see :ref:`l-conv-options`
        :param registered_models: registered models
        """
        self.name = name
        self.parent_scopes = parent_scopes if parent_scopes else list()
        self.onnx_variable_names = (
            variable_name_set if variable_name_set is not None else set())
        self.onnx_operator_names = (
            operator_name_set if operator_name_set is not None else set())
        self.target_opset = target_opset
        self.custom_shape_calculators = custom_shape_calculators

        # An one-to-many map from raw variable name to ONNX variable
        # names. It looks like
        # (key, value) = (raw_name, [onnx_name, onnx_name1, onnx_name2, ..., onnx_nameN]) # noqa
        # The last name may hide all other names in this scope.
        self.variable_name_mapping = {}

        # A map of local variables defined in this scope.
        # (key, value) = (onnx_name, variable)
        self.variables = {}

        # A map of local operators defined in this scope.
        # (key, value) = (onnx_name, operator)
        self.operators = {}

        # Additional options given to converters.
        self.options = options

        # Registered models
        self.registered_models = registered_models

        # Reserved variables.
        self.reserved = {}

    def temp(self):
        """
        Creates a new Scope with the same options but no names.
        """
        scope = Scope(
            'temp', parent_scopes=self.parent_scopes,
            target_opset=self.target_opset,
            custom_shape_calculators=self.custom_shape_calculators,
            options=self.options,
            registered_models=self.registered_models)
        return scope

    def has_variable_name(self, name):
        """
        Tells if a variable is already registered.
        """
        return name in self.onnx_variable_names

    def get_shape_calculator(self, model_type):
        """
        Returns the shape calculator for the given model type.

        :param model_type: model type such as *LogisticRegression*
        :return: alias or None if not found
        """
        return self.custom_shape_calculators.get(model_type, None)

    def get_unique_variable_name(self, seed):
        """
        Creates a unique variable ID based on the given seed.
        """
        if not isinstance(seed, str):
            raise TypeError("Parameter seed must be a string not {}."
                            "".format(type(seed)))
        name = Topology._generate_unique_name(seed, self.onnx_variable_names)
        return name

    def get_unique_operator_name(self, seed):
        """
        Creates a unique operator ID based on the given seed.
        """
        return Topology._generate_unique_name(seed, self.onnx_operator_names)

    def declare_local_variable(self, raw_name, type=None, prepend=False):
        """
        This function may create a new variable in this scope. If
        *raw_name* has been used to create other variables, the new
        variable will hide all other variables created using *raw_name*.
        """
        # Get unique ID for the new variable
        onnx_name = self.get_unique_variable_name(raw_name)

        # Create the variable
        variable = Variable(raw_name, onnx_name, self.name, type)
        self.variables[onnx_name] = variable

        if raw_name in self.variable_name_mapping:
            # Hide existing variables with the same raw_name
            if not prepend:
                self.variable_name_mapping[raw_name].append(onnx_name)
            else:
                self.variable_name_mapping[raw_name].insert(0, onnx_name)
        else:
            self.variable_name_mapping[raw_name] = [onnx_name]
        return variable

    def reserve_name(self, raw_name):
        """
        Keeps this name to be used by other converters.
        """
        if raw_name in self.reserved:
            raise RuntimeError(
                "Name '{}' already reserved.".format(raw_name))
        self.reserved[raw_name] = self.get_unique_variable_name(raw_name)
        return self.reserved[raw_name]

    def unreserve_name(self, name):
        """
        Deletes a name from the reserved list.
        """
        if name not in self.reserved:
            raise RuntimeError(
                "Name '{}' not reserved.".format(name))
        self.onnx_variable_names.discard(name)
        del self.reserved[name]

    def declare_local_operator(self, type, raw_model=None):
        """
        This function is used to declare new local operator.
        """
        onnx_name = self.get_unique_operator_name(str(type))
        operator = Operator(onnx_name, self.name, type, raw_model,
                            self.target_opset, scope_inst=self)
        self.operators[onnx_name] = operator
        return operator

    def delete_local_operator(self, onnx_name):
        """
        Removes the operator whose onnx_name is the input *onnx_name*.
        """
        if (onnx_name not in self.onnx_operator_names or
                onnx_name not in self.operators):
            raise RuntimeError('The operator to remove was not found.')
        self.onnx_operator_names.discard(onnx_name)
        del self.operators[onnx_name]

    def delete_local_variable(self, onnx_name):
        """
        Removes the variable whose *onnx_name* is the input *onnx_name*.
        """
        if (onnx_name not in self.onnx_variable_names or
                onnx_name not in self.variables):
            raise RuntimeError('The variable to remove was not found.')
        self.onnx_variable_names.discard(onnx_name)
        raw_name = self.variables[onnx_name].raw_name
        self.variable_name_mapping[raw_name].remove(onnx_name)
        del self.variables[onnx_name]

    def _get_allowed_options(self, model, fail=True):
        if self.registered_models is not None:
            if type(model) not in self.registered_models['aliases']:
                if fail:
                    raise NotImplementedError(
                        "No registered models, no known allowed options "
                        "for model '{}'.".format(model.__class__.__name__))
                return {}
            alias = self.registered_models['aliases'][type(model)]
            conv = self.registered_models['conv'][alias]
            allowed = conv.get_allowed_options()
            return allowed
        raise NotImplementedError(
            "No registered models, no known allowed options "
            "for model '{}'.".format(model.__class__.__name__))

    def get_options(self, model, default_values=None, fail=True):
        """
        Returns additional options for a model.
        It first looks by class then by id (``id(model)``).
        :param model: model being converted
        :param default_values: default options (it is modified by
                               the function)
        :param fail: fails if option it not found
        :return: dictionary
        """
        return _build_options(
            model, self.options, default_values,
            self._get_allowed_options(model, fail=fail),
            fail=fail)


class Topology:
    """
    Holds instances on :class:`Scope <skl2onnx.common._topology.Scope>` and
    :class:`SklearnModelContainer <skl2onnx.common._container.SklearnModelContainer>`.
    These are filled by the converters while a pipeline is being converted.
    When all converters were called, method
    :meth:`Topology.compile <skl2onnx.common._topology.Topology.compile>`
    must be called to convert the topological graph into *ONNX* graph.
    """ # noqa

    def __init__(self, model, default_batch_size=1, initial_types=None,
                 reserved_variable_names=None, reserved_operator_names=None,
                 target_opset=None, custom_conversion_functions=None,
                 custom_shape_calculators=None, registered_models=None):
        """
        Initializes a *Topology* object, which is an intermediate
        representation of a computational graph.

        :param model: RawModelContainer object or one of its derived
                      classes. It contains the original model.
        :param default_batch_size: batch_size prepend to scalar and
                                   array types from CoreML. It's usually
                                   1 or None.
        :param initial_types: A list providing some types for some
                              root variables.
        Each element is a tuple of a variable name and a type defined
        in *data_types.py*.
        :param reserved_variable_names: A set of strings which are not
                                        allowed to be used as a variable
                                        name
        :param reserved_operator_names: A set of strings which are not
                                        allowed to be used as a operator
                                        name
        :param custom_conversion_functions: a dictionary for specifying
                                the user customized conversion function
        :param custom_shape_calculators: a dictionary for specifying the
                                        user customized shape calculator
        :param registered_models: registered models
        """
        self.scopes = []
        self.raw_model = model
        self.scope_names = set()
        self.variable_name_set = (
                    reserved_variable_names
                    if reserved_variable_names is not None else set())
        self.operator_name_set = (
                    reserved_operator_names
                    if reserved_operator_names is not None else set())
        self.initial_types = initial_types if initial_types else list()
        self.default_batch_size = default_batch_size
        self.target_opset = target_opset
        self.custom_conversion_functions = (
            custom_conversion_functions if custom_conversion_functions else {})
        self.custom_shape_calculators = (
            custom_shape_calculators if custom_shape_calculators else {})

        # This attribute is used in optimizing the graph structure. If
        # root_names is not empty, only the variables specified will be
        # treated as the roots (i.e., set is_fed to True in the
        # beginning of a graph evaluation) of the graph. Specifying all
        # root variables in this list and leaving it empty are
        # equivalent. This attribute directly affects
        # _initialize_graph_status_for_traversing function and
        # indirectly affects _infer_all_shapes and _prune functions.
        self.root_names = list()

        for k in self.custom_conversion_functions:
            if not callable(k):
                raise TypeError("Keys in custom_conversion_functions must be "
                                "types not strings.")
        for k in self.custom_shape_calculators:
            if not callable(k):
                raise TypeError("Keys in custom_shape_calculators must be "
                                "types not strings.")

        # A map of local overwritten model aliases.
        self.model_aliases = {}
        all_model_types = (set(self.custom_conversion_functions)
                           | set(self.custom_shape_calculators))
        for mtype in all_model_types:
            alias = "{}_{}".format(mtype.__name__, id(self))
            self.model_aliases[mtype] = alias

        # Registered models
        if registered_models is None:
            raise AssertionError()
        self.registered_models = registered_models

    @staticmethod
    def _generate_unique_name(seed, existing_names):
        """
        Produce an unique string based on the seed
        :param seed: a string
        :param existing_names: a set containing strings which cannot be
                               produced
        :return: a string similar to the seed
        """
        if seed == '':
            raise ValueError('Name seed must be a non-empty string.')

        # Make the seed meet C-style naming convention
        # Only alphabets and numbers are allowed
        seed = re.sub('[^0-9a-zA-Z]', '_', seed)
        # The first symbol cannot be a number
        if re.match('^[0-9]', seed):
            seed = '_' + seed

        # If seed has never been seen, we return it as it is. Otherwise,
        # we will append an number to make it unique.
        if seed not in existing_names:
            existing_names.add(seed)
            return seed
        else:
            i = 1
            while seed + str(i) in existing_names:
                i += 1
            new_name = seed + str(i)
            existing_names.add(new_name)
            return new_name

    def get_unique_scope_name(self, seed):
        return Topology._generate_unique_name(seed, self.scope_names)

    def declare_scope(self, seed, parent_scopes=None, options=None):
        """
        Creates a new :class:`Scope <skl2onnx.common._topology.Scope>`
        and appends it to the list of existing scopes.
        """
        scope = Scope(
            self.get_unique_scope_name(seed), parent_scopes,
            self.variable_name_set, self.operator_name_set, self.target_opset,
            custom_shape_calculators=self.custom_shape_calculators,
            options=options, registered_models=self.registered_models)
        self.scopes.append(scope)
        return scope

    def unordered_operator_iterator(self):
        for scope in self.scopes:
            for operator in scope.operators.values():
                yield operator

    def unordered_variable_iterator(self):
        for scope in self.scopes:
            for variable in scope.variables.values():
                yield variable

    def topological_operator_iterator(self):
        """
        This is an iterator of all operators in Topology object.
        Operators may be produced in a topological order. If you want to
        simply go though all operators without considering their
        topological structure, please use another function,
        unordered_operator_iterator.
        """
        self._initialize_graph_status_for_traversing()
        priorities = {
            'tensorToProbabilityMap': 2,
            'tensorToLabel': 1
        }
        while not all(operator.is_evaluated for scope in self.scopes
                      for operator in scope.operators.values()):
            is_evaluation_happened = False
            for operator in sorted(self.unordered_operator_iterator(),
                                   key=lambda op: priorities[op.type]
                                   if op.type in priorities else 0):
                if not isinstance(operator.inputs, list):
                    raise TypeError(
                        "operator.inputs must be a list not {}".format(
                            type(operator.inputs)))
                if (all(variable.is_fed for variable in operator.inputs)
                        and not operator.is_evaluated):
                    # Check if over-writing problem occurs (i.e., multiple
                    # operators produce results on one variable).
                    for variable in operator.outputs:
                        # Throw an error if this variable has been treated as
                        # an output somewhere
                        if variable.is_fed:
                            raise RuntimeError(
                                "A variable is already assigned ({}) "
                                "for operator '{}' (name='{}'). This "
                                "may still happen if a converter is a "
                                "combination of sub-operators and one of "
                                "of them is producing this output. "
                                "In that case, an identity node must be "
                                "added.".format(
                                    variable, operator.type,
                                    operator.onnx_name))
                        # Mark this variable as filled
                        variable.is_fed = True
                    # Make this operator as handled
                    operator.is_evaluated = True
                    is_evaluation_happened = True

                    # Send out an operator
                    yield operator

                    # This step may create new nodes if the
                    # the converter is called while looping on
                    # the nodes. The outputs of an operator
                    # are not necessary the inputs of the next
                    # one and but can processed by other ONNX nodes
                    # inserted in the container. As a result, some
                    # variables never have is_fed set to True which
                    # is updated now unless they are an operator
                    # output.
                    known_outputs = {}
                    for op in self.unordered_operator_iterator():
                        for out in op.outputs:
                            if hasattr(out, 'onnx_name'):
                                known_outputs[out.onnx_name] = out
                            else:
                                known_outputs[out] = out
                    for variable in self.unordered_variable_iterator():
                        if variable.is_fed:
                            continue
                        if variable.onnx_name in known_outputs:
                            continue
                        update = (False if self.root_names and
                                  variable.onnx_name not in self.root_names
                                  else True)
                        if update:
                            variable.is_fed = True
                            is_evaluation_happened = True

            # After scanning through the whole computational graph, at
            # least one operator should be evaluated. If not, we need
            # to terminate this procedure to avoid dead lock.
            if not is_evaluation_happened:
                break

    def _check_structure(self):
        """
        This function applies some rules to check if the parsed model is
        proper. Currently, it only checks if isolated variable and
        isolated operator exists.
        """
        # Collect all variable names and operator names
        unused_variables = set()
        unused_operators = set()
        for variable in self.unordered_variable_iterator():
            unused_variables.add(variable.full_name)
        for operator in self.unordered_operator_iterator():
            unused_operators.add(operator.full_name)

        for operator in self.unordered_operator_iterator():
            for variable in operator.inputs:
                # A variable is used by an operator, so we remove the
                # variable from the unused-variable list.
                unused_variables.discard(variable.full_name)
                # A operator has an input, so we remove the operator
                # from the unused-operator list.
                unused_operators.discard(operator.full_name)
            for variable in operator.outputs:
                # A variable is used by an operator, so we remove the
                # variable from the unused-variable list.
                unused_variables.discard(variable.full_name)
                # A operator has an output, so we remove the operator
                # from the unused-operator list.
                unused_operators.discard(operator.full_name)

        if len(unused_variables) > 0:
            raise RuntimeError('Isolated variables exist: %s'
                               % unused_variables)

        if len(unused_operators) > 0:
            raise RuntimeError('Isolated operators exist: %s'
                               % unused_operators)

    def _initialize_graph_status_for_traversing(self):
        """
        Initialize the status of all variables and operators for
        traversing the underline graph
        """
        # In the beginning, we set is_root and is_leaf true. For is_fed,
        # we have two different behaviors depending on whether
        # root_names is empty.
        for variable in self.unordered_variable_iterator():
            # If root_names is set, we only set those variable to be
            # fed. Otherwise, all roots would be fed.
            variable.is_fed = (False if self.root_names and variable.onnx_name
                               not in self.root_names else True)
            variable.is_root = True
            variable.is_leaf = True

        # Then, we flip some flags by applying some simple rules so
        # that only
        #   1. all roots get is_root=True and is_fed=True
        #   2. all leaves get is_leaf=True
        for operator in self.unordered_operator_iterator():
            # All operators are not processed in the beginning
            operator.is_evaluated = False
            for variable in operator.outputs:
                # Output cannot be fed before graph traversing
                variable.is_fed = False
                # If the variable is an output of one operator,
                # it must not be a root
                variable.is_root = False
            for variable in operator.inputs:
                # If the variable is an input of one operator,
                # it must not be a leaf
                variable.is_leaf = False

    def _infer_all_types(self):
        """
        Infer all variables' shapes in the computational graph.
        """
        self._initialize_graph_status_for_traversing()

        # Deliver user-specified types to root variables
        for raw_name, initial_type in self.initial_types:
            # Check all variables declared using raw_name in
            # the whole graph
            for scope in self.scopes:
                # Skip scopes without having the considered variable
                # name
                if raw_name not in scope.variable_name_mapping:
                    continue
                # Assign initial_type to all variables declared using
                # raw_name
                for onnx_name in scope.variable_name_mapping[raw_name]:
                    variable = scope.variables[onnx_name]
                    if variable.is_root:
                        # Assign type to the root; existing type
                        # produced by parser may be overwritten
                        variable.type = initial_type

        # Traverse the graph from roots to leaves
        for operator in self.topological_operator_iterator():
            mtype = type(operator.raw_operator)
            if mtype in self.custom_shape_calculators:
                # overwritten operator.
                self.custom_shape_calculators[mtype](operator)
            elif operator.type in self.custom_shape_calculators:
                self.custom_shape_calculators[operator.type](operator)
            elif hasattr(operator.raw_operator, "onnx_shape_calculator"):
                shape_calc = operator.raw_operator.onnx_shape_calculator()
                shape_calc(operator)
            else:
                operator.infer_types()

    def _resolve_duplicates(self):
        """
        Merge variables connected by identity operator to reduce the
        number of redundant variables
        """
        self._initialize_graph_status_for_traversing()

        # Traverse the graph from roots to leaves
        for operator in self.topological_operator_iterator():
            if operator.type != 'identity':
                continue

            if (any(variable.is_root for variable in operator.inputs) and
                    any(variable.is_leaf for variable in operator.outputs)):
                continue

            # Replace the output variable with the input variable everywhere
            original = operator.inputs[0]
            duplicate = operator.outputs[0]
            for another_scope in self.scopes:
                for another_operator in another_scope.operators.values():
                    for i in range(len(another_operator.inputs)):
                        if (another_operator.inputs[i].onnx_name
                                != duplicate.onnx_name):
                            continue
                        another_operator.inputs[i] = original

            # When original variable's documentation string or
            # denotation is empty but duplicate's is not, we copy that
            # field to the original variable to avoid information loss.
            if not original.type.doc_string and duplicate.type.doc_string:
                original.type.doc_string = duplicate.type.doc_string

            if (isinstance(original.type, TensorType) and
                    isinstance(duplicate.type, TensorType)):
                if not original.type.denotation and duplicate.type.denotation:
                    original.type.denotation = duplicate.type.denotation
                if not original.type.channel_denotations:
                    original.type.channel_denotations = (
                        duplicate.type.channel_denotations)
                elif duplicate.type.channel_denotations:
                    # Merge the channel denotations if available in both
                    # the original and the duplicate
                    for i in range(len(original.type.channel_denotations)):
                        if original.type.channel_denotations[i]:
                            continue
                        original.type.channel_denotations[i] = (
                            duplicate.type.channel_denotations[i])
                # Sometime, shapes of duplicates are different. We try
                # to replace the original variable's unknown dimensions
                # as many as possible because we will get rid of the
                # duplicate.
                if len(original.type.shape) == len(duplicate.type.shape):
                    for i in range(len(original.type.shape)):
                        if original.type.shape[i] is not None:
                            continue
                        original.type.shape[i] = duplicate.type.shape[i]

            # Because we're iterating through the topology, we cannot
            # delete any operator or variable. Otherwise, the traversing
            # function may be broken. We will delete those abandoned
            # ones later.
            duplicate.is_abandoned = True
            operator.is_abandoned = True

        for scope in self.scopes:
            # Find out who is going to be abandoned
            abandoned_operator_names = set(
                onnx_name for onnx_name, operator in scope.operators.items()
                if operator.is_abandoned)
            abandoned_variable_names = set(
                onnx_name for onnx_name, variable in scope.variables.items()
                if variable.is_abandoned)

            # Remove abandoned operators
            for name in abandoned_operator_names:
                scope.delete_local_operator(name)

            # Remove abandoned variables
            for name in abandoned_variable_names:
                scope.delete_local_variable(name)

    def _fix_shapes(self):
        """
        This function applies some rules to adjust graph inputs
        (i.e., roots) before doing shape inference
        """

        # Identify roots of a graph
        self._initialize_graph_status_for_traversing()

        # Scan through all operators and adjust their variables' shapes
        # if needed
        for operator in self.unordered_operator_iterator():
            # Rule 1 (CoreML):
            # Some operator in CoreML only accepts 4-D tensors but
            # their protobuf models might specify a 2-D one.
            # We fix this problem here.
            if operator.type in [
                    'bias', 'concat', 'convolution', 'crop', 'flatten',
                    'scalerPreprocessor', 'lrn', 'meanImagePreprocessor',
                    'padding', 'permute', 'pooling', 'reduce',
                    'reorganizeData', 'reshape', 'scale', 'slice', 'upsample']:
                # We only adjust inputs because outputs will be
                # automatically fixed at our shape inference stage
                for variable in operator.inputs:
                    if variable.is_root:
                        # Convert [N, C] to [N, C, 1, 1] while
                        # [N, C, H, W] is unchanged
                        variable.type.shape += [1] * (
                            4 - len(variable.type.shape))

    def _prune(self):
        # Conduct a dummy evaluation of this topology. It may set all
        # reachable operators evaluated and all reachable variables fed.
        for operator in self.topological_operator_iterator():
            pass

        for scope in self.scopes:
            # Remove unused operators
            abandoned_operator_names = []
            for operator in scope.operators.values():
                if not operator.is_evaluated:
                    abandoned_operator_names.append(operator.onnx_name)
            for onnx_name in abandoned_operator_names:
                scope.delete_local_operator(onnx_name)

            # Remove unused variables
            abandoned_variable_names = []
            for variable in scope.variables.values():
                if not variable.is_fed:
                    abandoned_variable_names.append(variable.onnx_name)
            for onnx_name in abandoned_variable_names:
                scope.delete_local_variable(onnx_name)

    def compile(self):
        """
        This function aims at giving every operator enough information
        so that all operator conversions can happen independently. We
        also want to check, fix, and simplify the network structure
        here.
        """
        self._prune()
        self._resolve_duplicates()
        self._fix_shapes()
        self._infer_all_types()
        self._check_structure()


def convert_topology(topology, model_name, doc_string, target_opset,
                     channel_first_inputs=None,
                     options=None, remove_identity=True):
    """
    This function is used to convert our Topology object defined in
    _parser.py into a ONNX model (type: ModelProto).
    :param topology: The Topology object we are going to convert
    :param model_name: GraphProto's name. Let "model" denote the
                       returned model. The string "model_name" would be
                       assigned to "model.graph.name."
    :param doc_string: A string attached to the produced model
    :param target_opset: number or dictionary,
        for example, 7 for ONNX 1.2, and 8 for ONNX 1.3,
        a dictionary is used to indicate different opset for
        different domains
    :param options: see :ref:`l-conv-options`
    :param remove_identity: removes identity nodes
    include '1.1.2', '1.2', and so on.
    :return: a ONNX ModelProto
    """
    if target_opset is None:
        target_opset = get_latest_tested_opset_version()
    if isinstance(target_opset, dict):
        onnx_target_opset = target_opset.get(
            '', get_latest_tested_opset_version())
    else:
        onnx_target_opset = target_opset
    if onnx_target_opset > get_opset_number_from_onnx():
        found = get_opset_number_from_onnx()
        raise RuntimeError(
            "Parameter target_opset {} > {} is higher than the "
            "version of the installed onnx package. See "
            "https://github.com/onnx/onnx/blob/master/docs/"
            "Versioning.md#released-versions"
            ".".format(onnx_target_opset, found))
    if onnx_target_opset > get_latest_tested_opset_version():
        warnings.warn(
            "Parameter target_opset {} > {} is higher than the "
            "the latest tested version"
            ".".format(
                onnx_target_opset,
                get_latest_tested_opset_version()))

    topology._initialize_graph_status_for_traversing()

    container = ModelComponentContainer(
        target_opset, options=options,
        registered_models=topology.registered_models,
        white_op=topology.raw_model._white_op,
        black_op=topology.raw_model._black_op)

    # Put roots and leaves as ONNX's model into buffers. They will be
    # added into ModelComponentContainer later.
    tensor_inputs = {}
    other_inputs = {}
    tensor_outputs = {}
    other_outputs = {}
    for scope in topology.scopes:
        for variable in scope.variables.values():
            if variable.is_root:
                if isinstance(variable.type, (TensorType, Int64Type,
                                              FloatType, StringType)):
                    tensor_inputs[variable.raw_name] = variable
                else:
                    other_inputs[variable.raw_name] = variable
            if variable.is_leaf:
                if isinstance(variable.type, (TensorType, Int64Type,
                                              FloatType, StringType)):
                    tensor_outputs[variable.onnx_name] = variable
                else:
                    other_outputs[variable.onnx_name] = variable

    # Add roots the graph according to their order in the original model
    invalid_name = []
    nhwc_inputs = []
    if channel_first_inputs is None:
        channel_first_inputs = []
    for name in topology.raw_model.input_names:
        # Check input naming convention
        input_name = name.replace('_', '').replace(":", "").replace("/", "")
        if input_name and (input_name[0].isdigit() or
                           (not input_name.isalnum())):
            invalid_name.append(name)
        if name in tensor_inputs:
            # type: Variable
            onnx_input = tensor_inputs[name]
            if (name in channel_first_inputs or
                    (name.endswith(':0') and
                     name[:-2] in channel_first_inputs)):
                nhwc_inputs.append(onnx_input.full_name)
                s = onnx_input.type.shape
                onnx_input.type.shape = [s[0], s[3], s[1], s[2]]
            container.add_input(onnx_input)

    if invalid_name:
        warnings.warn('Some input names are not compliant with ONNX naming '
                      'convention: %s' % invalid_name)
    for name in topology.raw_model.input_names:
        if name in other_inputs:
            container.add_input(other_inputs[name])

    # Add leaves the graph according to their order in
    # the original model
    invalid_name = []
    for name in topology.raw_model.output_names:
        # Check output naming convention
        output_name = name.replace('_', '').replace(":", "").replace("/", "")
        if output_name and (output_name[0].isdigit() or
                            (not output_name.isalnum())):
            invalid_name.append(name)
        if name in tensor_outputs:
            container.add_output(tensor_outputs[name])
    if invalid_name:
        warnings.warn('Some output names are not compliant with ONNX naming '
                      'convention: %s' % invalid_name)
    for name in topology.raw_model.output_names:
        if name in other_outputs:
            container.add_output(other_outputs[name])

    # Traverse the graph from roots to leaves
    # This loop could eventually be parallelized.
    for operator in topology.topological_operator_iterator():
        scope = next(scope for scope in topology.scopes
                     if scope.name == operator.scope)
        mtype = type(operator.raw_operator)
        if mtype in topology.custom_conversion_functions:
            conv = topology.custom_conversion_functions[mtype]
        elif operator.type in topology.custom_conversion_functions:
            conv = topology.custom_conversion_functions[operator.type]
        elif hasattr(operator.raw_operator, "onnx_converter"):
            conv = operator.raw_operator.onnx_converter()
        else:
            # Convert the selected operator into some ONNX objects and
            # save them into the container
            try:
                conv = _registration.get_converter(operator.type)
            except ValueError:
                raise MissingConverter(
                    "Unable to find converter for alias '{}' type "
                    "'{}'. You may raise an issue at "
                    "https://github.com/onnx/sklearn-onnx/issues."
                    "".format(operator.type,
                              type(getattr(operator, 'raw_model', None))))
        container.validate_options(operator)
        conv(scope, operator, container)

    # Create a graph from its main components
    if container.target_opset_onnx < 9:
        # When calling ModelComponentContainer's add_initializer(...),
        # nothing is added into the input list. However, for ONNX target
        # opset < 9, initializers should also be a part of model's
        # (GraphProto) inputs. Thus, we create ValueInfoProto objects
        # from initializers (type: TensorProto) directly and then add
        # them into model's input list.
        extra_inputs = []  # ValueInfoProto list of the initializers
        for tensor in container.initializers:
            # Sometimes (especially when creating optional input values
            # such as RNN's initial hidden state), an initializer is also
            # one of the original model's input, so it has been added into
            # the container's input list. If this is the case, we need to
            # skip one iteration to avoid duplicated inputs.
            if tensor.name in [value_info.name for value_info in
                               container.inputs]:
                continue

            # Initializers are always tensors so we can just call
            # make_tensor_value_info(...).
            value_info = make_tensor_value_info(
                tensor.name, tensor.data_type, tensor.dims)
            extra_inputs.append(value_info)

        # Before ONNX opset 9, initializers were needed to be passed in
        # with inputs.
        graph = make_graph(container.nodes, model_name,
                           container.inputs + extra_inputs,
                           container.outputs, container.initializers)
    else:
        # In ONNX opset 9 and above, initializers are included as
        # operator inputs and therefore do not need to be passed as
        # extra_inputs.
        graph = make_graph(
            container.nodes, model_name, container.inputs,
            container.outputs, container.initializers)

    # Add extra information related to the graph
    graph.value_info.extend(container.value_info)

    # Create model
    onnx_model = make_model(graph)

    # Update domain version
    _update_domain_version(container, onnx_model)

    # Add extra information
    opv = min(onnx_target_opset,
              _get_main_opset_version(onnx_model) or onnx_target_opset)
    irv = OPSET_TO_IR_VERSION.get(opv, onnx_proto.IR_VERSION)
    onnx_model.ir_version = irv
    onnx_model.producer_name = utils.get_producer()
    onnx_model.producer_version = utils.get_producer_version()
    onnx_model.domain = utils.get_domain()
    onnx_model.model_version = utils.get_model_version()
    onnx_model.doc_string = doc_string

    # Removes many identity nodes,
    # the converter may introduct identity nodes
    # after a zipmap operator and onnx <= 1.7 does not
    # support that. It does not use onnxconverter-common
    # as the optimizer only support opset >= 9.
    if remove_identity:
        onnx_model = onnx_remove_node_identity(onnx_model)

    return onnx_model


def _update_domain_version(container, onnx_model):
    # Merge operator sets for the same domain, the largest version
    # number would be kept
    purified_operator_set = dict()
    for op_domain, op_version in container.node_domain_version_pair_sets:
        if op_domain not in purified_operator_set:
            purified_operator_set[op_domain] = op_version
        else:
            purified_operator_set[op_domain] = max(
                            purified_operator_set[op_domain], op_version)

    # Fill operator sets
    i = 0
    for op_domain, op_version in purified_operator_set.items():
        if op_version is None:
            continue
        if i == 0 and len(onnx_model.opset_import) == 1:
            # Overwrite the default operator set created by
            # make_model(...)
            op_set = onnx_model.opset_import[0]
        else:
            # Just create one ONNX element in opset_import
            op_set = onnx_model.opset_import.add()
        op_set.domain = op_domain
        op_set.version = op_version
        i += 1
        if container.target_opset_any_domain(op_domain) < op_version:
            raise RuntimeError(
                'The specified opset %d is too low to convert '
                'this model, which requires at least opset '
                '%d.' % (
                    container.target_opset_any_domain(op_domain),
                    op_version))


def _get_main_opset_version(model):
    """
    Returns the main opset version.
    """
    mld = None
    for op in model.opset_import:
        if op.domain == '':
            return op.version
        if op.domain == "ai.onnx.ml":
            mld = op.version
    if mld is not None:
        return OPSET_ML_TO_OPSET.get(mld, None)
    return None<|MERGE_RESOLUTION|>--- conflicted
+++ resolved
@@ -132,13 +132,10 @@
                 ty = Int8TensorType(shape)
             elif elem == onnx_proto.TensorProto.INT32:
                 ty = Int32TensorType(shape)
-<<<<<<< HEAD
-=======
             elif elem == onnx_proto.TensorProto.UINT8:
                 ty = UInt8TensorType(shape)
             elif elem == onnx_proto.TensorProto.INT8:
                 ty = Int8TensorType(shape)
->>>>>>> 6190073f
             elif elem == 0:
                 ty = FloatTensorType(shape)
             else:
