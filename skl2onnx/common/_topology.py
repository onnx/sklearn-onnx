# -------------------------------------------------------------------------
# Copyright (c) Microsoft Corporation. All rights reserved.
# Licensed under the MIT License. See License.txt in the project root for
# license information.
# --------------------------------------------------------------------------

import re
import warnings
import numpy as np
from onnx import onnx_pb as onnx_proto
from onnxconverter_common.data_types import (  # noqa
    DataType, TensorType,
    FloatType, Int64Type, StringType,
    DictionaryType, FloatTensorType,  # noqa
    Int64TensorType, SequenceType,  # noqa
    StringTensorType, DoubleTensorType,
    Int32TensorType, BooleanTensorType,
    DoubleTensorType,
)
from ..proto import get_opset_number_from_onnx
from ..proto.onnx_helper_modified import (
    make_graph, make_model, make_tensor_value_info
)
from . import _registration
from . import utils
from .exceptions import MissingShapeCalculator, MissingConverter
from ._container import ModelComponentContainer, _build_options
from .interface import OperatorBase
type_fct = type


<<<<<<< HEAD
OPSET_TO_IR_VERSION = {
    1: 3, 2: 3, 3: 3, 4: 3, 5: 3, 6: 3,
    7: 3, 8: 4, 9: 4, 10: 5, 11: 6, 12: 7
}
=======
try:
    from onnxconverter_common.topology import OPSET_TO_IR_VERSION
except ImportError:
    OPSET_TO_IR_VERSION = {
        1: 3, 2: 3, 3: 3, 4: 3, 5: 3, 6: 3,
        7: 3, 8: 4, 9: 4, 10: 5, 11: 6, 12: 7
    }
>>>>>>> 11664ec0


class Variable:
    """
    Defines a variable which holds any data defined
    from *ONNX* types.
    """

    def __init__(self, raw_name, onnx_name, scope, type=None):
        """
        :param raw_name: A string indicating the variable's name in the
                         original model. Usually, it's the seed string
                         used to created its ONNX name (i.e., the
                         field *onnx_name* below).
        :param onnx_name: A string indicating the variable's name in
                          the converted model
        :param scope: A string. It's the name of the scope where this
                      variable is declared
        :param type: A type object defined in .common.data_types.py;
                     e.g., FloatTensorType
        """
        self.raw_name = raw_name  #
        self.onnx_name = onnx_name  #
        self.scope = scope
        self.type = type
        # The following fields are bool variables used in parsing and
        # compiling stages
        self.is_fed = None
        self.is_root = None
        self.is_leaf = None
        self.is_abandoned = False
        if self.type is not None and not isinstance(self.type, DataType):
            raise TypeError("shape must be a DataType not {}.".format(
                self.type))
        if isinstance(self.type, TensorType):
            shape = self.type.shape
            if not isinstance(shape, (list, tuple)):
                try:
                    shape = list(shape)
                except TypeError:
                    raise TypeError("shape must be a tuple or a list not "
                                    "{}.".format(type_fct(shape)))
            for dim in shape:
                if dim is None:
                    continue
                if not isinstance(dim, (int, np.int32, np.int64)):
                    raise TypeError("shape must contains integers not "
                                    "'{}'.".format(dim))

    @property
    def full_name(self):
        """
        Return a globally unique variable ID
        """
        return self.onnx_name

    def __repr__(self):
        return ("Variable(raw_name='{0}', onnx_name='{1}', type={2})".format(
                self.raw_name, self.onnx_name, self.type))

    @staticmethod
    def from_pb(obj):
        """
        Creates a data type from a protobuf object.
        """
        def get_shape(tt):
            return [tt.shape.dim[i].dim_value
                    for i in range(len(tt.shape.dim))]

        if hasattr(obj, 'extend'):
            return [Variable.from_pb(o) for o in obj]
        name = obj.name
        if obj.type.tensor_type:
            tt = obj.type.tensor_type
            elem = tt.elem_type
            shape = get_shape(tt)
            if elem == onnx_proto.TensorProto.FLOAT:
                ty = FloatTensorType(shape)
            elif elem == onnx_proto.TensorProto.BOOL:
                ty = BooleanTensorType(shape)
            elif elem == onnx_proto.TensorProto.DOUBLE:
                ty = DoubleTensorType(shape)
            elif elem == onnx_proto.TensorProto.STRING:
                ty = StringTensorType(shape)
            elif elem == onnx_proto.TensorProto.INT64:
                ty = Int64TensorType(shape)
            elif elem == onnx_proto.TensorProto.INT32:
                ty = Int32TensorType(shape)
            else:
                raise NotImplementedError(
                    "Unsupported type '{}' (elem_type={}).".format(
                        type(obj.type.tensor_type), elem))
        else:
            raise NotImplementedError("Unsupported type '{}' as "
                                      "a string ({}).".format(
                                        type(obj), obj))

        return Variable(name, name, None, ty)


class Operator(OperatorBase):
    """
    Defines an operator available in *ONNX*.
    """

    def __init__(self, onnx_name, scope, type, raw_operator,
                 target_opset, dtype, scope_inst):
        """
        :param onnx_name: A unique ID, which is a string
        :param scope: The name of the scope where this operator is
                      declared. It's a string.
        :param type: A object which uniquely characterizes the type of
                     this operator. For example, it can be a string,
                     pooling, if this operator is associated with a
                     CoreML pooling layer.
        :param raw_operator: The original operator which defines this operator;
                             for example, a scikit-learn Imputer and
                             a CoreML Normalizer.
        :param dtype: preferred output type
        :param target_opset: The target opset number for the converted model.
        :param scope_inst: :class:`Scope` instance the operator belongs to
        """
        if isinstance(raw_operator, str):
            raise RuntimeError("Parameter raw_operator must be an object not "
                               "a string '{0}'.".format(raw_operator))
        # operator name in the converted model
        self.onnx_name = onnx_name
        self.scope = scope
        self.type = type
        self.raw_operator = raw_operator
        self.inputs = []
        self.outputs = []
        self.is_evaluated = None
        self.is_abandoned = False
        self.target_opset = target_opset
        self.dtype = dtype
        self.scope_inst = scope_inst

    @property
    def full_name(self):
        """
        Return a globally unique operator ID
        """
        return self.onnx_name

    @property
    def input_full_names(self):
        """
        Return all input variables' names
        """
        return [variable.full_name for variable in self.inputs]

    @property
    def output_full_names(self):
        """
        Return all output variables' names
        """
        return [variable.full_name for variable in self.outputs]

    @property
    def original_operator(self):
        """
        Return the original operator/layer
        """
        return self.raw_operator

    def infer_types(self):
        # Invoke a core inference function
        if self.type is None:
            raise MissingShapeCalculator(
                "Unable to find a shape calculator for type '{}'.".format(
                    type(self.raw_operator)))
        try:
            shape_calc = _registration.get_shape_calculator(self.type)
        except ValueError:
            raise MissingShapeCalculator(
                "Unable to find a shape calculator for alias '{}' "
                "and type '{}'.".format(self.type, type(self.raw_operator)))
        shape_calc(self)

    @property
    def tensor_type(self):
        if self.dtype == np.float32:
            return FloatTensorType
        elif self.dtype == np.float64:
            return FloatTensorType
        else:
            raise NotImplementedError(
                "Unable to guess the tensor type from {}.".format(self.dtype))

    @property
    def proto_type(self):
        if self.dtype == np.float32:
            return onnx_proto.TensorProto.FLOAT
        elif self.dtype == np.float64:
            return onnx_proto.TensorProto.DOUBLE
        else:
            raise ValueError("dtype should be either np.float32 or "
                             "np.float64.")


class Scope:
    """
    Every node of an *ONNX* graph must be unique. This class holds the list
    of existing name for every node already defined in graph. It also
    provides functions to create a unique unused name.
    """

    def __init__(self, name, parent_scopes=None, variable_name_set=None,
                 operator_name_set=None, target_opset=None,
                 custom_shape_calculators=None, options=None,
                 dtype=np.float32, registered_models=None):
        """
        :param name: A string, the unique ID of this scope in a
                     Topology object
        :param parent_scopes: A list of Scope objects. The last element
                              should be the direct parent scope (i.e.,
                              where this scope is declared).
        :param variable_name_set: A set of strings serving as the name
                                  pool of variables
        :param operator_name_set: A set of strings serving as the name
                                  pool of operators
        :param target_opset: The target opset number for the converted
                             model.
        :param custom_conversion_functions: a dictionary for specifying
                                the user customized conversion function
        :param custom_shape_calculators: a dictionary for specifying
                                the user customized shape calculator
        :param dtype: select the computation for real type,
            by default it is float but double is sometime needed
        :param options: see :ref:`l-conv-options`
        :param registered_models: registered models
        """
        self.name = name
        self.parent_scopes = parent_scopes if parent_scopes else list()
        self.onnx_variable_names = (
            variable_name_set if variable_name_set is not None else set())
        self.onnx_operator_names = (
            operator_name_set if operator_name_set is not None else set())
        self.target_opset = target_opset
        self.custom_shape_calculators = custom_shape_calculators

        self.dtype = dtype
        if dtype == np.float32:
            self.tensor_type = FloatTensorType
        elif dtype == np.float64:
            self.tensor_type = DoubleTensorType
        elif dtype == np.int64:
            self.tensor_type = Int64TensorType
        else:
            raise NotImplementedError(
                "dtype must be either np.float32, np.float64, "
                "np.int64.")

        # An one-to-many map from raw variable name to ONNX variable
        # names. It looks like
        # (key, value) = (raw_name, [onnx_name, onnx_name1, onnx_name2, ..., onnx_nameN]) # noqa
        # The last name may hide all other names in this scope.
        self.variable_name_mapping = {}

        # A map of local variables defined in this scope.
        # (key, value) = (onnx_name, variable)
        self.variables = {}

        # A map of local operators defined in this scope.
        # (key, value) = (onnx_name, operator)
        self.operators = {}

        # Additional options given to converters.
        self.options = options

        # Registered models
        self.registered_models = registered_models

    def get_shape_calculator(self, model_type):
        """
        Returns the shape calculator for the given model type.

        :param model_type: model type such as *LogisticRegression*
        :return: alias or None if not found
        """
        return self.custom_shape_calculators.get(model_type, None)

    def get_unique_variable_name(self, seed):
        """
        Creates a unique variable ID based on the given seed.
        """
        if not isinstance(seed, str):
            raise TypeError("Parameter seed must be a string not {}."
                            "".format(type(seed)))
        name = Topology._generate_unique_name(seed, self.onnx_variable_names)
        return name

    def get_unique_operator_name(self, seed):
        """
        Creates a unique operator ID based on the given seed.
        """
        return Topology._generate_unique_name(seed, self.onnx_operator_names)

    def declare_local_variable(self, raw_name, type=None, prepend=False):
        """
        This function may create a new variable in this scope. If
        *raw_name* has been used to create other variables, the new
        variable will hide all other variables created using *raw_name*.
        """
        # Get unique ID for the new variable
        onnx_name = self.get_unique_variable_name(raw_name)

        # Create the variable
        variable = Variable(raw_name, onnx_name, self.name, type)
        self.variables[onnx_name] = variable

        if raw_name in self.variable_name_mapping:
            # Hide existing variables with the same raw_name
            if not prepend:
                self.variable_name_mapping[raw_name].append(onnx_name)
            else:
                self.variable_name_mapping[raw_name].insert(0, onnx_name)
        else:
            self.variable_name_mapping[raw_name] = [onnx_name]
        return variable

    def declare_local_operator(self, type, raw_model=None):
        """
        This function is used to declare new local operator.
        """
        onnx_name = self.get_unique_operator_name(str(type))
        operator = Operator(onnx_name, self.name, type, raw_model,
                            self.target_opset, self.dtype,
                            scope_inst=self)
        self.operators[onnx_name] = operator
        return operator

    def delete_local_operator(self, onnx_name):
        """
        Removes the operator whose onnx_name is the input *onnx_name*.
        """
        if (onnx_name not in self.onnx_operator_names or
                onnx_name not in self.operators):
            raise RuntimeError('The operator to remove was not found.')
        self.onnx_operator_names.discard(onnx_name)
        del self.operators[onnx_name]

    def delete_local_variable(self, onnx_name):
        """
        Removes the variable whose *onnx_name* is the input *onnx_name*.
        """
        if (onnx_name not in self.onnx_variable_names or
                onnx_name not in self.variables):
            raise RuntimeError('The variable to remove was not found.')
        self.onnx_variable_names.discard(onnx_name)
        raw_name = self.variables[onnx_name].raw_name
        self.variable_name_mapping[raw_name].remove(onnx_name)
        del self.variables[onnx_name]

    def _get_allowed_options(self, model):
        if self.registered_models is not None:
            alias = self.registered_models['aliases'][type(model)]
            conv = self.registered_models['conv'][alias]
            allowed = conv.get_allowed_options()
            return allowed
        raise NotImplementedError(
            "No registered models, no known allowed options "
            "for model '{}'.".format(model.__class__.__name__))

    def get_options(self, model, default_values=None):
        """
        Returns additional options for a model.
        It first looks by class then by id (``id(model)``).
        :param model: model being converted
        :param default_values: default options (it is modified by
                               the function)
        :return: dictionary
        """
        return _build_options(
            model, self.options, default_values,
            self._get_allowed_options(model))


class Topology:
    """
    Holds instances on :class:`Scope <skl2onnx.common._topology.Scope>` and
    :class:`SklearnModelContainer <skl2onnx.common._container.SklearnModelContainer>`.
    These are filled by the converters while a pipeline is being converted.
    When all converters were called, method
    :meth:`Topology.compile <skl2onnx.common._topology.Topology.compile>`
    must be called to convert the topological graph into *ONNX* graph.
    """ # noqa

    def __init__(self, model, default_batch_size=1, initial_types=None,
                 reserved_variable_names=None, reserved_operator_names=None,
                 target_opset=None, custom_conversion_functions=None,
                 custom_shape_calculators=None, registered_models=None):
        """
        Initializes a *Topology* object, which is an intermediate
        representation of a computational graph.

        :param model: RawModelContainer object or one of its derived
                      classes. It contains the original model.
        :param default_batch_size: batch_size prepend to scalar and
                                   array types from CoreML. It's usually
                                   1 or None.
        :param initial_types: A list providing some types for some
                              root variables.
        Each element is a tuple of a variable name and a type defined
        in *data_types.py*.
        :param reserved_variable_names: A set of strings which are not
                                        allowed to be used as a variable
                                        name
        :param reserved_operator_names: A set of strings which are not
                                        allowed to be used as a operator
                                        name
        :param custom_conversion_functions: a dictionary for specifying
                                the user customized conversion function
        :param custom_shape_calculators: a dictionary for specifying the
                                        user customized shape calculator
        :param registered_models: registered models
        """
        self.scopes = []
        self.raw_model = model
        self.scope_names = set()
        self.variable_name_set = (
                    reserved_variable_names
                    if reserved_variable_names is not None else set())
        self.operator_name_set = (
                    reserved_operator_names
                    if reserved_operator_names is not None else set())
        self.initial_types = initial_types if initial_types else list()
        self.default_batch_size = default_batch_size
        self.target_opset = target_opset
        self.custom_conversion_functions = (
            custom_conversion_functions if custom_conversion_functions else {})
        self.custom_shape_calculators = (
            custom_shape_calculators if custom_shape_calculators else {})

        # This attribute is used in optimizing the graph structure. If
        # root_names is not empty, only the variables specified will be
        # treated as the roots (i.e., set is_fed to True in the
        # beginning of a graph evaluation) of the graph. Specifying all
        # root variables in this list and leaving it empty are
        # equivalent. This attribute directly affects
        # _initialize_graph_status_for_traversing function and
        # indirectly affects _infer_all_shapes and _prune functions.
        self.root_names = list()

        for k in self.custom_conversion_functions:
            if not callable(k):
                raise TypeError("Keys in custom_conversion_functions must be "
                                "types not strings.")
        for k in self.custom_shape_calculators:
            if not callable(k):
                raise TypeError("Keys in custom_shape_calculators must be "
                                "types not strings.")

        # A map of local overwritten model aliases.
        self.model_aliases = {}
        all_model_types = (set(self.custom_conversion_functions)
                           | set(self.custom_shape_calculators))
        for mtype in all_model_types:
            alias = "{}_{}".format(mtype.__name__, id(self))
            self.model_aliases[mtype] = alias

        # Registered models
        if registered_models is None:
            raise AssertionError()
        self.registered_models = registered_models

    @staticmethod
    def _generate_unique_name(seed, existing_names):
        """
        Produce an unique string based on the seed
        :param seed: a string
        :param existing_names: a set containing strings which cannot be
                               produced
        :return: a string similar to the seed
        """
        if seed == '':
            raise ValueError('Name seed must be a non-empty string.')

        # Make the seed meet C-style naming convention
        # Only alphabets and numbers are allowed
        seed = re.sub('[^0-9a-zA-Z]', '_', seed)
        # The first symbol cannot be a number
        if re.match('^[0-9]', seed):
            seed = '_' + seed

        # If seed has never been seen, we return it as it is. Otherwise,
        # we will append an number to make it unique.
        if seed not in existing_names:
            existing_names.add(seed)
            return seed
        else:
            i = 1
            while seed + str(i) in existing_names:
                i += 1
            new_name = seed + str(i)
            existing_names.add(new_name)
            return new_name

    def get_unique_scope_name(self, seed):
        return Topology._generate_unique_name(seed, self.scope_names)

    def declare_scope(self, seed, parent_scopes=None, options=None,
                      dtype=np.float32):
        """
        Creates a new :class:`Scope <skl2onnx.common._topology.Scope>`
        and appends it to the list of existing scopes.
        """
        scope = Scope(
            self.get_unique_scope_name(seed), parent_scopes,
            self.variable_name_set, self.operator_name_set, self.target_opset,
            custom_shape_calculators=self.custom_shape_calculators,
            options=options, dtype=dtype,
            registered_models=self.registered_models)
        self.scopes.append(scope)
        return scope

    def unordered_operator_iterator(self):
        for scope in self.scopes:
            for operator in scope.operators.values():
                yield operator

    def unordered_variable_iterator(self):
        for scope in self.scopes:
            for variable in scope.variables.values():
                yield variable

    def topological_operator_iterator(self):
        """
        This is an iterator of all operators in Topology object.
        Operators may be produced in a topological order. If you want to
        simply go though all operators without considering their
        topological structure, please use another function,
        unordered_operator_iterator.
        """
        self._initialize_graph_status_for_traversing()
        priorities = {
            'tensorToProbabilityMap': 2,
            'tensorToLabel': 1
        }
        while not all(operator.is_evaluated for scope in self.scopes
                      for operator in scope.operators.values()):
            is_evaluation_happened = False
            for operator in sorted(self.unordered_operator_iterator(),
                                   key=lambda op: priorities[op.type]
                                   if op.type in priorities else 0):
                if (all(variable.is_fed for variable in operator.inputs)
                        and not operator.is_evaluated):
                    # Check if over-writing problem occurs (i.e., multiple
                    # operators produce results on one variable).
                    for variable in operator.outputs:
                        # Throw an error if this variable has been treated as
                        # an output somewhere
                        if variable.is_fed:
                            raise RuntimeError(
                                "A variable is already assigned ({}) "
                                "for operator '{}' (name='{}'). This "
                                "may still happen if a converter is a "
                                "combination of sub-operators and one of "
                                "of them is producing this output. "
                                "In that case, an identity node must be "
                                "added.".format(
                                    variable, operator.type,
                                    operator.onnx_name))
                        # Mark this variable as filled
                        variable.is_fed = True
                    # Make this operator as handled
                    operator.is_evaluated = True
                    is_evaluation_happened = True

                    # Send out an operator
                    yield operator

                    # This step may create new nodes if the
                    # the converter is called while looping on
                    # the nodes. The outputs of an operator
                    # are not necessary the inputs of the next
                    # one and but can processed by other ONNX nodes
                    # inserted in the container. As a result, some
                    # variables never have is_fed set to True which
                    # is updated now unless they are an operator
                    # output.
                    known_outputs = {}
                    for op in self.unordered_operator_iterator():
                        for out in op.outputs:
                            if hasattr(out, 'onnx_name'):
                                known_outputs[out.onnx_name] = out
                            else:
                                known_outputs[out] = out
                    for variable in self.unordered_variable_iterator():
                        if variable.is_fed:
                            continue
                        if variable.onnx_name in known_outputs:
                            continue
                        update = (False if self.root_names and
                                  variable.onnx_name not in self.root_names
                                  else True)
                        if update:
                            variable.is_fed = True
                            is_evaluation_happened = True

            # After scanning through the whole computational graph, at
            # least one operator should be evaluated. If not, we need
            # to terminate this procedure to avoid dead lock.
            if not is_evaluation_happened:
                break

    def _check_structure(self):
        """
        This function applies some rules to check if the parsed model is
        proper. Currently, it only checks if isolated variable and
        isolated operator exists.
        """
        # Collect all variable names and operator names
        unused_variables = set()
        unused_operators = set()
        for variable in self.unordered_variable_iterator():
            unused_variables.add(variable.full_name)
        for operator in self.unordered_operator_iterator():
            unused_operators.add(operator.full_name)

        for operator in self.unordered_operator_iterator():
            for variable in operator.inputs:
                # A variable is used by an operator, so we remove the
                # variable from the unused-variable list.
                unused_variables.discard(variable.full_name)
                # A operator has an input, so we remove the operator
                # from the unused-operator list.
                unused_operators.discard(operator.full_name)
            for variable in operator.outputs:
                # A variable is used by an operator, so we remove the
                # variable from the unused-variable list.
                unused_variables.discard(variable.full_name)
                # A operator has an output, so we remove the operator
                # from the unused-operator list.
                unused_operators.discard(operator.full_name)

        if len(unused_variables) > 0:
            raise RuntimeError('Isolated variables exist: %s'
                               % unused_variables)

        if len(unused_operators) > 0:
            raise RuntimeError('Isolated operators exist: %s'
                               % unused_operators)

    def _initialize_graph_status_for_traversing(self):
        """
        Initialize the status of all variables and operators for
        traversing the underline graph
        """
        # In the beginning, we set is_root and is_leaf true. For is_fed,
        # we have two different behaviors depending on whether
        # root_names is empty.
        for variable in self.unordered_variable_iterator():
            # If root_names is set, we only set those variable to be
            # fed. Otherwise, all roots would be fed.
            variable.is_fed = (False if self.root_names and variable.onnx_name
                               not in self.root_names else True)
            variable.is_root = True
            variable.is_leaf = True

        # Then, we flip some flags by applying some simple rules so
        # that only
        #   1. all roots get is_root=True and is_fed=True
        #   2. all leaves get is_leaf=True
        for operator in self.unordered_operator_iterator():
            # All operators are not processed in the beginning
            operator.is_evaluated = False
            for variable in operator.outputs:
                # Output cannot be fed before graph traversing
                variable.is_fed = False
                # If the variable is an output of one operator,
                # it must not be a root
                variable.is_root = False
            for variable in operator.inputs:
                # If the variable is an input of one operator,
                # it must not be a leaf
                variable.is_leaf = False

    def _infer_all_types(self):
        """
        Infer all variables' shapes in the computational graph.
        """
        self._initialize_graph_status_for_traversing()

        # Deliver user-specified types to root variables
        for raw_name, initial_type in self.initial_types:
            # Check all variables declared using raw_name in
            # the whole graph
            for scope in self.scopes:
                # Skip scopes without having the considered variable
                # name
                if raw_name not in scope.variable_name_mapping:
                    continue
                # Assign initial_type to all variables declared using
                # raw_name
                for onnx_name in scope.variable_name_mapping[raw_name]:
                    variable = scope.variables[onnx_name]
                    if variable.is_root:
                        # Assign type to the root; existing type
                        # produced by parser may be overwritten
                        variable.type = initial_type

        # Traverse the graph from roots to leaves
        for operator in self.topological_operator_iterator():
            mtype = type(operator.raw_operator)
            if mtype in self.custom_shape_calculators:
                # overwritten operator.
                self.custom_shape_calculators[mtype](operator)
            elif operator.type in self.custom_shape_calculators:
                self.custom_shape_calculators[operator.type](operator)
            elif hasattr(operator.raw_operator, "onnx_shape_calculator"):
                shape_calc = operator.raw_operator.onnx_shape_calculator()
                shape_calc(operator)
            else:
                operator.infer_types()

    def _resolve_duplicates(self):
        """
        Merge variables connected by identity operator to reduce the
        number of redundant variables
        """
        self._initialize_graph_status_for_traversing()

        # Traverse the graph from roots to leaves
        for operator in self.topological_operator_iterator():
            if operator.type != 'identity':
                continue

            if (any(variable.is_root for variable in operator.inputs) and
                    any(variable.is_leaf for variable in operator.outputs)):
                continue

            # Replace the output variable with the input variable everywhere
            original = operator.inputs[0]
            duplicate = operator.outputs[0]
            for another_scope in self.scopes:
                for another_operator in another_scope.operators.values():
                    for i in range(len(another_operator.inputs)):
                        if (another_operator.inputs[i].onnx_name
                                != duplicate.onnx_name):
                            continue
                        another_operator.inputs[i] = original

            # When original variable's documentation string or
            # denotation is empty but duplicate's is not, we copy that
            # field to the original variable to avoid information loss.
            if not original.type.doc_string and duplicate.type.doc_string:
                original.type.doc_string = duplicate.type.doc_string

            if (isinstance(original.type, TensorType) and
                    isinstance(duplicate.type, TensorType)):
                if not original.type.denotation and duplicate.type.denotation:
                    original.type.denotation = duplicate.type.denotation
                if not original.type.channel_denotations:
                    original.type.channel_denotations = (
                        duplicate.type.channel_denotations)
                elif duplicate.type.channel_denotations:
                    # Merge the channel denotations if available in both
                    # the original and the duplicate
                    for i in range(len(original.type.channel_denotations)):
                        if original.type.channel_denotations[i]:
                            continue
                        original.type.channel_denotations[i] = (
                            duplicate.type.channel_denotations[i])
                # Sometime, shapes of duplicates are different. We try
                # to replace the original variable's unknown dimensions
                # as many as possible because we will get rid of the
                # duplicate.
                if len(original.type.shape) == len(duplicate.type.shape):
                    for i in range(len(original.type.shape)):
                        if original.type.shape[i] is not None:
                            continue
                        original.type.shape[i] = duplicate.type.shape[i]

            # Because we're iterating through the topology, we cannot
            # delete any operator or variable. Otherwise, the traversing
            # function may be broken. We will delete those abandoned
            # ones later.
            duplicate.is_abandoned = True
            operator.is_abandoned = True

        for scope in self.scopes:
            # Find out who is going to be abandoned
            abandoned_operator_names = set(
                onnx_name for onnx_name, operator in scope.operators.items()
                if operator.is_abandoned)
            abandoned_variable_names = set(
                onnx_name for onnx_name, variable in scope.variables.items()
                if variable.is_abandoned)

            # Remove abandoned operators
            for name in abandoned_operator_names:
                scope.delete_local_operator(name)

            # Remove abandoned variables
            for name in abandoned_variable_names:
                scope.delete_local_variable(name)

    def _fix_shapes(self):
        """
        This function applies some rules to adjust graph inputs
        (i.e., roots) before doing shape inference
        """

        # Identify roots of a graph
        self._initialize_graph_status_for_traversing()

        # Scan through all operators and adjust their variables' shapes
        # if needed
        for operator in self.unordered_operator_iterator():
            # Rule 1 (CoreML):
            # Some operator in CoreML only accepts 4-D tensors but
            # their protobuf models might specify a 2-D one.
            # We fix this problem here.
            if operator.type in [
                    'bias', 'concat', 'convolution', 'crop', 'flatten',
                    'scalerPreprocessor', 'lrn', 'meanImagePreprocessor',
                    'padding', 'permute', 'pooling', 'reduce',
                    'reorganizeData', 'reshape', 'scale', 'slice', 'upsample']:
                # We only adjust inputs because outputs will be
                # automatically fixed at our shape inference stage
                for variable in operator.inputs:
                    if variable.is_root:
                        # Convert [N, C] to [N, C, 1, 1] while
                        # [N, C, H, W] is unchanged
                        variable.type.shape += [1] * (
                            4 - len(variable.type.shape))

    def _prune(self):
        # Conduct a dummy evaluation of this topology. It may set all
        # reachable operators evaluated and all reachable variables fed.
        for operator in self.topological_operator_iterator():
            pass

        for scope in self.scopes:
            # Remove unused operators
            abandoned_operator_names = []
            for operator in scope.operators.values():
                if not operator.is_evaluated:
                    abandoned_operator_names.append(operator.onnx_name)
            for onnx_name in abandoned_operator_names:
                scope.delete_local_operator(onnx_name)

            # Remove unused variables
            abandoned_variable_names = []
            for variable in scope.variables.values():
                if not variable.is_fed:
                    abandoned_variable_names.append(variable.onnx_name)
            for onnx_name in abandoned_variable_names:
                scope.delete_local_variable(onnx_name)

    def compile(self):
        """
        This function aims at giving every operator enough information
        so that all operator conversions can happen independently. We
        also want to check, fix, and simplify the network structure
        here.
        """
        self._prune()
        self._resolve_duplicates()
        self._fix_shapes()
        self._infer_all_types()
        self._check_structure()


def convert_topology(topology, model_name, doc_string, target_opset,
                     channel_first_inputs=None, dtype=None,
                     options=None):
    """
    This function is used to convert our Topology object defined in
    _parser.py into a ONNX model (type: ModelProto).
    :param topology: The Topology object we are going to convert
    :param model_name: GraphProto's name. Let "model" denote the
                       returned model. The string "model_name" would be
                       assigned to "model.graph.name."
    :param doc_string: A string attached to the produced model
    :param target_opset: number or dictionary,
        for example, 7 for ONNX 1.2, and 8 for ONNX 1.3,
        a dictionary is used to indicate different opset for
        different domains
    :param dtype: float type to use everywhere in the graph,
        `np.float32` or `np.float64`
    :param options: see :ref:`l-conv-options`
    include '1.1.2', '1.2', and so on.
    :return: a ONNX ModelProto
    """
    if dtype is None:
        raise ValueError("dtype must be specified.")

    if target_opset is None:
        target_opset = get_opset_number_from_onnx()
    if isinstance(target_opset, dict):
        onnx_target_opset = target_opset.get('', get_opset_number_from_onnx())
    else:
        onnx_target_opset = target_opset
    if onnx_target_opset > get_opset_number_from_onnx():
        found = get_opset_number_from_onnx()
        raise RuntimeError(
            "Parameter target_opset {} > {} is higher than the "
            "number of the installed onnx package. See "
            "https://github.com/onnx/onnx/blob/master/docs/"
            "Versioning.md#released-versions"
            ".".format(onnx_target_opset, found))

    topology._initialize_graph_status_for_traversing()

    container = ModelComponentContainer(
        target_opset, options=options, dtype=dtype,
        registered_models=topology.registered_models)

    # Put roots and leaves as ONNX's model into buffers. They will be
    # added into ModelComponentContainer later.
    tensor_inputs = {}
    other_inputs = {}
    tensor_outputs = {}
    other_outputs = {}
    for scope in topology.scopes:
        for variable in scope.variables.values():
            if variable.is_root:
                if isinstance(variable.type, (TensorType, Int64Type,
                                              FloatType, StringType)):
                    tensor_inputs[variable.raw_name] = variable
                else:
                    other_inputs[variable.raw_name] = variable
            if variable.is_leaf:
                if isinstance(variable.type, (TensorType, Int64Type,
                                              FloatType, StringType)):
                    tensor_outputs[variable.raw_name] = variable
                else:
                    other_outputs[variable.raw_name] = variable

    # Add roots the graph according to their order in the original model
    invalid_name = []
    nhwc_inputs = []
    if channel_first_inputs is None:
        channel_first_inputs = []
    for name in topology.raw_model.input_names:
        # Check input naming convention
        input_name = name.replace('_', '').replace(":", "").replace("/", "")
        if input_name and (input_name[0].isdigit() or
                           (not input_name.isalnum())):
            invalid_name.append(name)
        if name in tensor_inputs:
            # type: Variable
            onnx_input = tensor_inputs[name]
            if (name in channel_first_inputs or
                    (name.endswith(':0') and
                     name[:-2] in channel_first_inputs)):
                nhwc_inputs.append(onnx_input.full_name)
                s = onnx_input.type.shape
                onnx_input.type.shape = [s[0], s[3], s[1], s[2]]
            container.add_input(onnx_input)

    if invalid_name:
        warnings.warn('Some input names are not compliant with ONNX naming '
                      'convention: %s' % invalid_name)
    for name in topology.raw_model.input_names:
        if name in other_inputs:
            container.add_input(other_inputs[name])

    # Add leaves the graph according to their order in
    # the original model
    invalid_name = []
    for name in topology.raw_model.output_names:
        # Check output naming convention
        output_name = name.replace('_', '').replace(":", "").replace("/", "")
        if output_name and (output_name[0].isdigit() or
                            (not output_name.isalnum())):
            invalid_name.append(name)
        if name in tensor_outputs:
            container.add_output(tensor_outputs[name])
    if invalid_name:
        warnings.warn('Some output names are not compliant with ONNX naming '
                      'convention: %s' % invalid_name)
    for name in topology.raw_model.output_names:
        if name in other_outputs:
            container.add_output(other_outputs[name])

    # Traverse the graph from roots to leaves
    # This loop could eventually be parallelized.
    for operator in topology.topological_operator_iterator():
        scope = next(scope for scope in topology.scopes
                     if scope.name == operator.scope)
        mtype = type(operator.raw_operator)
        if mtype in topology.custom_conversion_functions:
            conv = topology.custom_conversion_functions[mtype]
        elif operator.type in topology.custom_conversion_functions:
            conv = topology.custom_conversion_functions[operator.type]
        elif hasattr(operator.raw_operator, "onnx_converter"):
            conv = operator.raw_operator.onnx_converter()
        else:
            # Convert the selected operator into some ONNX objects and
            # save them into the container
            try:
                conv = _registration.get_converter(operator.type)
            except ValueError:
                raise MissingConverter(
                    "Unable to find converter for alias '{}' type "
                    "'{}'. You may raise an issue at "
                    "https://github.com/onnx/sklearn-onnx/issues."
                    "".format(operator.type,
                              type(getattr(operator, 'raw_model', None))))
        conv(scope, operator, container)

    # Create a graph from its main components
    if container.target_opset_onnx < 9:
        # When calling ModelComponentContainer's add_initializer(...),
        # nothing is added into the input list. However, for ONNX target
        # opset < 9, initializers should also be a part of model's
        # (GraphProto) inputs. Thus, we create ValueInfoProto objects
        # from initializers (type: TensorProto) directly and then add
        # them into model's input list.
        extra_inputs = []  # ValueInfoProto list of the initializers
        for tensor in container.initializers:
            # Sometimes (especially when creating optional input values
            # such as RNN's initial hidden state), an initializer is also
            # one of the original model's input, so it has been added into
            # the container's input list. If this is the case, we need to
            # skip one iteration to avoid duplicated inputs.
            if tensor.name in [value_info.name for value_info in
                               container.inputs]:
                continue

            # Initializers are always tensors so we can just call
            # make_tensor_value_info(...).
            value_info = make_tensor_value_info(
                tensor.name, tensor.data_type, tensor.dims)
            extra_inputs.append(value_info)

        # Before ONNX opset 9, initializers were needed to be passed in
        # with inputs.
        graph = make_graph(container.nodes, model_name,
                           container.inputs + extra_inputs,
                           container.outputs, container.initializers)
    else:
        # In ONNX opset 9 and above, initializers are included as
        # operator inputs and therefore do not need to be passed as
        # extra_inputs.
        graph = make_graph(
            container.nodes, model_name, container.inputs,
            container.outputs, container.initializers)

    # Add extra information related to the graph
    graph.value_info.extend(container.value_info)

    # Create model
    onnx_model = make_model(graph)

    # Update domain version
    _update_domain_version(container, onnx_model)

    # Add extra information
    opv = _get_main_opset_version(onnx_model) or onnx_target_opset
    irv = OPSET_TO_IR_VERSION.get(opv, onnx_proto.IR_VERSION)
    onnx_model.ir_version = irv
    onnx_model.producer_name = utils.get_producer()
    onnx_model.producer_version = utils.get_producer_version()
    onnx_model.domain = utils.get_domain()
    onnx_model.model_version = utils.get_model_version()
    onnx_model.doc_string = doc_string

    return onnx_model


def _update_domain_version(container, onnx_model):
    # Merge operator sets for the same domain, the largest version
    # number would be kept
    purified_operator_set = dict()
    for op_domain, op_version in container.node_domain_version_pair_sets:
        if op_domain not in purified_operator_set:
            purified_operator_set[op_domain] = op_version
        else:
            purified_operator_set[op_domain] = max(
                            purified_operator_set[op_domain], op_version)

    # Fill operator sets
    i = 0
    for op_domain, op_version in purified_operator_set.items():
        if op_version is None:
            continue
        if i == 0 and len(onnx_model.opset_import) == 1:
            # Overwrite the default operator set created by
            # make_model(...)
            op_set = onnx_model.opset_import[0]
        else:
            # Just create one ONNX element in opset_import
            op_set = onnx_model.opset_import.add()
        op_set.domain = op_domain
        op_set.version = op_version
        i += 1
        if container.target_opset_any_domain(op_domain) < op_version:
            raise RuntimeError(
                'The specified opset %d is too low to convert '
                'this model, which requires at least opset '
                '%d.' % (
                    container.target_opset_any_domain(op_domain),
                    op_version))


def _get_main_opset_version(model):
    """
    Returns the main opset version.
    """
    for op in model.opset_import:
        if op.domain == '':
            return op.version
    return None<|MERGE_RESOLUTION|>--- conflicted
+++ resolved
@@ -29,12 +29,6 @@
 type_fct = type
 
 
-<<<<<<< HEAD
-OPSET_TO_IR_VERSION = {
-    1: 3, 2: 3, 3: 3, 4: 3, 5: 3, 6: 3,
-    7: 3, 8: 4, 9: 4, 10: 5, 11: 6, 12: 7
-}
-=======
 try:
     from onnxconverter_common.topology import OPSET_TO_IR_VERSION
 except ImportError:
@@ -42,7 +36,6 @@
         1: 3, 2: 3, 3: 3, 4: 3, 5: 3, 6: 3,
         7: 3, 8: 4, 9: 4, 10: 5, 11: 6, 12: 7
     }
->>>>>>> 11664ec0
 
 
 class Variable:
