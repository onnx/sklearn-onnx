# -------------------------------------------------------------------------
# Copyright (c) Microsoft Corporation. All rights reserved.
# Licensed under the MIT License. See License.txt in the project root for
# license information.
# --------------------------------------------------------------------------

"""
Main entry point to the converter from the *scikit-learn* to *onnx*.
"""
__version__ = "1.8.dev0"
__author__ = "Microsoft"
__producer__ = "skl2onnx"
__producer_version__ = __version__
__domain__ = "ai.onnx"
__model_version__ = 0
<<<<<<< HEAD
__max_supported_opset__ = 13
=======
__max_supported_opset__ = 12
>>>>>>> 455e6d54


from .convert import convert_sklearn, to_onnx, wrap_as_onnx_mixin # noqa
from ._supported_operators import ( # noqa
    update_registered_converter, get_model_alias
)
from ._parse import update_registered_parser # noqa
from .proto import get_latest_tested_opset_version # noqa


def supported_converters(from_sklearn=False):
    """
    Returns the list of supported converters.
    To find the converter associated to a specific model,
    the library gets the name of the model class,
    adds ``'Sklearn'`` as a prefix and retrieves
    the associated converter if available.

    :param from_sklearn: every supported model is mapped to converter
        by a name prefixed with ``'Sklearn'``, the prefix is removed
        if this parameter is False but the function only returns converters
        whose name is prefixed by ``'Sklearn'``
    :return: list of supported models as string
    """
    from .common._registration import _converter_pool # noqa
    # The two following lines populates the list of supported converters.
    from . import shape_calculators # noqa
    from . import operator_converters # noqa

    names = sorted(_converter_pool.keys())
    if from_sklearn:
        return [_[7:] for _ in names if _.startswith('Sklearn')]
    return list(names)<|MERGE_RESOLUTION|>--- conflicted
+++ resolved
@@ -13,11 +13,7 @@
 __producer_version__ = __version__
 __domain__ = "ai.onnx"
 __model_version__ = 0
-<<<<<<< HEAD
 __max_supported_opset__ = 13
-=======
-__max_supported_opset__ = 12
->>>>>>> 455e6d54
 
 
 from .convert import convert_sklearn, to_onnx, wrap_as_onnx_mixin # noqa
