# -------------------------------------------------------------------------
# Copyright (c) Microsoft Corporation. All rights reserved.
# Licensed under the MIT License. See License.txt in the project root for
# license information.
# --------------------------------------------------------------------------

"""
Main entry point to the converter from the *scikit-learn* to *onnx*.
"""
<<<<<<< HEAD
__version__ = "1.7.1091"
=======
__version__ = "1.7.1"
>>>>>>> 6bbaff2d
__author__ = "Microsoft"
__producer__ = "skl2onnx"
__producer_version__ = __version__
__domain__ = "ai.onnx"
__model_version__ = 0


from .convert import convert_sklearn, to_onnx, wrap_as_onnx_mixin # noqa
from ._supported_operators import ( # noqa
    update_registered_converter, get_model_alias
)
from ._parse import update_registered_parser # noqa
from .proto import get_latest_tested_opset_version # noqa


def supported_converters(from_sklearn=False):
    """
    Returns the list of supported converters.
    To find the converter associated to a specific model,
    the library gets the name of the model class,
    adds ``'Sklearn'`` as a prefix and retrieves
    the associated converter if available.

    :param from_sklearn: every supported model is mapped to converter
        by a name prefixed with ``'Sklearn'``, the prefix is removed
        if this parameter is False but the function only returns converters
        whose name is prefixed by ``'Sklearn'``
    :return: list of supported models as string
    """
    from .common._registration import _converter_pool # noqa
    # The two following lines populates the list of supported converters.
    from . import shape_calculators # noqa
    from . import operator_converters # noqa

    names = sorted(_converter_pool.keys())
    if from_sklearn:
        return [_[7:] for _ in names if _.startswith('Sklearn')]
    return list(names)<|MERGE_RESOLUTION|>--- conflicted
+++ resolved
@@ -7,11 +7,7 @@
 """
 Main entry point to the converter from the *scikit-learn* to *onnx*.
 """
-<<<<<<< HEAD
-__version__ = "1.7.1091"
-=======
-__version__ = "1.7.1"
->>>>>>> 6bbaff2d
+__version__ = "1.7.1092"
 __author__ = "Microsoft"
 __producer__ = "skl2onnx"
 __producer_version__ = __version__
