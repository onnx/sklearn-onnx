# -------------------------------------------------------------------------
# Copyright (c) Microsoft Corporation. All rights reserved.
# Licensed under the MIT License. See License.txt in the project root for
# license information.
# --------------------------------------------------------------------------

# To register shape calculators for scikit-learn operators, import associated modules here.
from . import ArrayFeatureExtractor
from . import Concat
from . import DictVectorizer
from . import FunctionTransformer
from . import Imputer
from . import KMeans
from . import LabelBinariser
from . import LabelEncoder
from . import LinearClassifier
from . import LinearRegressor
from . import NearestNeighbours
from . import OneHotEncoder
<<<<<<< HEAD
from . import PolynomialFeatures 
=======
from . import OneVsRestClassifier
>>>>>>> 99c3adf9
from . import Scaler
from . import SVM
from . import SVD
from . import TextVectorizer
from . import TfidfTransformer
from . import ZipMap <|MERGE_RESOLUTION|>--- conflicted
+++ resolved
@@ -17,11 +17,8 @@
 from . import LinearRegressor
 from . import NearestNeighbours
 from . import OneHotEncoder
-<<<<<<< HEAD
+from . import OneVsRestClassifier
 from . import PolynomialFeatures 
-=======
-from . import OneVsRestClassifier
->>>>>>> 99c3adf9
 from . import Scaler
 from . import SVM
 from . import SVD
