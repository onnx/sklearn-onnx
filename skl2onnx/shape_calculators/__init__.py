# -------------------------------------------------------------------------
# Copyright (c) Microsoft Corporation. All rights reserved.
# Licensed under the MIT License. See License.txt in the project root for
# license information.
# --------------------------------------------------------------------------

# To register shape calculators for scikit-learn operators, import associated modules here.
from . import ArrayFeatureExtractor
from . import Concat
from . import DictVectorizer
from . import Imputer
<<<<<<< HEAD
from . import KMeans
=======
from . import LabelBinariser
>>>>>>> af6bcd1a
from . import LabelEncoder
from . import LinearClassifier
from . import LinearRegressor
from . import NearestNeighbours
from . import OneHotEncoder
from . import Scaler
from . import SVM
from . import SVD
from . import TextVectorizer
from . import ZipMap <|MERGE_RESOLUTION|>--- conflicted
+++ resolved
@@ -9,11 +9,8 @@
 from . import Concat
 from . import DictVectorizer
 from . import Imputer
-<<<<<<< HEAD
 from . import KMeans
-=======
 from . import LabelBinariser
->>>>>>> af6bcd1a
 from . import LabelEncoder
 from . import LinearClassifier
 from . import LinearRegressor
