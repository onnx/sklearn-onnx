# -------------------------------------------------------------------------
# Copyright (c) Microsoft Corporation. All rights reserved.
# Licensed under the MIT License. See License.txt in the project root for
# license information.
# --------------------------------------------------------------------------

import warnings

# Calibrated classifier CV
from sklearn.calibration import CalibratedClassifierCV

# Linear classifiers
from sklearn.linear_model import (
    LogisticRegression, LogisticRegressionCV,
    PassiveAggressiveClassifier,
    Perceptron,
    RidgeClassifier, RidgeClassifierCV,
    SGDClassifier,
)
from sklearn.svm import LinearSVC, OneClassSVM

# Linear regressors
from sklearn.linear_model import (
    ARDRegression,
    BayesianRidge,
    ElasticNet, ElasticNetCV,
    HuberRegressor,
    Lars, LarsCV,
    Lasso, LassoCV,
    LassoLars, LassoLarsCV,
    LassoLarsIC,
    LinearRegression,
    MultiTaskElasticNet, MultiTaskElasticNetCV,
    MultiTaskLasso, MultiTaskLassoCV,
    OrthogonalMatchingPursuit, OrthogonalMatchingPursuitCV,
    PassiveAggressiveRegressor,
    RANSACRegressor,
    Ridge, RidgeCV,
    SGDRegressor,
    TheilSenRegressor,
)
from sklearn.svm import LinearSVR
from sklearn.discriminant_analysis import LinearDiscriminantAnalysis

# Mixture
from sklearn.mixture import (
    GaussianMixture, BayesianGaussianMixture
)

# Multi-class
from sklearn.multiclass import OneVsRestClassifier

# Tree-based models
from sklearn.ensemble import (
    AdaBoostClassifier, AdaBoostRegressor,
    BaggingClassifier, BaggingRegressor,
    ExtraTreesClassifier, ExtraTreesRegressor,
    GradientBoostingClassifier, GradientBoostingRegressor,
    IsolationForest,
    RandomForestClassifier, RandomForestRegressor,
    VotingClassifier
)
try:
    from sklearn.ensemble import VotingRegressor
except ImportError:
    # New in 0.21
    VotingRegressor = None
try:
    from sklearn.ensemble import StackingClassifier, StackingRegressor
except ImportError:
    # New in 0.22
    StackingClassifier = None
    StackingRegressor = None
from sklearn.tree import (
    DecisionTreeClassifier, DecisionTreeRegressor,
    ExtraTreeClassifier, ExtraTreeRegressor
)

# Gaussian processes
from sklearn.gaussian_process import (
    GaussianProcessClassifier, GaussianProcessRegressor
)

# GridSearchCV
from sklearn.model_selection import GridSearchCV

# Support vector machines
from sklearn.svm import NuSVC, NuSVR, SVC, SVR

# K-nearest neighbors
from sklearn.neighbors import (
    KNeighborsClassifier, RadiusNeighborsClassifier,
    KNeighborsRegressor, RadiusNeighborsRegressor,
    NearestNeighbors,
)
try:
    from sklearn.neighbors import (
        KNeighborsTransformer,
        NeighborhoodComponentsAnalysis,
    )
except ImportError:
    # New in 0.22
    KNeighborsTransformer = None
    NeighborhoodComponentsAnalysis = None

# Naive Bayes
from sklearn.naive_bayes import (
    BernoulliNB,
    GaussianNB,
    MultinomialNB,
)
try:
    from sklearn.naive_bayes import CategoricalNB
except ImportError:
    # scikit-learn versions <= 0.21
    CategoricalNB = None
try:
    from sklearn.naive_bayes import ComplementNB
except ImportError:
    # scikit-learn versions <= 0.19
    ComplementNB = None

# Neural Networks
from sklearn.neural_network import MLPClassifier, MLPRegressor

# Clustering
from sklearn.cluster import KMeans, MiniBatchKMeans

# Operators for preprocessing and feature engineering
from sklearn.cross_decomposition import PLSRegression
from sklearn.decomposition import (
    PCA, IncrementalPCA, TruncatedSVD,
)
from sklearn.feature_extraction import DictVectorizer
from sklearn.feature_extraction.text import (
    CountVectorizer, TfidfTransformer, TfidfVectorizer
)
from sklearn.feature_selection import (
    GenericUnivariateSelect, RFE, RFECV,
    SelectFdr, SelectFpr, SelectFromModel,
    SelectFwe, SelectKBest, SelectPercentile,
    VarianceThreshold
)
try:
    # 0.20
    from sklearn.impute import SimpleImputer
except ImportError:
    # 0.19
    from sklearn.preprocessing import Imputer as SimpleImputer
from sklearn.preprocessing import Binarizer
try:
    from sklearn.preprocessing import Imputer
except ImportError:
    # removed in 0.21
    Imputer = None
try:
    from sklearn.impute import KNNImputer
except ImportError:
    # New in 0.22
    KNNImputer = None
try:
    from sklearn.preprocessing import KBinsDiscretizer
except ImportError:
    # not available in 0.19
    KBinsDiscretizer = None
from sklearn.preprocessing import (
    LabelBinarizer, LabelEncoder,
    Normalizer, OneHotEncoder
)
try:
    from sklearn.preprocessing import OrdinalEncoder
except ImportError:
    # Not available in scikit-learn < 0.20.0
    OrdinalEncoder = None
from sklearn.preprocessing import (
    MinMaxScaler, MaxAbsScaler,
    FunctionTransformer,
    PolynomialFeatures, RobustScaler,
    StandardScaler,
)

try:
    from sklearn.preprocessing import PowerTransformer
except ImportError:
    # Not available in scikit-learn < 0.20.0
    PowerTransformer = None

try:
    from sklearn.ensemble import (
        HistGradientBoostingClassifier,
        HistGradientBoostingRegressor
    )
except ImportError:
    # Second verification as these models still require
    # manual activation.
    try:
        from sklearn.ensemble._hist_gradient_boosting.gradient_boosting import (  # noqa
            HistGradientBoostingClassifier,
            HistGradientBoostingRegressor
        )
    except ImportError:
        HistGradientBoostingRegressor = None
        HistGradientBoostingClassifier = None

from sklearn.random_projection import GaussianRandomProjection

# Custom extension
from .sklapi import CastRegressor, CastTransformer

from .common._registration import register_converter, register_shape_calculator

# In most cases, scikit-learn operator produces only one output.
# However, each classifier has basically two outputs; one is the
# predicted label and the other one is the probabilities of all
# possible labels. Here is a list of supported scikit-learn
# classifiers. In the parsing stage, we produce two outputs for objects
# included in the following list and one output for everything not in
# the list.
sklearn_classifier_list = list(filter(lambda m: m is not None, [
    AdaBoostClassifier,
    BaggingClassifier,
    BernoulliNB,
    CategoricalNB,
    CalibratedClassifierCV,
    ComplementNB,
    DecisionTreeClassifier,
    ExtraTreeClassifier,
    ExtraTreesClassifier,
    GaussianNB,
    GaussianProcessClassifier,
    GradientBoostingClassifier,
    HistGradientBoostingClassifier,
    KNeighborsClassifier,
    LinearDiscriminantAnalysis,
    LinearSVC,
    LogisticRegression,
    LogisticRegressionCV,
    MLPClassifier,
    MultinomialNB,
    NuSVC,
    OneVsRestClassifier,
    PassiveAggressiveClassifier,
    Perceptron,
    RandomForestClassifier,
    SGDClassifier,
    StackingClassifier,
    SVC,
    VotingClassifier,
]))

# Clustering algorithms: produces two outputs, label and score for
# each cluster in most cases.
cluster_list = [KMeans, MiniBatchKMeans]

# Outlier detection algorithms:
# produces two outputs, label and scores
outlier_list = [OneClassSVM, IsolationForest]


# Associate scikit-learn types with our operator names. If two
# scikit-learn models share a single name, it means their are
# equivalent in terms of conversion.
def build_sklearn_operator_name_map():
    res = {k: "Sklearn" + k.__name__ for k in [
                AdaBoostClassifier,
                AdaBoostRegressor,
                BaggingClassifier,
                BaggingRegressor,
                BayesianGaussianMixture,
                BayesianRidge,
                BernoulliNB,
                Binarizer,
                CalibratedClassifierCV,
                CategoricalNB,
                CastRegressor,
                CastTransformer,
                ComplementNB,
                CountVectorizer,
                DictVectorizer,
                GaussianNB,
                DecisionTreeClassifier,
                DecisionTreeRegressor,
                ExtraTreeClassifier,
                ExtraTreeRegressor,
                ExtraTreesClassifier,
                ExtraTreesRegressor,
                FunctionTransformer,
                GaussianMixture,
                GaussianProcessClassifier,
                GaussianProcessRegressor,
                GaussianRandomProjection,
                GenericUnivariateSelect,
                GradientBoostingClassifier,
                GradientBoostingRegressor,
                HistGradientBoostingClassifier,
                HistGradientBoostingRegressor,
                Imputer,
                IncrementalPCA,
                IsolationForest,
                KMeans,
                LabelBinarizer,
                LabelEncoder,
                LinearRegression,
                LinearSVC,
                LinearSVR,
                MaxAbsScaler,
                MiniBatchKMeans,
                MinMaxScaler,
                MLPClassifier,
                MLPRegressor,
                MultinomialNB,
                KBinsDiscretizer,
                KNeighborsClassifier,
                KNeighborsRegressor,
                KNeighborsTransformer,
                KNNImputer,
                NearestNeighbors,
                NeighborhoodComponentsAnalysis,
                Normalizer,
                OneClassSVM,
                OneHotEncoder,
                OneVsRestClassifier,
                OrdinalEncoder,
                PCA,
                PLSRegression,
                PolynomialFeatures,
                PowerTransformer,
                RadiusNeighborsClassifier,
                RadiusNeighborsRegressor,
                RandomForestClassifier,
                RandomForestRegressor,
                RANSACRegressor,
                RFE,
                RFECV,
                RobustScaler,
                SelectFdr,
                SelectFpr,
                SelectFromModel,
                SelectFwe,
                SelectKBest,
                SelectPercentile,
                SGDClassifier,
                SimpleImputer,
                StackingClassifier,
                StackingRegressor,
                SVC,
                SVR,
                TfidfVectorizer,
                TfidfTransformer,
                TruncatedSVD,
                VarianceThreshold,
                VotingClassifier,
                VotingRegressor,
    ] if k is not None}
    res.update({
        ARDRegression: 'SklearnLinearRegressor',
        ElasticNet: 'SklearnLinearRegressor',
        ElasticNetCV: 'SklearnLinearRegressor',
        GridSearchCV: 'SklearnGridSearchCV',
        HuberRegressor: 'SklearnLinearRegressor',
        LinearRegression: 'SklearnLinearRegressor',
        Lars: 'SklearnLinearRegressor',
        LarsCV: 'SklearnLinearRegressor',
        Lasso: 'SklearnLinearRegressor',
        LassoCV: 'SklearnLinearRegressor',
        LassoLars: 'SklearnLinearRegressor',
        LassoLarsCV: 'SklearnLinearRegressor',
        LassoLarsIC: 'SklearnLinearRegressor',
        LinearDiscriminantAnalysis: 'SklearnLinearClassifier',
        LogisticRegression: 'SklearnLinearClassifier',
        LogisticRegressionCV: 'SklearnLinearClassifier',
        MultiTaskElasticNet: 'SklearnLinearRegressor',
        MultiTaskElasticNetCV: 'SklearnLinearRegressor',
        MultiTaskLasso: 'SklearnLinearRegressor',
        MultiTaskLassoCV: 'SklearnLinearRegressor',
        NuSVC: 'SklearnSVC',
        NuSVR: 'SklearnSVR',
        OrthogonalMatchingPursuit: 'SklearnLinearRegressor',
        OrthogonalMatchingPursuitCV: 'SklearnLinearRegressor',
        PassiveAggressiveClassifier: 'SklearnSGDClassifier',
        PassiveAggressiveRegressor: 'SklearnLinearRegressor',
        Perceptron: 'SklearnSGDClassifier',
        Ridge: 'SklearnLinearRegressor',
        RidgeCV: 'SklearnLinearRegressor',
        RidgeClassifier: 'SklearnLinearClassifier',
        RidgeClassifierCV: 'SklearnLinearClassifier',
        SGDRegressor: 'SklearnLinearRegressor',
        StandardScaler: 'SklearnScaler',
        TheilSenRegressor: 'SklearnLinearRegressor',
    })
    if None in res:
        del res[None]
    return res


def update_registered_converter(model, alias, shape_fct, convert_fct,
                                overwrite=True, parser=None, options=None):
    """
    Registers or updates a converter for a new model so that
    it can be converted when inserted in a *scikit-learn* pipeline.

    :param model: model class
    :param alias: alias used to register the model
    :param shape_fct: function which checks or modifies the expected
        outputs, this function should be fast so that the whole graph
        can be computed followed by the conversion of each model,
        parallelized or not
    :param convert_fct: function which converts a model
    :param overwrite: False to raise exception if a converter
        already exists
    :param parser: overwrites the parser as well if not empty
    :param options: registered options for this converter

    The alias is usually the library name followed by the model name.
    Example:

    ::

        from skl2onnx.common.shape_calculator import calculate_linear_classifier_output_shapes
        from skl2onnx.operator_converters.RandomForest import convert_sklearn_random_forest_classifier
        from skl2onnx import update_registered_converter
        update_registered_converter(SGDClassifier, 'SklearnLinearClassifier',
                                    calculate_linear_classifier_output_shapes,
                                    convert_sklearn_random_forest_classifier,
                                    options={'zipmap': [True, False, 'columns'],
                                             'raw_scores': [True, False]})

    The function does not update the parser if not specified except if
    option `'zipmap'` is added to the list. Every classifier
    must declare this option to let the default parser
<<<<<<< HEAD
    autmatically handle that option.
=======
    automatically handle that option.
>>>>>>> 84878545
    """ # noqa
    if (not overwrite and model in sklearn_operator_name_map
            and alias != sklearn_operator_name_map[model]):
        warnings.warn("Model '{0}' was already registered under alias "
                      "'{1}'.".format(model, sklearn_operator_name_map[model]))
    sklearn_operator_name_map[model] = alias
    register_converter(alias, convert_fct, overwrite=overwrite,
                       options=options)
    register_shape_calculator(alias, shape_fct, overwrite=overwrite)
    if parser is not None:
        from ._parse import update_registered_parser
        update_registered_parser(model, parser)
    if options is not None and 'zipmap' in options:
        from ._parse import (
            _parse_sklearn_classifier, update_registered_parser)
        update_registered_parser(model, _parse_sklearn_classifier)


def _get_sklearn_operator_name(model_type):
    """
    Get operator name of the input argument

    :param model_type:  A scikit-learn object (e.g., SGDClassifier
                        and Binarizer)
    :return: A string which stands for the type of the input model in
             our conversion framework
    """
    if model_type not in sklearn_operator_name_map:
        # "No proper operator name found, it means a local operator.
        return None
    return sklearn_operator_name_map[model_type]


def get_model_alias(model_type):
    """
    Get alias model. Raise an exception if not found.

    :param model_type:  A scikit-learn object (e.g., SGDClassifier
                        and Binarizer)
    :return: A string which stands for the type of the input model in
             our conversion framework
    """
    res = _get_sklearn_operator_name(model_type)
    if res is None:
        raise RuntimeError("Unable to find alias for model '{}'. "
                           "The converter is likely missing."
                           "".format(model_type))
    return res


# registered converters
sklearn_operator_name_map = build_sklearn_operator_name_map()<|MERGE_RESOLUTION|>--- conflicted
+++ resolved
@@ -428,11 +428,7 @@
     The function does not update the parser if not specified except if
     option `'zipmap'` is added to the list. Every classifier
     must declare this option to let the default parser
-<<<<<<< HEAD
-    autmatically handle that option.
-=======
     automatically handle that option.
->>>>>>> 84878545
     """ # noqa
     if (not overwrite and model in sklearn_operator_name_map
             and alias != sklearn_operator_name_map[model]):
