--- conflicted
+++ resolved
@@ -213,19 +213,13 @@
     OrdinalEncoder = None
 from sklearn.preprocessing import (
     FunctionTransformer,
-<<<<<<< HEAD
+    KernelCenterer,
+    MaxAbsScaler,
+    MinMaxScaler,
     PolynomialFeatures,
     QuantileTransformer,
     RobustScaler,
     StandardScaler,
-=======
-    KernelCenterer,
-    MaxAbsScaler,
-    MinMaxScaler,
-    PolynomialFeatures,
-    RobustScaler,
-    StandardScaler
->>>>>>> 58f7d840
 )
 
 try:
@@ -398,11 +392,8 @@
         PoissonRegressor,
         PolynomialFeatures,
         PowerTransformer,
-<<<<<<< HEAD
+        QuadraticDiscriminantAnalysis,
         QuantileTransformer,
-=======
-        QuadraticDiscriminantAnalysis,
->>>>>>> 58f7d840
         RadiusNeighborsClassifier,
         RadiusNeighborsRegressor,
         RandomForestClassifier,
