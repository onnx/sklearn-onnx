--- conflicted
+++ resolved
@@ -151,11 +151,7 @@
                 RobustScaler, OneHotEncoder, DictVectorizer,
                 GenericUnivariateSelect, RFE, RFECV, SelectFdr, SelectFpr,
                 SelectFromModel, SelectFwe, SelectKBest, SelectPercentile,
-<<<<<<< HEAD
                 VarianceThreshold, GaussianProcessRegressor,
-=======
-                VarianceThreshold
->>>>>>> b5333f5e
     ] if k is not None}
     res.update({
         ElasticNet: 'SklearnLinearRegressor',
