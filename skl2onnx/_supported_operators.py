# -------------------------------------------------------------------------
# Copyright (c) Microsoft Corporation. All rights reserved.
# Licensed under the MIT License. See License.txt in the project root for
# license information.
# --------------------------------------------------------------------------

import warnings
from .common._registration import register_converter, register_shape_calculator

# Calibrated classifier CV
from sklearn.calibration import CalibratedClassifierCV

# Linear classifiers
from sklearn.linear_model import LogisticRegression, LogisticRegressionCV
from sklearn.linear_model import SGDClassifier
from sklearn.svm import LinearSVC

# Linear regressors
from sklearn.linear_model import ElasticNet, ElasticNetCV
from sklearn.linear_model import Lars, LarsCV
from sklearn.linear_model import Lasso, LassoCV
from sklearn.linear_model import LassoLars, LassoLarsCV
from sklearn.linear_model import LassoLarsIC
from sklearn.linear_model import LinearRegression
from sklearn.linear_model import Ridge, RidgeCV
from sklearn.linear_model import SGDRegressor
from sklearn.svm import LinearSVR

# Mixture
from sklearn.mixture import GaussianMixture

# Multi-class
from sklearn.multiclass import OneVsRestClassifier

# Tree-based models
from sklearn.ensemble import AdaBoostClassifier
from sklearn.ensemble import AdaBoostRegressor
from sklearn.ensemble import ExtraTreesClassifier
from sklearn.ensemble import ExtraTreesRegressor
from sklearn.ensemble import GradientBoostingClassifier
from sklearn.ensemble import GradientBoostingRegressor
from sklearn.ensemble import RandomForestClassifier
from sklearn.ensemble import RandomForestRegressor
from sklearn.ensemble import VotingClassifier
from sklearn.tree import DecisionTreeClassifier
from sklearn.tree import DecisionTreeRegressor

# Gaussian processes
from sklearn.gaussian_process import GaussianProcessRegressor

# Support vector machines
from sklearn.svm import NuSVC, NuSVR, SVC, SVR

# K-nearest neighbors
from sklearn.neighbors import KNeighborsClassifier
from sklearn.neighbors import KNeighborsRegressor
from sklearn.neighbors import NearestNeighbors

# Naive Bayes
from sklearn.naive_bayes import BernoulliNB
from sklearn.naive_bayes import MultinomialNB

# Neural Networks
from sklearn.neural_network import MLPClassifier, MLPRegressor

# Clustering
from sklearn.cluster import KMeans, MiniBatchKMeans

# Operators for preprocessing and feature engineering
from sklearn.decomposition import PCA
from sklearn.decomposition import TruncatedSVD
from sklearn.feature_extraction import DictVectorizer
from sklearn.feature_extraction.text import CountVectorizer, TfidfTransformer
from sklearn.feature_extraction.text import TfidfVectorizer
from sklearn.feature_selection import GenericUnivariateSelect, RFE, RFECV
from sklearn.feature_selection import SelectFdr, SelectFpr, SelectFromModel
from sklearn.feature_selection import SelectFwe, SelectKBest, SelectPercentile
from sklearn.feature_selection import VarianceThreshold
try:
    # 0.20
    from sklearn.impute import SimpleImputer
except ImportError:
    # 0.19
    from sklearn.preprocessing import Imputer as SimpleImputer
from sklearn.preprocessing import Binarizer
try:
    from sklearn.preprocessing import Imputer
except ImportError:
    # removed in 0.21
    Imputer = None
try:
    from sklearn.preprocessing import KBinsDiscretizer
except ImportError:
    # not available in 0.19
    KBinsDiscretizer = None
    pass
from sklearn.preprocessing import LabelBinarizer
from sklearn.preprocessing import LabelEncoder
from sklearn.preprocessing import Normalizer
from sklearn.preprocessing import OneHotEncoder
from sklearn.preprocessing import PolynomialFeatures
from sklearn.preprocessing import RobustScaler
from sklearn.preprocessing import StandardScaler
from sklearn.preprocessing import MinMaxScaler
from sklearn.preprocessing import MaxAbsScaler
from sklearn.preprocessing import FunctionTransformer

# In most cases, scikit-learn operator produces only one output.
# However, each classifier has basically two outputs; one is the
# predicted label and the other one is the probabilities of all
# possible labels. Here is a list of supported scikit-learn
# classifiers. In the parsing stage, we produce two outputs for objects
# included in the following list and one output for everything not in
# the list.
sklearn_classifier_list = [
    LogisticRegression, LogisticRegressionCV, SGDClassifier,
    LinearSVC, SVC, NuSVC,
    GradientBoostingClassifier, RandomForestClassifier,
    DecisionTreeClassifier,
    ExtraTreesClassifier, BernoulliNB, MultinomialNB,
    KNeighborsClassifier,
    CalibratedClassifierCV, OneVsRestClassifier, VotingClassifier,
    AdaBoostClassifier, MLPClassifier
]

# Clustering algorithms: produces two outputs, label and score for
# each cluster in most cases.
cluster_list = [KMeans, MiniBatchKMeans]


# Associate scikit-learn types with our operator names. If two
# scikit-learn models share a single name, it means their are
# equivalent in terms of conversion.
def build_sklearn_operator_name_map():
    res = {k: "Sklearn" + k.__name__ for k in [
                AdaBoostClassifier, AdaBoostRegressor, VotingClassifier,
                CalibratedClassifierCV,
                DecisionTreeClassifier, DecisionTreeRegressor,
                ExtraTreesClassifier, ExtraTreesRegressor,
                GradientBoostingClassifier, GradientBoostingRegressor,
                KNeighborsClassifier, KNeighborsRegressor, NearestNeighbors,
                LinearSVC, LinearSVR, SVC, SVR,
                LinearRegression,
                MLPClassifier, MLPRegressor,
                MultinomialNB, BernoulliNB,
                OneVsRestClassifier,
                RandomForestClassifier, RandomForestRegressor,
                SGDClassifier,
                KMeans, MiniBatchKMeans, PCA, TruncatedSVD,
                Binarizer, MinMaxScaler, MaxAbsScaler, Normalizer,
                CountVectorizer, TfidfVectorizer, TfidfTransformer,
                FunctionTransformer, KBinsDiscretizer, PolynomialFeatures,
                Imputer, SimpleImputer, LabelBinarizer, LabelEncoder,
                RobustScaler, OneHotEncoder, DictVectorizer,
                GenericUnivariateSelect, RFE, RFECV, SelectFdr, SelectFpr,
                SelectFromModel, SelectFwe, SelectKBest, SelectPercentile,
<<<<<<< HEAD
                VarianceThreshold, GaussianProcessRegressor,
=======
                VarianceThreshold, GaussianMixture
>>>>>>> 6c24406b
    ] if k is not None}
    res.update({
        ElasticNet: 'SklearnLinearRegressor',
        ElasticNetCV: 'SklearnLinearRegressor',
        LinearRegression: 'SklearnLinearRegressor',
        Lars: 'SklearnLinearRegressor',
        LarsCV: 'SklearnLinearRegressor',
        Lasso: 'SklearnLinearRegressor',
        LassoCV: 'SklearnLinearRegressor',
        LassoLars: 'SklearnLinearRegressor',
        LassoLarsCV: 'SklearnLinearRegressor',
        LassoLarsIC: 'SklearnLinearRegressor',
        LogisticRegression: 'SklearnLinearClassifier',
        LogisticRegressionCV: 'SklearnLinearClassifier',
        NuSVC: 'SklearnSVC',
        NuSVR: 'SklearnSVR',
        Ridge: 'SklearnLinearRegressor',
        RidgeCV: 'SklearnLinearRegressor',
        SGDRegressor: 'SklearnLinearRegressor',
        StandardScaler: 'SklearnScaler',
    })
    return res


def update_registered_converter(model, alias, shape_fct, convert_fct,
                                overwrite=True):
    """
    Registers or updates a converter for a new model so that
    it can be converted when inserted in a *scikit-learn* pipeline.

    :param model: model class
    :param alias: alias used to register the model
    :param shape_fct: function which checks or modifies the expected
        outputs, this function should be fast so that the whole graph
        can be computed followed by the conversion of each model,
        parallelized or not
    :param convert_fct: function which converts a model
    :param overwrite: False to raise exception if a converter
        already exists

    The alias is usually the library name followed by the model name.
    Example:

    ::

        from onnxmltools.convert.common.shape_calculator import calculate_linear_classifier_output_shapes
        from skl2onnx.operator_converters.RandomForest import convert_sklearn_random_forest_classifier
        from skl2onnx import update_registered_converter
        update_registered_converter(SGDClassifier, 'SklearnLinearClassifier',
                                    calculate_linear_classifier_output_shapes,
                                    convert_sklearn_random_forest_classifier)
    """ # noqa
    if (not overwrite and model in sklearn_operator_name_map
            and alias != sklearn_operator_name_map[model]):
        warnings.warn("Model '{0}' was already registered under alias "
                      "'{1}'.".format(model, sklearn_operator_name_map[model]))
    sklearn_operator_name_map[model] = alias
    register_converter(alias, convert_fct, overwrite=overwrite)
    register_shape_calculator(alias, shape_fct, overwrite=overwrite)


def _get_sklearn_operator_name(model_type):
    """
    Get operator name of the input argument

    :param model_type:  A scikit-learn object (e.g., SGDClassifier
                        and Binarizer)
    :return: A string which stands for the type of the input model in
             our conversion framework
    """
    if model_type not in sklearn_operator_name_map:
        # "No proper operator name found, it means a local operator.
        return None
    return sklearn_operator_name_map[model_type]


# registered converters
sklearn_operator_name_map = build_sklearn_operator_name_map()<|MERGE_RESOLUTION|>--- conflicted
+++ resolved
@@ -154,11 +154,7 @@
                 RobustScaler, OneHotEncoder, DictVectorizer,
                 GenericUnivariateSelect, RFE, RFECV, SelectFdr, SelectFpr,
                 SelectFromModel, SelectFwe, SelectKBest, SelectPercentile,
-<<<<<<< HEAD
-                VarianceThreshold, GaussianProcessRegressor,
-=======
-                VarianceThreshold, GaussianMixture
->>>>>>> 6c24406b
+                VarianceThreshold, GaussianMixture, GaussianProcessRegressor,
     ] if k is not None}
     res.update({
         ElasticNet: 'SklearnLinearRegressor',
