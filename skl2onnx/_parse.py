# -------------------------------------------------------------------------
# Copyright (c) Microsoft Corporation. All rights reserved.
# Licensed under the MIT License. See License.txt in the project root for
# license information.
# --------------------------------------------------------------------------
import warnings
import numpy as np

from sklearn import pipeline
from sklearn.compose import ColumnTransformer
from sklearn.base import ClassifierMixin, RegressorMixin, ClusterMixin
from sklearn.svm import LinearSVC, SVC, NuSVC
from sklearn.neighbors import NearestNeighbors

<<<<<<< HEAD
# Naive Bayes
from sklearn.naive_bayes import BernoulliNB
from sklearn.naive_bayes import MultinomialNB

# Clustering
from sklearn.cluster import KMeans, MiniBatchKMeans

# Operators for preprocessing and feature engineering
from sklearn.decomposition import PCA 
from sklearn.decomposition import TruncatedSVD
from sklearn.feature_extraction import DictVectorizer
from sklearn.preprocessing import Binarizer
from sklearn.preprocessing import Imputer
from sklearn.preprocessing import LabelBinarizer
from sklearn.preprocessing import LabelEncoder
from sklearn.preprocessing import Normalizer
from sklearn.preprocessing import OneHotEncoder
from sklearn.preprocessing import PolynomialFeatures 
from sklearn.preprocessing import RobustScaler
from sklearn.preprocessing import StandardScaler
from sklearn.preprocessing import MinMaxScaler
from sklearn.preprocessing import MaxAbsScaler
from sklearn.preprocessing import FunctionTransformer
from sklearn.feature_extraction.text import CountVectorizer, TfidfVectorizer, TfidfTransformer
from sklearn.feature_selection import GenericUnivariateSelect, RFE, RFECV, SelectFdr, SelectFpr, SelectFromModel
from sklearn.feature_selection import SelectFwe, SelectKBest, SelectPercentile, VarianceThreshold
from sklearn.impute import SimpleImputer

# In most cases, scikit-learn operator produces only one output. However, each classifier has basically two outputs;
# one is the predicted label and the other one is the probabilities of all possible labels. Here is a list of supported
# scikit-learn classifiers. In the parsing stage, we produce two outputs for objects included in the following list and
# one output for everything not in the list.
sklearn_classifier_list = [LogisticRegression, SGDClassifier, LinearSVC, SVC, NuSVC,
                           GradientBoostingClassifier, RandomForestClassifier, DecisionTreeClassifier,
                           ExtraTreesClassifier, BernoulliNB, MultinomialNB, KNeighborsClassifier,
                           CalibratedClassifierCV, OneVsRestClassifier]

# Clustering algorithms: produces two outputs, label and score for each cluster in most cases.
cluster_list = [KMeans, MiniBatchKMeans]

# Associate scikit-learn types with our operator names. If two scikit-learn models share a single name, it means their
# are equivalent in terms of conversion.

def build_sklearn_operator_name_map():
    res = {k: "Sklearn" + k.__name__ for k in [
                    RobustScaler, LinearSVC, OneHotEncoder, DictVectorizer, Imputer, SimpleImputer,
                    LabelBinarizer, LabelEncoder, SVC, SVR, LinearSVR, LinearRegression, Lasso,
                    LassoLars, Ridge, Normalizer, DecisionTreeClassifier, DecisionTreeRegressor,
                    RandomForestClassifier, RandomForestRegressor, ExtraTreesClassifier,
                    ExtraTreesRegressor, GradientBoostingClassifier, GradientBoostingRegressor,
                    CalibratedClassifierCV, KNeighborsClassifier, KNeighborsRegressor,
                    NearestNeighbors, MultinomialNB, BernoulliNB, KMeans, MiniBatchKMeans,
                    Binarizer, PCA, TruncatedSVD, MinMaxScaler, MaxAbsScaler,
                    CountVectorizer, TfidfVectorizer, TfidfTransformer,
                    GenericUnivariateSelect, RFE, RFECV, SelectFdr, SelectFpr, SelectFromModel,
                    SelectFwe, SelectKBest, SelectPercentile, VarianceThreshold,
                    OneVsRestClassifier, FunctionTransformer,
                    PolynomialFeatures]}
    res.update({
        ElasticNet: 'SklearnElasticNetRegressor',
        LinearRegression: 'SklearnLinearRegressor',
        LogisticRegression: 'SklearnLinearClassifier',
        NuSVC: 'SklearnSVC',
        NuSVR: 'SklearnSVR',
        SGDClassifier: 'SklearnLinearClassifier',
        SGDRegressor: 'SklearnLinearRegressor',
        StandardScaler: 'SklearnScaler',
    })
    return res


sklearn_operator_name_map = build_sklearn_operator_name_map()


def update_registered_converter(model, alias, shape_fct, convert_fct, overwrite=True):
    """
    Registers or updates a converter for a new model so that
    it can be converted when inserted in a *scikit-learn* pipeline.
    
    :param model: model class
    :param alias: alias used to register the model
    :param shape_fct: function which checks or modifies the expected outputs,
        this function should be fast so that the whole graph can be computed followed
        by the conversion of each model, parallelized or not
    :param convert_fct: function which converts a model
    :param overwrite: False to raise exception if a converter already exists

    The alias is usually the library name followed by the model name.
    Example:

    ::

        from onnxmltools.convert.common.shape_calculator import calculate_linear_classifier_output_shapes
        from skl2onnx.operator_converters.RandomForest import convert_sklearn_random_forest_classifier
        from skl2onnx import update_registered_converter
        update_registered_converter(SGDClassifier, 'SklearnLinearClassifier',
                                    calculate_linear_classifier_output_shapes,
                                    convert_sklearn_random_forest_classifier)
    """    
    if not overwrite and model in sklearn_operator_name_map and alias != sklearn_operator_name_map[model]:
        warnings.warn("Model '{0}' was already registered under alias '{1}'.".format(
            model, sklearn_operator_name_map[model]))
    sklearn_operator_name_map[model] = alias
    register_converter(alias, convert_fct, overwrite=overwrite)
    register_shape_calculator(alias, shape_fct, overwrite=overwrite)


def _get_sklearn_operator_name(model_type):
    '''
    Get operator name of the input argument
=======
from .common._container import SklearnModelContainerNode
from .common._topology import Topology, Scope, convert_topology
from .common.data_types import DataType, Int64Type, FloatType, StringType, TensorType
from .common.data_types import find_type_conversion
from .common.data_types import FloatTensorType, Int64TensorType
from .common.data_types import SequenceType, DictionaryType
from .common.utils import get_column_indices
from ._supported_operators import sklearn_classifier_list, _get_sklearn_operator_name, cluster_list
>>>>>>> 0ba97014


def _fetch_input_slice(scope, inputs, column_indices):
    if not isinstance(inputs, list):
        raise TypeError("inputs must be a list of 1 input.")
    if len(inputs) == 0:
        raise RuntimeError("Operator ArrayFeatureExtractor requires at least one inputs.")
    if len(inputs) != 1:
        raise RuntimeError("Operator ArrayFeatureExtractor does not support multiple input tensors.")
    if isinstance(inputs[0].type, TensorType) and inputs[0].type.shape[1] == len(column_indices):
        # No need to extract.
        return inputs
    array_feature_extractor_operator = scope.declare_local_operator('SklearnArrayFeatureExtractor')
    array_feature_extractor_operator.inputs = inputs
    array_feature_extractor_operator.column_indices = column_indices
    output_variable_name = scope.declare_local_variable('extracted_feature_columns', inputs[0].type)
    array_feature_extractor_operator.outputs.append(output_variable_name)
    return array_feature_extractor_operator.outputs


def _parse_sklearn_simple_model(scope, model, inputs, custom_parsers=None):
    '''
    This function handles all non-pipeline models.

    :param scope: Scope object
    :param model: A scikit-learn object (e.g., *OneHotEncoder* or *LogisticRegression*)
    :param inputs: A list of variables
    :return: A list of output variables which will be passed to next stage
    '''
    # alias can be None
    alias = _get_sklearn_operator_name(type(model))
    this_operator = scope.declare_local_operator(alias, model)
    this_operator.inputs = inputs

    if type(model) in sklearn_classifier_list or isinstance(model, ClassifierMixin):
        # For classifiers, we may have two outputs, one for label and the other one for probabilities of all classes.
        # Notice that their types here are not necessarily correct and they will be fixed in shape inference phase
        label_variable = scope.declare_local_variable('label', FloatTensorType())
        probability_tensor_variable = scope.declare_local_variable('probabilities', FloatTensorType())
        this_operator.outputs.append(label_variable)
        this_operator.outputs.append(probability_tensor_variable)
    elif type(model) in cluster_list or isinstance(model, ClusterMixin):
        # For clustering, we may have two outputs, one for label and the other one for scores of all classes.
        # Notice that their types here are not necessarily correct and they will be fixed in shape inference phase
        label_variable = scope.declare_local_variable('label', Int64TensorType())
        score_tensor_variable = scope.declare_local_variable('scores', FloatTensorType())
        this_operator.outputs.append(label_variable)
        this_operator.outputs.append(score_tensor_variable)
    elif type(model) == NearestNeighbors:
        # For Nearest Neighbours, we have two outputs, one for nearest neighbours' indices
        # and the other one for distances
        index_variable = scope.declare_local_variable('index', Int64TensorType())
        distance_variable = scope.declare_local_variable('distance', FloatTensorType())
        this_operator.outputs.append(index_variable)
        this_operator.outputs.append(distance_variable)
    else:
        # We assume that all scikit-learn operator produce a single output.
        variable = scope.declare_local_variable('variable', FloatTensorType())
        this_operator.outputs.append(variable)
        
    return this_operator.outputs


def _parse_sklearn_pipeline(scope, model, inputs, custom_parsers=None):
    '''
    The basic ideas of scikit-learn parsing:
        1. Sequentially go though all stages defined in the considered scikit-learn pipeline
        2. The output variables of one stage will be fed into its next stage as the inputs.

    :param scope: Scope object defined in _topology.py
    :param model: scikit-learn pipeline object
    :param inputs: A list of Variable objects
    :return: A list of output variables produced by the input pipeline
    '''
    for step in model.steps:
        inputs = parse_sklearn(scope, step[1], inputs, custom_parsers=custom_parsers)
    return inputs


def _parse_sklearn_feature_union(scope, model, inputs, custom_parsers=None):
    '''
    :param scope: Scope object
    :param model: A scikit-learn FeatureUnion object
    :param inputs: A list of Variable objects
    :return: A list of output variables produced by feature union
    '''
    # Output variable name of each transform. It's a list of string.
    transformed_result_names = []
    # Encode each transform as our IR object
    for name, transform in model.transformer_list:
        transformed_result_names.append(
            _parse_sklearn_simple_model(
                scope, transform, inputs,
                custom_parsers=custom_parsers)[0])
    # Create a Concat ONNX node
    concat_operator = scope.declare_local_operator('SklearnConcat')
    concat_operator.inputs = transformed_result_names

    # Declare output name of scikit-learn FeatureUnion
    union_name = scope.declare_local_variable('union', FloatTensorType())
    concat_operator.outputs.append(union_name)

    return concat_operator.outputs


def _parse_sklearn_column_transformer(scope, model, inputs, custom_parsers=None):
    '''
    :param scope: Scope object
    :param model: A scikit-learn ColumnTransformer object
    :param inputs: A list of Variable objects
    :return: A list of output variables produced by column transformer
    '''
    # Output variable name of each transform. It's a list of string.
    transformed_result_names = []
    # Encode each transform as our IR object
    for name, transform, column_indices in model.transformers:
        if isinstance(column_indices, slice):
            column_indices = list(range(column_indices.start if column_indices.start is not None else 0,
                                        column_indices.stop, column_indices.step if column_indices.step
                                        is not None else 1))
        names = get_column_indices(column_indices, inputs, multiple=True)
        transform_inputs = []
        for onnx_var, onnx_is in names.items():
            tr_inputs = _fetch_input_slice(scope, [inputs[onnx_var]], onnx_is)
            transform_inputs.extend(tr_inputs)
        
        if len(transform_inputs) > 1:            
            # Many ONNX operators expect one input vector,
            # the default behviour is to merge columns.
            ty = transform_inputs[0].type.__class__([1, 'None'])
            
            concop = scope.declare_local_operator('SklearnConcat')
            concop.inputs = transform_inputs
            concnames = scope.declare_local_variable('merged_columns', ty)
            concop.outputs.append(concnames)
            transform_inputs = [concnames]
        
        var_out = parse_sklearn(scope, model.named_transformers_[name], transform_inputs,
                                custom_parsers=custom_parsers)[0]
        transformed_result_names.append(var_out)

    # Create a Concat ONNX node
    if len(transformed_result_names) > 1:
        ty = transformed_result_names[0].type.__class__([1, 'None'])
        concat_operator = scope.declare_local_operator('SklearnConcat')
        concat_operator.inputs = transformed_result_names

        # Declare output name of scikit-learn ColumnTransformer
        transformed_column_name = scope.declare_local_variable('transformed_column', ty)
        concat_operator.outputs.append(transformed_column_name)

        return concat_operator.outputs
    else:
        return transformed_result_names


def _parse_sklearn_classifier(scope, model, inputs, custom_parsers=None):    
    probability_tensor = _parse_sklearn_simple_model(scope, model, inputs, custom_parsers=custom_parsers)
    this_operator = scope.declare_local_operator('SklearnZipMap')
    this_operator.inputs = probability_tensor
    classes = model.classes_
    label_type = Int64Type()

    if np.issubdtype(model.classes_.dtype, np.floating):
        classes = np.array(list(map(lambda x: int(x), classes)))
        this_operator.classlabels_int64s = classes
    elif np.issubdtype(model.classes_.dtype, np.signedinteger):
        this_operator.classlabels_int64s = classes
    else:
        classes = np.array([s.encode('utf-8') for s in classes])
        this_operator.classlabels_strings = classes
        label_type = StringType()

    output_label = scope.declare_local_variable('output_label', label_type)
    output_probability = scope.declare_local_variable('output_probability',
                         SequenceType(DictionaryType(label_type, FloatTensorType())))
    this_operator.outputs.append(output_label)
    this_operator.outputs.append(output_probability)
    return this_operator.outputs


def parse_sklearn(scope, model, inputs, custom_parsers=None):
    '''
    This is a delegate function. It does nothing but invokes the correct
    parsing function according to the input model's type.

    :param scope: Scope object
    :param model: A scikit-learn object (e.g., OneHotEncoder and LogisticRegression)
    :param inputs: A list of variables
    :param custom_parsers: parsers determines which outputs is expected for which particular task,
        default parsers are defined for classifiers, regressors, pipeline but they can be rewritten,
        *custom_parsers* is a dictionary ``{ type: fct_parser(scope, model, inputs, custom_parsers=None) }``
    :return: The output variables produced by the input model
    '''
    tmodel = type(model)
    if custom_parsers is not None and tmodel in custom_parsers:
        outputs = custom_parsers[tmodel](scope, model, inputs, custom_parsers=custom_parsers)        
    elif tmodel in sklearn_parsers_map:
        outputs = sklearn_parsers_map[tmodel](scope, model, inputs, custom_parsers=custom_parsers)
    else:
        outputs = _parse_sklearn_simple_model(scope, model, inputs, custom_parsers=custom_parsers)
    return outputs


def parse_sklearn_model(model, initial_types=None, target_opset=None,
                        custom_conversion_functions=None,
                        custom_shape_calculators=None,
                        custom_parsers=None):
    """
    Puts *scikit-learn* object into an abstract container so that
    our framework can work seamlessly on models created
    with different machine learning tools.

    :param model: A scikit-learn model
    :param initial_types: a python list. Each element is a tuple of a variable name 
        and a type defined in data_types.py
    :param target_opset: number, for example, 7 for ONNX 1.2, and 8 for ONNX 1.3.
    :param custom_conversion_functions: a dictionary for specifying the user customized conversion function
        if not registered
    :param custom_shape_calculators: a dictionary for specifying the user customized shape calculator
        if not registered
    :param custom_parsers: parsers determines which outputs is expected for which particular task,
        default parsers are defined for classifiers, regressors, pipeline but they can be rewritten,
        *custom_parsers* is a dictionary ``{ type: fct_parser(scope, model, inputs, custom_parsers=None) }``
    :return: :class:`Topology <skl2onnx.common._topology.Topology>`
    """
    raw_model_container = SklearnModelContainerNode(model)

    # Declare a computational graph. It will become a representation of
    # the input scikit-learn model after parsing.
    topology = Topology(raw_model_container,
                        initial_types=initial_types,
                        target_opset=target_opset,
                        custom_conversion_functions=custom_conversion_functions,
                        custom_shape_calculators=custom_shape_calculators)

    # Declare an object to provide variables' and operators' naming mechanism.
    # In contrast to CoreML, one global scope
    # is enough for parsing scikit-learn models.
    scope = topology.declare_scope('__root__')

    # Declare input variables. They should be the inputs of the scikit-learn
    # model you want to convert into ONNX.
    inputs = []
    for var_name, initial_type in initial_types:
        inputs.append(scope.declare_local_variable(var_name, initial_type))

    # The object raw_model_container is a part of the topology
    # we're going to return. We use it to store the inputs of
    # the scikit-learn's computational graph.
    for variable in inputs:
        raw_model_container.add_input(variable)

    # Parse the input scikit-learn model as a Topology object.
    outputs = parse_sklearn(scope, model, inputs, custom_parsers=custom_parsers)

    # THe object raw_model_container is a part of the topology we're going to return. We use it to store the outputs of
    # the scikit-learn's computational graph.
    for variable in outputs:
        raw_model_container.add_output(variable)

    return topology


def build_sklearn_parsers_map():
    map_parser = {pipeline.Pipeline: _parse_sklearn_pipeline,
                  pipeline.FeatureUnion: _parse_sklearn_feature_union,
                  ColumnTransformer: _parse_sklearn_column_transformer}
    for tmodel in sklearn_classifier_list:
        if tmodel not in [LinearSVC, SVC, NuSVC]:
            map_parser[tmodel] = _parse_sklearn_classifier
    return map_parser


def update_registered_parser(model, parser_fct):
    """
    Registers or updates a parser for a new model.
    A parser returns the expected output of a model.
    
    :param model: model class
    :param parser_fct: parser, signature is the same as
        :func:`parse_sklearn <skl2onnx._parse.parse_sklearn>`
    """
    sklearn_parsers_map[model] = parser_fct

# registered parsers
sklearn_parsers_map = build_sklearn_parsers_map()<|MERGE_RESOLUTION|>--- conflicted
+++ resolved
@@ -12,118 +12,6 @@
 from sklearn.svm import LinearSVC, SVC, NuSVC
 from sklearn.neighbors import NearestNeighbors
 
-<<<<<<< HEAD
-# Naive Bayes
-from sklearn.naive_bayes import BernoulliNB
-from sklearn.naive_bayes import MultinomialNB
-
-# Clustering
-from sklearn.cluster import KMeans, MiniBatchKMeans
-
-# Operators for preprocessing and feature engineering
-from sklearn.decomposition import PCA 
-from sklearn.decomposition import TruncatedSVD
-from sklearn.feature_extraction import DictVectorizer
-from sklearn.preprocessing import Binarizer
-from sklearn.preprocessing import Imputer
-from sklearn.preprocessing import LabelBinarizer
-from sklearn.preprocessing import LabelEncoder
-from sklearn.preprocessing import Normalizer
-from sklearn.preprocessing import OneHotEncoder
-from sklearn.preprocessing import PolynomialFeatures 
-from sklearn.preprocessing import RobustScaler
-from sklearn.preprocessing import StandardScaler
-from sklearn.preprocessing import MinMaxScaler
-from sklearn.preprocessing import MaxAbsScaler
-from sklearn.preprocessing import FunctionTransformer
-from sklearn.feature_extraction.text import CountVectorizer, TfidfVectorizer, TfidfTransformer
-from sklearn.feature_selection import GenericUnivariateSelect, RFE, RFECV, SelectFdr, SelectFpr, SelectFromModel
-from sklearn.feature_selection import SelectFwe, SelectKBest, SelectPercentile, VarianceThreshold
-from sklearn.impute import SimpleImputer
-
-# In most cases, scikit-learn operator produces only one output. However, each classifier has basically two outputs;
-# one is the predicted label and the other one is the probabilities of all possible labels. Here is a list of supported
-# scikit-learn classifiers. In the parsing stage, we produce two outputs for objects included in the following list and
-# one output for everything not in the list.
-sklearn_classifier_list = [LogisticRegression, SGDClassifier, LinearSVC, SVC, NuSVC,
-                           GradientBoostingClassifier, RandomForestClassifier, DecisionTreeClassifier,
-                           ExtraTreesClassifier, BernoulliNB, MultinomialNB, KNeighborsClassifier,
-                           CalibratedClassifierCV, OneVsRestClassifier]
-
-# Clustering algorithms: produces two outputs, label and score for each cluster in most cases.
-cluster_list = [KMeans, MiniBatchKMeans]
-
-# Associate scikit-learn types with our operator names. If two scikit-learn models share a single name, it means their
-# are equivalent in terms of conversion.
-
-def build_sklearn_operator_name_map():
-    res = {k: "Sklearn" + k.__name__ for k in [
-                    RobustScaler, LinearSVC, OneHotEncoder, DictVectorizer, Imputer, SimpleImputer,
-                    LabelBinarizer, LabelEncoder, SVC, SVR, LinearSVR, LinearRegression, Lasso,
-                    LassoLars, Ridge, Normalizer, DecisionTreeClassifier, DecisionTreeRegressor,
-                    RandomForestClassifier, RandomForestRegressor, ExtraTreesClassifier,
-                    ExtraTreesRegressor, GradientBoostingClassifier, GradientBoostingRegressor,
-                    CalibratedClassifierCV, KNeighborsClassifier, KNeighborsRegressor,
-                    NearestNeighbors, MultinomialNB, BernoulliNB, KMeans, MiniBatchKMeans,
-                    Binarizer, PCA, TruncatedSVD, MinMaxScaler, MaxAbsScaler,
-                    CountVectorizer, TfidfVectorizer, TfidfTransformer,
-                    GenericUnivariateSelect, RFE, RFECV, SelectFdr, SelectFpr, SelectFromModel,
-                    SelectFwe, SelectKBest, SelectPercentile, VarianceThreshold,
-                    OneVsRestClassifier, FunctionTransformer,
-                    PolynomialFeatures]}
-    res.update({
-        ElasticNet: 'SklearnElasticNetRegressor',
-        LinearRegression: 'SklearnLinearRegressor',
-        LogisticRegression: 'SklearnLinearClassifier',
-        NuSVC: 'SklearnSVC',
-        NuSVR: 'SklearnSVR',
-        SGDClassifier: 'SklearnLinearClassifier',
-        SGDRegressor: 'SklearnLinearRegressor',
-        StandardScaler: 'SklearnScaler',
-    })
-    return res
-
-
-sklearn_operator_name_map = build_sklearn_operator_name_map()
-
-
-def update_registered_converter(model, alias, shape_fct, convert_fct, overwrite=True):
-    """
-    Registers or updates a converter for a new model so that
-    it can be converted when inserted in a *scikit-learn* pipeline.
-    
-    :param model: model class
-    :param alias: alias used to register the model
-    :param shape_fct: function which checks or modifies the expected outputs,
-        this function should be fast so that the whole graph can be computed followed
-        by the conversion of each model, parallelized or not
-    :param convert_fct: function which converts a model
-    :param overwrite: False to raise exception if a converter already exists
-
-    The alias is usually the library name followed by the model name.
-    Example:
-
-    ::
-
-        from onnxmltools.convert.common.shape_calculator import calculate_linear_classifier_output_shapes
-        from skl2onnx.operator_converters.RandomForest import convert_sklearn_random_forest_classifier
-        from skl2onnx import update_registered_converter
-        update_registered_converter(SGDClassifier, 'SklearnLinearClassifier',
-                                    calculate_linear_classifier_output_shapes,
-                                    convert_sklearn_random_forest_classifier)
-    """    
-    if not overwrite and model in sklearn_operator_name_map and alias != sklearn_operator_name_map[model]:
-        warnings.warn("Model '{0}' was already registered under alias '{1}'.".format(
-            model, sklearn_operator_name_map[model]))
-    sklearn_operator_name_map[model] = alias
-    register_converter(alias, convert_fct, overwrite=overwrite)
-    register_shape_calculator(alias, shape_fct, overwrite=overwrite)
-
-
-def _get_sklearn_operator_name(model_type):
-    '''
-    Get operator name of the input argument
-=======
 from .common._container import SklearnModelContainerNode
 from .common._topology import Topology, Scope, convert_topology
 from .common.data_types import DataType, Int64Type, FloatType, StringType, TensorType
@@ -132,7 +20,6 @@
 from .common.data_types import SequenceType, DictionaryType
 from .common.utils import get_column_indices
 from ._supported_operators import sklearn_classifier_list, _get_sklearn_operator_name, cluster_list
->>>>>>> 0ba97014
 
 
 def _fetch_input_slice(scope, inputs, column_indices):
