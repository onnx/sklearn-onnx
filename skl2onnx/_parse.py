--- conflicted
+++ resolved
@@ -104,15 +104,12 @@
                     RandomForestClassifier, RandomForestRegressor, ExtraTreesClassifier,
                     ExtraTreesRegressor, GradientBoostingClassifier, GradientBoostingRegressor,
                     CalibratedClassifierCV, KNeighborsClassifier, KNeighborsRegressor,
-<<<<<<< HEAD
-                    MultinomialNB, BernoulliNB, OneVsRestClassifier,
-=======
                     NearestNeighbors, MultinomialNB, BernoulliNB, KMeans, MiniBatchKMeans,
->>>>>>> b16ebbc6
                     Binarizer, PCA, TruncatedSVD, MinMaxScaler, MaxAbsScaler,
                     CountVectorizer, TfidfVectorizer, TfidfTransformer,
                     GenericUnivariateSelect, RFE, RFECV, SelectFdr, SelectFpr, SelectFromModel,
-                    SelectFwe, SelectKBest, SelectPercentile, VarianceThreshold]}
+                    SelectFwe, SelectKBest, SelectPercentile, VarianceThreshold,
+                    OneVsRestClassifier]}
     res.update({
         ElasticNet: 'SklearnElasticNetRegressor',
         LinearRegression: 'SklearnLinearRegressor',
