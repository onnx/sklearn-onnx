# -------------------------------------------------------------------------
# Copyright (c) Microsoft Corporation. All rights reserved.
# Licensed under the MIT License. See License.txt in the project root for
# license information.
# --------------------------------------------------------------------------
<<<<<<< HEAD
import copy
=======
>>>>>>> d3f235ee
import numpy as np

from sklearn import pipeline
from sklearn.base import (
    ClassifierMixin, ClusterMixin, is_classifier
)
try:
    from sklearn.base import OutlierMixin
except ImportError:
    # scikit-learn <= 0.19
    class OutlierMixin:
        pass

from sklearn.gaussian_process import GaussianProcessRegressor
from sklearn.model_selection import GridSearchCV
from sklearn.neighbors import NearestNeighbors
from sklearn.mixture import GaussianMixture, BayesianGaussianMixture
from sklearn.preprocessing import OneHotEncoder
from sklearn.pipeline import Pipeline
from sklearn.svm import LinearSVC, NuSVC, SVC
try:
    from sklearn.compose import ColumnTransformer
except ImportError:
    # ColumnTransformer was introduced in 0.20.
    ColumnTransformer = None

from ._supported_operators import (
    _get_sklearn_operator_name, cluster_list, outlier_list
)
from ._supported_operators import (
    sklearn_classifier_list, sklearn_operator_name_map
)
from .common._container import SklearnModelContainerNode
from .common._registration import _converter_pool, _shape_calculator_pool
from .common._topology import Topology
from .common.data_types import DictionaryType
from .common.data_types import Int64TensorType, SequenceType
from .common.data_types import StringTensorType, TensorType
from .common.utils import get_column_indices
from .common.utils_checking import check_signature
from .common.utils_classifier import get_label_classes
<<<<<<< HEAD
from .common.utils_sklearn import enumerate_model_names, has_pipeline
=======
from .common.utils_sklearn import has_pipeline, _process_options
>>>>>>> d3f235ee


do_not_merge_columns = tuple(
    filter(lambda op: op is not None,
           [OneHotEncoder, ColumnTransformer]))


def _fetch_input_slice(scope, inputs, column_indices):
    if not isinstance(inputs, list):
        raise TypeError("Parameter inputs must be a list.")
    if len(inputs) == 0:
        raise RuntimeError("Operator ArrayFeatureExtractor requires at "
                           "least one inputs.")
    if len(inputs) != 1:
        raise RuntimeError("Operator ArrayFeatureExtractor does not support "
                           "multiple input tensors.")
    if (isinstance(inputs[0].type, TensorType) and
            len(inputs[0].type.shape) == 2 and
            inputs[0].type.shape[1] == len(column_indices)):
        # No need to extract.
        return inputs
    array_feature_extractor_operator = scope.declare_local_operator(
                                            'SklearnArrayFeatureExtractor')
    array_feature_extractor_operator.inputs = inputs
    array_feature_extractor_operator.column_indices = column_indices
    output_variable_name = scope.declare_local_variable(
                            'extracted_feature_columns', inputs[0].type)
    array_feature_extractor_operator.outputs.append(output_variable_name)
    return array_feature_extractor_operator.outputs


def _parse_sklearn_simple_model(scope, model, inputs, custom_parsers=None):
    """
    This function handles all non-pipeline models.

    :param scope: Scope object
    :param model: A scikit-learn object (e.g., *OneHotEncoder*
        or *LogisticRegression*)
    :param inputs: A list of variables
    :return: A list of output variables which will be passed to next
        stage
    """
    # alias can be None
    if isinstance(model, str):
        raise RuntimeError("Parameter model must be an object not a "
                           "string '{0}'.".format(model))
    alias = _get_sklearn_operator_name(type(model))
    this_operator = scope.declare_local_operator(alias, model)
    this_operator.inputs = inputs

    if hasattr(model, 'onnx_parser'):
        parser_names = model.onnx_parser(scope=scope, inputs=inputs)
        if parser_names is not None:
            names = parser_names()
            for name in names:
                var = scope.declare_local_variable(name, scope.tensor_type())
                this_operator.outputs.append(var)
            return this_operator.outputs

    if (type(model) in sklearn_classifier_list
            or isinstance(model, ClassifierMixin)
            or (isinstance(model, GridSearchCV)
                and is_classifier(model))):
        # For classifiers, we may have two outputs, one for label and
        # the other one for probabilities of all classes. Notice that
        # their types here are not necessarily correct and they will
        # be fixed in shape inference phase
        label_variable = scope.declare_local_variable('label',
                                                      scope.tensor_type())
        probability_tensor_variable = scope.declare_local_variable(
                                    'probabilities', scope.tensor_type())
        this_operator.outputs.append(label_variable)
        this_operator.outputs.append(probability_tensor_variable)

    elif type(model) in cluster_list or isinstance(model, ClusterMixin):
        # For clustering, we may have two outputs, one for label and
        # the other one for scores of all classes. Notice that their
        # types here are not necessarily correct and they will be fixed
        # in shape inference phase
        label_variable = scope.declare_local_variable(
            'label', Int64TensorType())
        score_tensor_variable = scope.declare_local_variable(
            'scores', scope.tensor_type())
        this_operator.outputs.append(label_variable)
        this_operator.outputs.append(score_tensor_variable)

    elif type(model) in outlier_list or isinstance(model, OutlierMixin):
        # For clustering, we may have two outputs, one for label and
        # the other one for scores.
        label_variable = scope.declare_local_variable(
            'label', Int64TensorType())
        score_tensor_variable = scope.declare_local_variable(
            'scores', scope.tensor_type())
        this_operator.outputs.append(label_variable)
        this_operator.outputs.append(score_tensor_variable)

    elif type(model) == NearestNeighbors:
        # For Nearest Neighbours, we have two outputs, one for nearest
        # neighbours' indices and the other one for distances
        index_variable = scope.declare_local_variable('index',
                                                      Int64TensorType())
        distance_variable = scope.declare_local_variable('distance',
                                                         scope.tensor_type())
        this_operator.outputs.append(index_variable)
        this_operator.outputs.append(distance_variable)

    elif type(model) in {GaussianMixture, BayesianGaussianMixture}:
        label_variable = scope.declare_local_variable('label',
                                                      Int64TensorType())
        prob_variable = scope.declare_local_variable('probabilities',
                                                     scope.tensor_type())
        this_operator.outputs.append(label_variable)
        this_operator.outputs.append(prob_variable)
        options = scope.get_options(model, dict(score_samples=False))
        if options['score_samples']:
            scores_var = scope.declare_local_variable(
                'score_samples', scope.tensor_type())
            this_operator.outputs.append(scores_var)
    else:
        # We assume that all scikit-learn operator produce a single output.
        variable = scope.declare_local_variable(
            'variable', scope.tensor_type())
        this_operator.outputs.append(variable)

    options = scope.get_options(model, dict(decision_path=False), fail=False)
    if options is not None and options['decision_path']:
        dec_path = scope.declare_local_variable(
            'decision_path', StringTensorType())
        this_operator.outputs.append(dec_path)

    return this_operator.outputs


def _parse_sklearn_pipeline(scope, model, inputs, custom_parsers=None):
    """
    The basic ideas of scikit-learn parsing:
        1. Sequentially go though all stages defined in the considered
           scikit-learn pipeline
        2. The output variables of one stage will be fed into its next
           stage as the inputs.

    :param scope: Scope object defined in _topology.py
    :param model: scikit-learn pipeline object
    :param inputs: A list of Variable objects
    :return: A list of output variables produced by the input pipeline
    """
    for step in model.steps:
        inputs = _parse_sklearn(scope, step[1], inputs,
                                custom_parsers=custom_parsers)
    return inputs


def _parse_sklearn_feature_union(scope, model, inputs, custom_parsers=None):
    """
    :param scope: Scope object
    :param model: A scikit-learn FeatureUnion object
    :param inputs: A list of Variable objects
    :return: A list of output variables produced by feature union
    """
    # Output variable name of each transform. It's a list of string.
    transformed_result_names = []
    # Encode each transform as our IR object
    for name, transform in model.transformer_list:
        transformed_result_names.append(
            _parse_sklearn_simple_model(
                scope, transform, inputs,
                custom_parsers=custom_parsers)[0])
        if (model.transformer_weights is not None and name in
                model.transformer_weights):
            transform_result = [transformed_result_names.pop()]
            # Create a Multiply ONNX node
            multiply_operator = scope.declare_local_operator('SklearnMultiply')
            multiply_operator.inputs = transform_result
            multiply_operator.operand = model.transformer_weights[name]
            multiply_output = scope.declare_local_variable(
                'multiply_output', scope.tensor_type())
            multiply_operator.outputs.append(multiply_output)
            transformed_result_names.append(multiply_operator.outputs[0])

    # Create a Concat ONNX node
    concat_operator = scope.declare_local_operator('SklearnConcat')
    concat_operator.inputs = transformed_result_names

    # Declare output name of scikit-learn FeatureUnion
    union_name = scope.declare_local_variable('union', scope.tensor_type())
    concat_operator.outputs.append(union_name)

    return concat_operator.outputs


def _parse_sklearn_column_transformer(scope, model, inputs,
                                      custom_parsers=None):
    """
    :param scope: Scope object
    :param model: A *scikit-learn* *ColumnTransformer* object
    :param inputs: A list of Variable objects
    :return: A list of output variables produced by column transformer
    """
    # Output variable name of each transform. It's a list of string.
    transformed_result_names = []
    # Encode each transform as our IR object
    for name, op, column_indices in model.transformers_:
        if op == 'drop':
            continue
        if isinstance(column_indices, slice):
            column_indices = list(range(
                column_indices.start
                if column_indices.start is not None else 0,
                column_indices.stop, column_indices.step
                if column_indices.step is not None else 1))
        elif isinstance(column_indices, (int, str)):
            column_indices = [column_indices]
        names = get_column_indices(column_indices, inputs, multiple=True)
        transform_inputs = []
        for onnx_var, onnx_is in names.items():
            tr_inputs = _fetch_input_slice(scope, [inputs[onnx_var]], onnx_is)
            transform_inputs.extend(tr_inputs)

        merged_cols = False
        if len(transform_inputs) > 1:
            if isinstance(op, Pipeline):
                if not isinstance(op.steps[0][1], do_not_merge_columns):
                    merged_cols = True
            elif not isinstance(op, do_not_merge_columns):
                merged_cols = True

        if merged_cols:
            # Many ONNX operators expect one input vector,
            # the default behaviour is to merge columns.
            ty = transform_inputs[0].type.__class__([None, None])

            conc_op = scope.declare_local_operator('SklearnConcat')
            conc_op.inputs = transform_inputs
            conc_names = scope.declare_local_variable('merged_columns', ty)
            conc_op.outputs.append(conc_names)
            transform_inputs = [conc_names]

        model_obj = model.named_transformers_[name]
        if isinstance(model_obj, str):
            if model_obj == "passthrough":
                var_out = transform_inputs[0]
            elif model_obj == "drop":
                var_out = None
            else:
                raise RuntimeError("Unknown operator alias "
                                   "'{0}'. These are specified in "
                                   "_supported_operators.py."
                                   "".format(model_obj))
        else:
            var_out = _parse_sklearn(
                scope, model_obj,
                transform_inputs, custom_parsers=custom_parsers)[0]
            if (model.transformer_weights is not None and name in
                    model.transformer_weights):
                # Create a Multiply ONNX node
                multiply_operator = scope.declare_local_operator(
                    'SklearnMultiply')
                multiply_operator.inputs.append(var_out)
                multiply_operator.operand = model.transformer_weights[name]
                var_out = scope.declare_local_variable(
                    'multiply_output', scope.tensor_type())
                multiply_operator.outputs.append(var_out)
        if var_out:
            transformed_result_names.append(var_out)

    # Create a Concat ONNX node
    if len(transformed_result_names) > 1:
        ty = transformed_result_names[0].type.__class__([None, None])
        concat_operator = scope.declare_local_operator('SklearnConcat')
        concat_operator.inputs = transformed_result_names

        # Declare output name of scikit-learn ColumnTransformer
        transformed_column_name = scope.declare_local_variable(
            'transformed_column', ty)
        concat_operator.outputs.append(transformed_column_name)
        return concat_operator.outputs
    return transformed_result_names


def _parse_sklearn_grid_search_cv(scope, model, inputs, custom_parsers=None):
    return (_parse_sklearn_classifier(
                scope, model, inputs, custom_parsers=None)
            if is_classifier(model) else
            _parse_sklearn_simple_model(scope, model, inputs,
                                        custom_parsers=custom_parsers))


def _parse_sklearn_classifier(scope, model, inputs, custom_parsers=None):
    probability_tensor = _parse_sklearn_simple_model(
            scope, model, inputs, custom_parsers=custom_parsers)
    if model.__class__ in [NuSVC, SVC] and not model.probability:
        return probability_tensor
    options = scope.get_options(model, dict(zipmap=True))
    if not options['zipmap']:
        return probability_tensor
    this_operator = scope.declare_local_operator('SklearnZipMap')
    this_operator.inputs = probability_tensor
    label_type = Int64TensorType([None])
    classes = get_label_classes(scope, model)

    if (isinstance(model.classes_, list) and
            isinstance(model.classes_[0], np.ndarray)):
        # multi-label problem
        pass
    elif np.issubdtype(classes.dtype, np.floating):
        classes = np.array(list(map(lambda x: int(x), classes)))
        if set(map(lambda x: float(x), classes)) != set(model.classes_):
            raise RuntimeError("skl2onnx implicitly converts float class "
                               "labels into integers but at least one label "
                               "is not an integer. Class labels should "
                               "be integers or strings.")
        this_operator.classlabels_int64s = classes
    elif np.issubdtype(classes.dtype, np.signedinteger):
        this_operator.classlabels_int64s = classes
    elif np.issubdtype(classes.dtype, np.unsignedinteger):
        this_operator.classlabels_int64s = classes
    else:
        classes = np.array([s.encode('utf-8') for s in classes])
        this_operator.classlabels_strings = classes
        label_type = StringTensorType([None])

    output_label = scope.declare_local_variable('output_label', label_type)
    output_probability = scope.declare_local_variable(
        'output_probability',
        SequenceType(DictionaryType(label_type, scope.tensor_type())))
    this_operator.outputs.append(output_label)
    this_operator.outputs.append(output_probability)
    return this_operator.outputs


def _parse_sklearn_gaussian_process(scope, model, inputs, custom_parsers=None):
    options = scope.get_options(
            model, dict(return_cov=False, return_std=False))
    if options['return_std'] and options['return_cov']:
        raise RuntimeError(
            "Not returning standard deviation of predictions when "
            "returning full covariance.")

    alias = _get_sklearn_operator_name(type(model))
    this_operator = scope.declare_local_operator(alias, model)
    mean_tensor = scope.declare_local_variable("GPmean", scope.tensor_type())
    this_operator.inputs = inputs
    this_operator.outputs.append(mean_tensor)

    if options['return_std'] or options['return_cov']:
        # covariance or standard deviation
        covstd_tensor = scope.declare_local_variable('GPcovstd',
                                                     scope.tensor_type())
        this_operator.outputs.append(covstd_tensor)
    return this_operator.outputs


def _parse_sklearn(scope, model, inputs, custom_parsers=None,
                   final_types=None):
    """
    This is a delegate function. It does nothing but invokes the
    correct parsing function according to the input model's type.

    :param scope: Scope object
    :param model: A scikit-learn object (e.g., OneHotEncoder
        and LogisticRegression)
    :param inputs: A list of variables
    :param custom_parsers: parsers determines which outputs is expected
        for which particular task, default parsers are defined for
        classifiers, regressors, pipeline but they can be rewritten,
        *custom_parsers* is a dictionary ``{ type: fct_parser(scope,
        model, inputs, custom_parsers=None) }``
    :param final_types: a python list. Works the same way as initial_types
        but not mandatory, it is used to overwrites the type
        (if type is not None) and the name of every output.
    :return: The output variables produced by the input model
    """
    if final_types is not None:
        outputs = []
        for name, ty in final_types:
            var = scope.declare_local_variable(name, ty)
            if var.onnx_name != name:
                raise RuntimeError(
                    "Unable to add duplicated output '{}', '{}'.".format(
                        var.onnx_name, name))
            outputs.append(var)
        hidden_outputs = _parse_sklearn(
            scope, model, inputs, custom_parsers=custom_parsers)
        if len(hidden_outputs) != len(outputs):
            raise RuntimeError(
                "Number of declared outputs is unexpected, declared '{}' "
                "found '{}'.".format(
                    ", ".join(_.onnx_name for _ in outputs),
                    ", ".join(_.onnx_name for _ in hidden_outputs)))
        for h, o in zip(hidden_outputs, outputs):
            if o.type is None:
                iop = scope.declare_local_operator('SklearnIdentity')
            else:
                iop = scope.declare_local_operator('SklearnCast')
            iop.inputs = [h]
            iop.outputs = [o]
        return outputs

    tmodel = type(model)
    if custom_parsers is not None and tmodel in custom_parsers:
        outputs = custom_parsers[tmodel](scope, model, inputs,
                                         custom_parsers=custom_parsers)
    elif tmodel in sklearn_parsers_map:
        outputs = sklearn_parsers_map[tmodel](scope, model, inputs,
                                              custom_parsers=custom_parsers)
    elif isinstance(model, pipeline.Pipeline):
        parser = sklearn_parsers_map[pipeline.Pipeline]
        outputs = parser(scope, model, inputs, custom_parsers=custom_parsers)
    else:
        outputs = _parse_sklearn_simple_model(scope, model, inputs,
                                              custom_parsers=custom_parsers)
    return outputs


def parse_sklearn(scope, model, inputs, custom_parsers=None, final_types=None):
    """
    This is a delegate function. It does nothing but invokes the
    correct parsing function according to the input model's type.

    :param scope: Scope object
    :param model: A scikit-learn object (e.g., OneHotEncoder
        and LogisticRegression)
    :param inputs: A list of variables
    :param custom_parsers: parsers determines which outputs is expected
        for which particular task, default parsers are defined for
        classifiers, regressors, pipeline but they can be rewritten,
        *custom_parsers* is a dictionary ``{ type: fct_parser(scope,
        model, inputs, custom_parsers=None) }``
    :param final_types: a python list. Works the same way as initial_types
        but not mandatory, it is used to overwrites the type
        (if type is not None) and the name of every output.
    :return: The output variables produced by the input model
    """
    if final_types is None and has_pipeline(model):
        try:
            outputs = _parse_sklearn(
                scope.temp(), model, inputs, custom_parsers=custom_parsers)
        except RuntimeError:
            return _parse_sklearn(
                scope, model, inputs, custom_parsers=custom_parsers)

        reserved = []
        for o in outputs:
            reserved.append(scope.reserve_name(o.raw_name))
    else:
        reserved = None

    res = _parse_sklearn(
        scope, model, inputs, custom_parsers=custom_parsers,
        final_types=final_types)

    if final_types is None and reserved is not None:
        for r in reserved:
            scope.unreserve_name(r)

        outputs = []
        for var, name in zip(res, reserved):
            var2 = scope.declare_local_variable(name, var.type)
            outputs.append(var2)

        for h, o in zip(res, outputs):
            iop = scope.declare_local_operator('SklearnIdentity')
            iop.inputs = [h]
            iop.outputs = [o]

        return outputs

    return res


<<<<<<< HEAD
def _process_options(model, options):
    """
    Converts options defined as string into options
    ``id(model): options``. The second format is not
    pickable.
    """
    if options is None:
        return None
    if all(map(lambda x: not isinstance(x, str), options)):
        # No need to transform.
        return _process_pipeline_options(model, options)

    new_options = copy.deepcopy(options)
    names = dict(enumerate_model_names(model))
    for k, v in options.items():
        if k in names:
            new_options[id(names[k])] = v
            continue
        try:
            ri = k.rindex('__')
            m2, k2 = k[:ri], k[ri+2:]
        except ValueError:
            key = id(model)
            if key not in new_options:
                new_options[key] = {}
            new_options[key][k] = v
            continue
        if m2 in names:
            key = id(names[m2])
            if key not in new_options:
                new_options[key] = {}
            new_options[key][k2] = v
            continue
        raise RuntimeError(
            "Unable to find model name '{}' or '{}' in \n{}".format(
                k, m2, list(sorted(names))))

    return _process_pipeline_options(model, new_options)


def _process_pipeline_options(model, options):
    """
    Tells the final classifier of a pipeline that
    options 'zipmap' or 'nocl' were attached to
    the pipeline.
    """
    new_options = None
    names = dict(enumerate_model_names(model))
    for k, v in names.items():
        if id(v) in options and isinstance(v, Pipeline):
            opts = options[id(v)]
            last = v.steps[-1][1]
            key = id(last)
            for opt, val in opts.items():
                if opt not in {'zipmap', 'nocl'}:
                    continue
                if new_options is None:
                    new_options = copy.deepcopy(options)
                if key not in new_options:
                    new_options[key] = {}
                if opt not in new_options[key]:
                    new_options[key][opt] = val
    return new_options or options


=======
>>>>>>> d3f235ee
def parse_sklearn_model(model, initial_types=None, target_opset=None,
                        custom_conversion_functions=None,
                        custom_shape_calculators=None,
                        custom_parsers=None, dtype=np.float32,
                        options=None, white_op=None,
                        black_op=None, final_types=None):
    """
    Puts *scikit-learn* object into an abstract container so that
    our framework can work seamlessly on models created
    with different machine learning tools.

    :param model: A scikit-learn model
    :param initial_types: a python list. Each element is a tuple of a
        variable name and a type defined in data_types.py
    :param target_opset: number, for example, 7 for ONNX 1.2,
        and 8 for ONNX 1.3.
    :param custom_conversion_functions: a dictionary for specifying
        the user customized conversion function if not registered
    :param custom_shape_calculators: a dictionary for specifying the
        user customized shape calculator if not registered
    :param custom_parsers: parsers determines which outputs is expected
        for which particular task, default parsers are defined for
        classifiers, regressors, pipeline but they can be rewritten,
        *custom_parsers* is a dictionary
        ``{ type: fct_parser(scope, model, inputs, custom_parsers=None) }``
    :param dtype: parameter which defines the type for
        float computation (float32 or float64)
    :param options: specific options given to converters
        (see :ref:`l-conv-options`)
    :param white_op: white list of ONNX nodes allowed
        while converting a pipeline, if empty, all are allowed
    :param black_op: black list of ONNX nodes allowed
        while converting a pipeline, if empty, none are blacklisted
    :param final_types: a python list. Works the same way as initial_types
        but not mandatory, it is used to overwrites the type
        (if type is not None) and the name of every output.
    :return: :class:`Topology <skl2onnx.common._topology.Topology>`
    """
    options = _process_options(model, options)

    raw_model_container = SklearnModelContainerNode(
        model, dtype, white_op=white_op, black_op=black_op)

    # Declare a computational graph. It will become a representation of
    # the input scikit-learn model after parsing.
    topology = Topology(
            raw_model_container, initial_types=initial_types,
            target_opset=target_opset,
            custom_conversion_functions=custom_conversion_functions,
            custom_shape_calculators=custom_shape_calculators,
            registered_models=dict(
                conv=_converter_pool, shape=_shape_calculator_pool,
                aliases=sklearn_operator_name_map))

    # Declare an object to provide variables' and operators' naming mechanism.
    # In contrast to CoreML, one global scope
    # is enough for parsing scikit-learn models.
    scope = topology.declare_scope('__root__', options=options, dtype=dtype)

    # Declare input variables. They should be the inputs of the scikit-learn
    # model you want to convert into ONNX.
    inputs = []
    for var_name, initial_type in initial_types:
        inputs.append(scope.declare_local_variable(var_name, initial_type))

    # The object raw_model_container is a part of the topology
    # we're going to return. We use it to store the inputs of
    # the scikit-learn's computational graph.
    for variable in inputs:
        raw_model_container.add_input(variable)

    # Parse the input scikit-learn model as a Topology object.
    outputs = parse_sklearn(scope, model, inputs,
                            custom_parsers=custom_parsers,
                            final_types=final_types)

    # The object raw_model_container is a part of the topology we're
    # going to return. We use it to store the outputs of the
    # scikit-learn's computational graph.
    for variable in outputs:
        raw_model_container.add_output(variable)

    return topology


def build_sklearn_parsers_map():
    map_parser = {
        pipeline.Pipeline: _parse_sklearn_pipeline,
        pipeline.FeatureUnion: _parse_sklearn_feature_union,
        GaussianProcessRegressor: _parse_sklearn_gaussian_process,
        GridSearchCV: _parse_sklearn_grid_search_cv,
    }
    if ColumnTransformer is not None:
        map_parser[ColumnTransformer] = _parse_sklearn_column_transformer

    for tmodel in sklearn_classifier_list:
        if tmodel not in [LinearSVC]:
            map_parser[tmodel] = _parse_sklearn_classifier
    return map_parser


def update_registered_parser(model, parser_fct):
    """
    Registers or updates a parser for a new model.
    A parser returns the expected output of a model.

    :param model: model class
    :param parser_fct: parser, signature is the same as
        :func:`parse_sklearn <skl2onnx._parse.parse_sklearn>`
    """
    check_signature(parser_fct, _parse_sklearn_classifier)
    sklearn_parsers_map[model] = parser_fct


# registered parsers
sklearn_parsers_map = build_sklearn_parsers_map()<|MERGE_RESOLUTION|>--- conflicted
+++ resolved
@@ -3,10 +3,6 @@
 # Licensed under the MIT License. See License.txt in the project root for
 # license information.
 # --------------------------------------------------------------------------
-<<<<<<< HEAD
-import copy
-=======
->>>>>>> d3f235ee
 import numpy as np
 
 from sklearn import pipeline
@@ -48,11 +44,7 @@
 from .common.utils import get_column_indices
 from .common.utils_checking import check_signature
 from .common.utils_classifier import get_label_classes
-<<<<<<< HEAD
-from .common.utils_sklearn import enumerate_model_names, has_pipeline
-=======
 from .common.utils_sklearn import has_pipeline, _process_options
->>>>>>> d3f235ee
 
 
 do_not_merge_columns = tuple(
@@ -523,74 +515,6 @@
     return res
 
 
-<<<<<<< HEAD
-def _process_options(model, options):
-    """
-    Converts options defined as string into options
-    ``id(model): options``. The second format is not
-    pickable.
-    """
-    if options is None:
-        return None
-    if all(map(lambda x: not isinstance(x, str), options)):
-        # No need to transform.
-        return _process_pipeline_options(model, options)
-
-    new_options = copy.deepcopy(options)
-    names = dict(enumerate_model_names(model))
-    for k, v in options.items():
-        if k in names:
-            new_options[id(names[k])] = v
-            continue
-        try:
-            ri = k.rindex('__')
-            m2, k2 = k[:ri], k[ri+2:]
-        except ValueError:
-            key = id(model)
-            if key not in new_options:
-                new_options[key] = {}
-            new_options[key][k] = v
-            continue
-        if m2 in names:
-            key = id(names[m2])
-            if key not in new_options:
-                new_options[key] = {}
-            new_options[key][k2] = v
-            continue
-        raise RuntimeError(
-            "Unable to find model name '{}' or '{}' in \n{}".format(
-                k, m2, list(sorted(names))))
-
-    return _process_pipeline_options(model, new_options)
-
-
-def _process_pipeline_options(model, options):
-    """
-    Tells the final classifier of a pipeline that
-    options 'zipmap' or 'nocl' were attached to
-    the pipeline.
-    """
-    new_options = None
-    names = dict(enumerate_model_names(model))
-    for k, v in names.items():
-        if id(v) in options and isinstance(v, Pipeline):
-            opts = options[id(v)]
-            last = v.steps[-1][1]
-            key = id(last)
-            for opt, val in opts.items():
-                if opt not in {'zipmap', 'nocl'}:
-                    continue
-                if new_options is None:
-                    new_options = copy.deepcopy(options)
-                if key not in new_options:
-                    new_options[key] = {}
-                if opt not in new_options[key]:
-                    new_options[key][opt] = val
-    return new_options or options
-
-
-=======
->>>>>>> d3f235ee
 def parse_sklearn_model(model, initial_types=None, target_opset=None,
                         custom_conversion_functions=None,
                         custom_shape_calculators=None,
