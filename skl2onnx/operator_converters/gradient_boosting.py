--- conflicted
+++ resolved
@@ -33,18 +33,13 @@
     if op.init == 'zero':
         base_values = np.zeros(op.loss_.K)
     elif op.init is None:
-<<<<<<< HEAD
-        n_features = getattr(op.estimators_[0, 0], 'n_features_in_',
-                             getattr(op.estimators_[0, 0], 'n_features_'))
-        x0 = np.zeros((1, n_features))
-=======
         if hasattr(op.estimators_[0, 0], 'n_features_in_'):
             # sklearn >= 1.2
-            x0 = np.zeros((1, op.estimators_[0, 0].n_features_in_))
+            n_features = op.estimators_[0, 0].n_features_in_
         else:
             # sklearn < 1.2
-            x0 = np.zeros((1, op.estimators_[0, 0].n_features_))
->>>>>>> 81fd4818
+            n_features = op.estimators_[0, 0].n_features_
+        x0 = np.zeros((1, n_features))            
         if hasattr(op, '_raw_predict_init'):
             # sklearn >= 0.21
             base_values = op._raw_predict_init(x0).ravel()
