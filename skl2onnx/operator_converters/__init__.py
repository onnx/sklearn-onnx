# -------------------------------------------------------------------------
# Copyright (c) Microsoft Corporation. All rights reserved.
# Licensed under the MIT License. See License.txt in the project root for
# license information.
# --------------------------------------------------------------------------

# To register a converter for scikit-learn operators,
# import associated modules here.
from . import ada_boost
from . import array_feature_extractor
from . import binariser
from . import calibrated_classifier_cv
from . import concat_op
from . import decision_tree
from . import decomposition
from . import dict_vectoriser
from . import feature_selection
from . import flatten_op
from . import function_transformer
<<<<<<< HEAD
from . import gaussian_process
=======
from . import gaussian_mixture
>>>>>>> 6c24406b
from . import gradient_boosting
from . import imputer_op
from . import k_bins_discretiser
from . import k_means
from . import label_binariser
from . import label_encoder
from . import linear_classifier
from . import linear_regressor
from . import multilayer_perceptron
from . import naive_bayes
from . import nearest_neighbours
from . import normaliser
from . import one_hot_encoder
from . import one_vs_rest_classifier
from . import polynomial_features
from . import random_forest
from . import scaler_op
from . import sgd_classifier
from . import support_vector_machines
from . import text_vectoriser
from . import tfidf_transformer
from . import voting_classifier
from . import zip_map

__all__ = [
    ada_boost,
    array_feature_extractor,
    binariser,
    calibrated_classifier_cv,
    concat_op,
    decision_tree,
    decomposition,
    dict_vectoriser,
    feature_selection,
    flatten_op,
    function_transformer,
<<<<<<< HEAD
    gaussian_process,
=======
    gaussian_mixture,
>>>>>>> 6c24406b
    gradient_boosting,
    imputer_op,
    k_bins_discretiser,
    k_means,
    label_binariser,
    label_encoder,
    linear_classifier,
    linear_regressor,
    multilayer_perceptron,
    naive_bayes,
    nearest_neighbours,
    normaliser,
    one_hot_encoder,
    one_vs_rest_classifier,
    polynomial_features,
    random_forest,
    scaler_op,
    sgd_classifier,
    support_vector_machines,
    text_vectoriser,
    tfidf_transformer,
    voting_classifier,
    zip_map,
]<|MERGE_RESOLUTION|>--- conflicted
+++ resolved
@@ -17,11 +17,8 @@
 from . import feature_selection
 from . import flatten_op
 from . import function_transformer
-<<<<<<< HEAD
 from . import gaussian_process
-=======
 from . import gaussian_mixture
->>>>>>> 6c24406b
 from . import gradient_boosting
 from . import imputer_op
 from . import k_bins_discretiser
@@ -58,11 +55,8 @@
     feature_selection,
     flatten_op,
     function_transformer,
-<<<<<<< HEAD
     gaussian_process,
-=======
     gaussian_mixture,
->>>>>>> 6c24406b
     gradient_boosting,
     imputer_op,
     k_bins_discretiser,
