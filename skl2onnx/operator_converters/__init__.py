--- conflicted
+++ resolved
@@ -24,11 +24,8 @@
 from . import NaiveBayes
 from . import Normalizer
 from . import OneHotEncoder
-<<<<<<< HEAD
+from . import OneVsRestClassifier
 from . import PolynomialFeatures 
-=======
-from . import OneVsRestClassifier
->>>>>>> 99c3adf9
 from . import RandomForest
 from . import Scaler
 from . import SVM
