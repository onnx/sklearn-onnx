# -------------------------------------------------------------------------
# Copyright (c) Microsoft Corporation. All rights reserved.
# Licensed under the MIT License. See License.txt in the project root for
# license information.
# --------------------------------------------------------------------------

<<<<<<< HEAD
import numpy as np
=======
import numbers
import warnings
import numpy
from scipy.sparse import diags
>>>>>>> 8881f15c
from ..common._registration import register_converter
from ..common._apply_operation import apply_log, apply_add
from ..common._apply_operation import apply_mul, apply_identity
from ..proto import onnx_proto


def convert_sklearn_tfidf_transformer(scope, operator, container):
    # TODO: use sparse containers when available
    op = operator.raw_operator
    data = operator.input_full_names
    final = operator.output_full_names
    C = operator.inputs[0].type.shape[1]

    if op.sublinear_tf:
        # code scikit-learn
        # np.log(X.data, X.data) --> does not apply on null coefficient
        # X.data += 1
        raise RuntimeError(
            "ONNX does not support sparse tensors, sublinear_tf must be False")

        logged = scope.get_unique_variable_name('logged')
        apply_log(scope, data, logged, container)

        if not op.use_idf and op.norm is None:
            loggedplus1 = final
        else:
            loggedplus1 = scope.get_unique_variable_name('loggedplus1')
        ones = scope.get_unique_variable_name('ones')
        cst = np.ones((C,), dtype=np.float32)
        container.add_initializer(ones, onnx_proto.TensorProto.FLOAT, [C],
                                  cst.flatten())
        apply_add(scope, [logged, ones], loggedplus1, container, broadcast=1)

        data = [loggedplus1]

    if op.use_idf:
        # code scikit-learn
        # X = X * self._idf_diag
<<<<<<< HEAD
        cst = op._idf_diag.astype(np.float32)
        if not isinstance(cst, np.ndarray):
            cst = np.array(cst.todense())
=======
        cst = op._idf_diag.astype(numpy.float32)
        if not isinstance(cst, numpy.ndarray):
            if len(cst.shape) > 1:
                n = cst.shape[0]
                cst = numpy.array([cst[i, i] for i in range(n)])
            else:
                cst = numpy.array(cst.todense())
>>>>>>> 8881f15c
        if len(cst.shape) > 1:
            cst = np.diag(cst)
        cst = cst.ravel().flatten()
        shape = [len(cst)]
        idfcst = scope.get_unique_variable_name('idfcst')
        container.add_initializer(idfcst, onnx_proto.TensorProto.FLOAT,
                                  shape, cst)
        idfed = (final if op.norm is None
                 else scope.get_unique_variable_name('idfed'))
        apply_mul(scope, data + [idfcst], idfed, container, broadcast=1)
        data = [idfed]

    if op.norm is not None:
        op_type = 'Normalizer'
        norm_map = {'max': 'MAX', 'l1': 'L1', 'l2': 'L2'}
        attrs = {'name': scope.get_unique_operator_name(op_type)}
        if op.norm in norm_map:
            attrs['norm'] = norm_map[op.norm]
        else:
            raise RuntimeError('Invalid norm: %s' % op.norm)

        container.add_node(op_type, data, operator.output_full_names,
                           op_domain='ai.onnx.ml', **attrs)
        data = None

    if data == operator.input_full_names:
        # Nothing happened --> identity
        apply_identity(scope, data, final, container)


register_converter('SklearnTfidfTransformer',
                   convert_sklearn_tfidf_transformer)<|MERGE_RESOLUTION|>--- conflicted
+++ resolved
@@ -4,14 +4,7 @@
 # license information.
 # --------------------------------------------------------------------------
 
-<<<<<<< HEAD
 import numpy as np
-=======
-import numbers
-import warnings
-import numpy
-from scipy.sparse import diags
->>>>>>> 8881f15c
 from ..common._registration import register_converter
 from ..common._apply_operation import apply_log, apply_add
 from ..common._apply_operation import apply_mul, apply_identity
@@ -50,19 +43,13 @@
     if op.use_idf:
         # code scikit-learn
         # X = X * self._idf_diag
-<<<<<<< HEAD
         cst = op._idf_diag.astype(np.float32)
         if not isinstance(cst, np.ndarray):
-            cst = np.array(cst.todense())
-=======
-        cst = op._idf_diag.astype(numpy.float32)
-        if not isinstance(cst, numpy.ndarray):
             if len(cst.shape) > 1:
                 n = cst.shape[0]
-                cst = numpy.array([cst[i, i] for i in range(n)])
+                cst = np.array([cst[i, i] for i in range(n)])
             else:
-                cst = numpy.array(cst.todense())
->>>>>>> 8881f15c
+                cst = np.array(cst.todense())
         if len(cst.shape) > 1:
             cst = np.diag(cst)
         cst = cst.ravel().flatten()
