# -------------------------------------------------------------------------
# Copyright (c) Microsoft Corporation. All rights reserved.
# Licensed under the MIT License. See License.txt in the project root for
# license information.
# --------------------------------------------------------------------------

import numpy as np
from onnx.helper import make_tensor
from ..algebra.onnx_ops import (
    OnnxAdd,
    OnnxArgMax,
    OnnxArrayFeatureExtractor,
    OnnxCast,
    OnnxConcat,
    OnnxDiv,
    OnnxEqual,
    OnnxFlatten,
    OnnxIdentity,
    OnnxLess,
    OnnxMatMul,
    OnnxMax,
    OnnxMul,
    OnnxNeg,
    OnnxNot,
    OnnxReciprocal,
    OnnxReduceMean,
    OnnxReduceSumApi11,
    OnnxReshape,
    OnnxShape,
    OnnxSqueezeApi11,
    OnnxSub,
    OnnxTopK_1,
    OnnxTranspose,
)
try:
    from ..algebra.onnx_ops import (
        OnnxConstantOfShape,
        OnnxCumSum,
        OnnxIsNaN,
        OnnxWhere,
    )
except ImportError:
    OnnxConstantOfShape = None
    OnnxCumSum = None
    OnnxIsNaN = None
    OnnxWhere = None
try:
    from ..algebra.onnx_ops import OnnxTopK_10
except ImportError:
    OnnxTopK_10 = None
try:
    from ..algebra.onnx_ops import OnnxTopK_11
except ImportError:
    OnnxTopK_11 = None
from ..algebra.complex_functions import onnx_cdist, _onnx_cdist_sqeuclidean
from ..common._registration import register_converter
from ..common.data_types import (
    Int64TensorType, DoubleTensorType,
    guess_numpy_type, guess_proto_type)
from ..common.utils_classifier import get_label_classes
from ..proto import onnx_proto
from ._gp_kernels import py_make_float_array


def onnx_nearest_neighbors_indices_k(X, Y, k, metric='euclidean', dtype=None,
                                     op_version=None, keep_distances=False,
                                     optim=None, **kwargs):
    """
    Retrieves the nearest neigbours *ONNX*.
    :param X: features or *OnnxOperatorMixin*
    :param Y: neighbours or *OnnxOperatorMixin*
    :param k: number of neighbours to retrieve
    :param metric: requires metric
    :param dtype: numerical type
    :param op_version: opset version
    :param keep_distance: returns the distances as well (second position)
    :param optim: implements specific optimisations,
        ``'cdist'`` replaces *Scan* operator by operator *CDist*
    :param kwargs: additional parameters for function @see fn onnx_cdist
    :return: top indices, top distances
    """
    if optim == 'cdist':
        from skl2onnx.algebra.custom_ops import OnnxCDist
        dist = OnnxCDist(X, Y, metric=metric, op_version=op_version,
                         **kwargs)
    elif optim is None:
        dim_in = Y.shape[1] if hasattr(Y, 'shape') else None
        dim_out = Y.shape[0] if hasattr(Y, 'shape') else None
        dist = onnx_cdist(X, Y, metric=metric, dtype=dtype,
                          op_version=op_version,
                          dim_in=dim_in, dim_out=dim_out,
                          **kwargs)
    else:
        raise ValueError("Unknown optimisation '{}'.".format(optim))
    if op_version < 10:
        neg_dist = OnnxMul(dist, np.array([-1], dtype=dtype),
                           op_version=op_version)
        node = OnnxTopK_1(neg_dist, k=k, op_version=1, **kwargs)
    elif op_version < 11:
        neg_dist = OnnxMul(dist, np.array([-1], dtype=dtype),
                           op_version=op_version)
        node = OnnxTopK_10(neg_dist, np.array([k], dtype=np.int64),
                           op_version=10, **kwargs)
    else:
        node = OnnxTopK_11(dist, np.array([k], dtype=np.int64),
                           largest=0, sorted=1,
                           op_version=11, **kwargs)
        if keep_distances:
            return (node[1], OnnxMul(
                node[0], np.array([-1], dtype=dtype), op_version=op_version))
    if keep_distances:
        return (node[1], node[0])
    return node[1]


def onnx_nearest_neighbors_indices_radius(
        X, Y, radius, metric='euclidean', dtype=None, op_version=None,
        keep_distances=False, optim=None, proto_dtype=None, **kwargs):
    """
    Retrieves the nearest neigbours *ONNX*.
    :param X: features or *OnnxOperatorMixin*
    :param Y: neighbours or *OnnxOperatorMixin*
    :param radius: radius
    :param metric: requires metric
    :param dtype: numerical type
    :param op_version: opset version
    :param keep_distance: returns the distances as well (second position)
    :param optim: implements specific optimisations,
        ``'cdist'`` replaces *Scan* operator by operator *CDist*
    :param kwargs: additional parameters for function @see fn onnx_cdist
    :return: 3 squares matrices, indices or -1, distance or 0,
        based on the fact that the distance is below the radius,
        binary weights
    """
    opv = op_version
    if optim == 'cdist':
        from skl2onnx.algebra.custom_ops import OnnxCDist
        dist = OnnxCDist(X, Y, metric=metric, op_version=op_version,
                         **kwargs)
    elif optim is None:
        dim_in = Y.shape[1] if hasattr(Y, 'shape') else None
        dim_out = Y.shape[0] if hasattr(Y, 'shape') else None
        dist = onnx_cdist(X, Y, metric=metric, dtype=dtype,
                          op_version=op_version,
                          dim_in=dim_in, dim_out=dim_out,
                          **kwargs)
    else:
        raise ValueError("Unknown optimisation '{}'.".format(optim))

    less = OnnxLess(dist, np.array([radius], dtype=dtype), op_version=opv)
    less.set_onnx_name_prefix('cond')
    shape = OnnxShape(dist, op_version=opv)
    zero = OnnxCast(
        OnnxConstantOfShape(shape, op_version=opv),
        op_version=opv, to=proto_dtype)
    tensor_value = py_make_float_array(-1, dtype=np.float32, as_tensor=True)
    minus = OnnxCast(
        OnnxConstantOfShape(
            shape, op_version=opv, value=tensor_value),
        op_version=opv, to=onnx_proto.TensorProto.INT64)
    minus_range = OnnxAdd(
        OnnxNeg(
            OnnxCumSum(minus, np.array([1], dtype=np.int64), op_version=opv),
            op_version=opv),
        minus, op_version=opv)
    minus_range.set_onnx_name_prefix('arange')

    dist_only = OnnxWhere(less, dist, zero, op_version=opv)
    dist_only.set_onnx_name_prefix('nndist')
    indices = OnnxWhere(less, minus_range, minus, op_version=opv)
    indices.set_onnx_name_prefix('nnind')
    binary = OnnxCast(less, to=proto_dtype, op_version=opv)
    binary.set_onnx_name_prefix('nnbin')
    return indices, dist_only, binary


def _convert_nearest_neighbors(operator, container, k=None, radius=None):
    """
    Common parts to regressor and classifier. Let's denote
    *N* as the number of observations, *k*
    the number of neighbours. It returns
    the following intermediate results:

    top_indices: [N, k] (int64), best indices for
        every observation
    top_distances: [N, k] (dtype), float distances
        for every observation, it can be None
        if the weights are uniform
    top_labels: [N, k] (label type), labels
        associated to every top index
    weights: [N, k] (dtype), if top_distances is not None,
        returns weights
    norm: [N] (dtype), if top_distances is not None,
        returns normalized weights
    axis: 1 if there is one dimension only, 2 if
        this is a multi-regression or a multi classification
    """
    X = operator.inputs[0]
    op = operator.raw_operator
    opv = container.target_opset
    dtype = guess_numpy_type(X.type)
    if dtype != np.float64:
        dtype = np.float32
    proto_type = guess_proto_type(X.type)
    if proto_type != onnx_proto.TensorProto.DOUBLE:
        proto_type = onnx_proto.TensorProto.FLOAT

    if isinstance(X.type, Int64TensorType):
        X = OnnxCast(X, to=proto_type, op_version=opv)

    options = container.get_options(op, dict(optim=None))

    single_reg = (not hasattr(op, '_y') or len(op._y.shape) == 1 or
                  len(op._y.shape) == 2 and op._y.shape[1] == 1)
    ndim = 1 if single_reg else op._y.shape[1]

    metric = (op.effective_metric_ if hasattr(op, 'effective_metric_') else
              op.metric)
    neighb = op._fit_X.astype(dtype)

    if (hasattr(op, 'n_neighbors') and op.n_neighbors is not None and
            hasattr(op, 'radius') and op.radius is not None):
        raise RuntimeError(
            "The model defines radius and n_neighbors at the "
            "same time ({} and {}). "
            "This case is not supported.".format(
                op.radius, op.n_neighbors))

    if hasattr(op, 'n_neighbors') and op.n_neighbors is not None:
        k = op.n_neighbors if k is None else k
        radius = None
    elif hasattr(op, 'radius') and op.radius is not None:
        k = None
        radius = op.radius if radius is None else radius
    else:
        raise RuntimeError(
            "Cannot convert class '{}'.".format(op.__class__.__name__))

    training_labels = op._y if hasattr(op, '_y') else None
    distance_kwargs = {}
    if metric == 'minkowski':
        if op.p != 2:
            distance_kwargs['p'] = op.p
        else:
            metric = "euclidean"

    weights = op.weights if hasattr(op, 'weights') else 'distance'
    binary = None
    if weights == 'uniform' and radius is None:
        top_indices = onnx_nearest_neighbors_indices_k(
            X, neighb, k, metric=metric, dtype=dtype,
            op_version=opv, optim=options.get('optim', None),
            **distance_kwargs)
        top_distances = None
    elif radius is not None:
        three = onnx_nearest_neighbors_indices_radius(
            X, neighb, radius, metric=metric, dtype=dtype,
            op_version=opv, keep_distances=True,
            proto_dtype=proto_type,
            optim=options.get('optim', None),
            **distance_kwargs)
        top_indices, top_distances, binary = three
    elif weights == 'distance':
        top_indices, top_distances = onnx_nearest_neighbors_indices_k(
            X, neighb, k, metric=metric, dtype=dtype,
            op_version=opv, keep_distances=True,
            optim=options.get('optim', None),
            **distance_kwargs)
    else:
        raise RuntimeError(
            "Unable to convert KNeighborsRegressor when weights is callable.")

    if training_labels is not None:
        if ndim > 1:
            training_labels = training_labels.T
            axis = 2
        else:
            training_labels = training_labels.ravel()
            axis = 1
        if opv >= 9:
            kor = k if k is not None else training_labels.shape[-1]
            if ndim > 1:
                shape = np.array([ndim, -1, kor], dtype=np.int64)
            else:
                shape = np.array([-1, kor], dtype=np.int64)
        else:
            raise RuntimeError(
                "Conversion of a KNeighborsRegressor for multi regression "
                "requires opset >= 9.")

        if training_labels.dtype == np.int32:
            training_labels = training_labels.astype(np.int64)
        flattened = OnnxFlatten(top_indices, op_version=opv)
        extracted = OnnxArrayFeatureExtractor(
            training_labels, flattened, op_version=opv)
        reshaped = OnnxReshape(extracted, shape, op_version=opv)

        if ndim > 1:
            reshaped = OnnxTranspose(reshaped, op_version=opv, perm=[1, 0, 2])
        reshaped.set_onnx_name_prefix('knny')

    else:
        reshaped = None
        axis = 1

    if binary is not None:
        if op.weights == 'uniform':
            wei = binary
        else:
            modified = OnnxMax(top_distances, np.array([1e-6], dtype=dtype),
                               op_version=opv)
            wei = OnnxMul(binary, OnnxReciprocal(modified, op_version=opv),
                          op_version=opv)
        norm = OnnxReduceSumApi11(wei, op_version=opv, axes=[1], keepdims=0)
    elif top_distances is not None:
        modified = OnnxMax(top_distances, np.array([1e-6], dtype=dtype),
                           op_version=opv)
        wei = OnnxReciprocal(modified, op_version=opv)
        norm = OnnxReduceSumApi11(wei, op_version=opv, axes=[1], keepdims=0)
    else:
        norm = None
        wei = None

    if wei is not None:
        wei.set_onnx_name_prefix('wei')
    if norm is not None:
        norm.set_onnx_name_prefix('norm')
    return top_indices, top_distances, reshaped, wei, norm, axis


def convert_nearest_neighbors_regressor(scope, operator, container):
    """
    Converts *KNeighborsRegressor* into *ONNX*.
    The converted model may return different predictions depending
    on how the runtime select the topk element.
    *scikit-learn* uses function `argpartition
    <https://docs.scipy.org/doc/numpy/reference/
    generated/numpy.argpartition.html>`_ which keeps the
    original order of the elements.
    """
    many = _convert_nearest_neighbors(operator, container)
    _, top_distances, reshaped, wei, norm, axis = many
    proto_type = guess_proto_type(operator.inputs[0].type)
    if proto_type != onnx_proto.TensorProto.DOUBLE:
        proto_type = onnx_proto.TensorProto.FLOAT

    opv = container.target_opset
    out = operator.outputs

    reshaped_cast = OnnxCast(
        reshaped, to=proto_type, op_version=opv)
    if top_distances is not None:
        # Multi-target
        if (hasattr(operator.raw_operator, '_y') and
                len(operator.raw_operator._y.shape) > 1 and
                operator.raw_operator._y.shape[1] > 1):
            rs = OnnxTranspose(reshaped_cast, perm=[1, 0, 2],
                               op_version=opv)
            weighted_rs = OnnxMul(rs, wei, op_version=opv)
            weighted = OnnxTranspose(weighted_rs, perm=[1, 0, 2],
                                     op_version=opv)
<<<<<<< HEAD
            res = OnnxReduceSumApi11(weighted, axes=[axis], op_version=opv,
                                     keepdims=0)
=======

            if OnnxIsNaN is not None:
                # This steps sometimes produces nan (bug in onnxuntime)
                # They are replaced by null values.
                isnan = OnnxIsNaN(weighted, op_version=opv)
                shape = OnnxShape(weighted, op_version=opv)
                csts0 = OnnxConstantOfShape(shape, op_version=opv)
                weighted = OnnxWhere(isnan, csts0, weighted, op_version=opv)
                # Back to original plan.

            res = OnnxReduceSum(weighted, axes=[axis], op_version=opv,
                                keepdims=0)
>>>>>>> d61a878a
            norm2 = OnnxReshape(norm, np.array([-1, 1], dtype=np.int64),
                                op_version=opv)
            res = OnnxDiv(res, norm2, op_version=opv, output_names=out)
        else:
            weighted = OnnxMul(reshaped_cast, wei, op_version=opv)
            res = OnnxReduceSumApi11(weighted, axes=[axis], op_version=opv,
                                     keepdims=0)
            res.set_onnx_name_prefix('final')
            if opv >= 12:
                shape = OnnxShape(res, op_version=opv)
                norm = OnnxReshape(norm, shape, op_version=opv)
                norm.set_onnx_name_prefix('normr')
            if opv >= 12:
                res = OnnxDiv(res, norm, op_version=opv, output_names=out)
            else:
                res = OnnxDiv(res, norm, op_version=opv)
                res = OnnxReshape(res, np.array([-1, 1], dtype=np.int64),
                                  output_names=out, op_version=opv)
    else:
        if (hasattr(operator.raw_operator, '_y') and
                len(np.squeeze(operator.raw_operator._y).shape) == 1):
            keepdims = 1
        elif operator.raw_operator.n_neighbors == 1:
            keepdims = 0
        else:
            keepdims = 0
        res = OnnxReduceMean(reshaped_cast, axes=[axis], op_version=opv,
                             keepdims=keepdims, output_names=out)
    res.add_to(scope, container)


def get_proba_and_label(container, nb_classes, reshaped,
                        wei, axis, opv, proto_type, keep_axis=True):
    """
    This function calculates the label by choosing majority label
    amongst the nearest neighbours.
    """
    conc = []
    for cl in range(nb_classes):
        cst = np.array([cl], dtype=np.int64)
        mat_cast = OnnxCast(
            OnnxEqual(reshaped, cst, op_version=opv),
            op_version=opv, to=proto_type)
        if wei is not None:
            if not keep_axis:
                mat_cast = OnnxSqueezeApi11(mat_cast, axes=[-1],
                                            op_version=opv)
            mat_cast = OnnxMul(mat_cast, wei, op_version=opv)
        wh = OnnxReduceSumApi11(mat_cast, axes=[1], op_version=opv)
        conc.append(wh)
    all_together = OnnxConcat(*conc, axis=1, op_version=opv)
    sum_prob = OnnxReduceSumApi11(
        all_together, axes=[1], op_version=opv, keepdims=1)
    res = OnnxArgMax(all_together, axis=axis, op_version=opv,
                     keepdims=0)
    return all_together, sum_prob, res


def convert_nearest_neighbors_classifier(scope, operator, container):
    """
    Converts *KNeighborsClassifier* into *ONNX*.
    The converted model may return different predictions depending
    on how the runtime select the topk element.
    *scikit-learn* uses function `argpartition
    <https://docs.scipy.org/doc/numpy/reference/
    generated/numpy.argpartition.html>`_ which keeps the
    original order of the elements.
    """
    many = _convert_nearest_neighbors(operator, container)
    _, __, reshaped, wei, ___, axis = many

    opv = container.target_opset
    out = operator.outputs
    op = operator.raw_operator
    nb_classes = len(op.classes_)
    proto_type = guess_proto_type(operator.inputs[0].type)
    if proto_type != onnx_proto.TensorProto.DOUBLE:
        proto_type = onnx_proto.TensorProto.FLOAT

    if axis == 0:
        raise RuntimeError(
            "Binary classification not implemented in scikit-learn. "
            "Check this code is not reused for other libraries.")
    classes = get_label_classes(scope, op)
    if hasattr(classes, 'dtype') and np.issubdtype(classes.dtype, np.floating):
        classes = classes.astype(np.int32)
        is_integer = True
    elif isinstance(classes[0], (int, np.int32, np.int64)):
        is_integer = True
    else:
        is_integer = False
    if (isinstance(op.classes_, list)
            and isinstance(op.classes_[0], np.ndarray)):
        # Multi-label
        out_labels, out_probas = [], []
        for index, cur_class in enumerate(op.classes_):
            transpose_result = OnnxTranspose(
                reshaped, op_version=opv, perm=[0, 2, 1])
            extracted_name = OnnxArrayFeatureExtractor(
                transpose_result, np.array([index], dtype=np.int64),
                op_version=opv)
            extracted_name.set_onnx_name_prefix('tr%d' % index)
            all_together, sum_prob, res = get_proba_and_label(
                container, len(cur_class), extracted_name,
                wei, 1, opv, proto_type, keep_axis=False)
            probas = OnnxDiv(all_together, sum_prob, op_version=opv)
            res_name = OnnxArrayFeatureExtractor(
                cur_class, res, op_version=opv)
            res_name.set_onnx_name_prefix('div%d' % index)
            reshaped_labels = OnnxReshape(
                res_name, np.array([-1, 1], dtype=np.int64), op_version=opv)
            reshaped_probas = OnnxReshape(
                probas, np.array([1, -1, len(cur_class)], dtype=np.int64),
                op_version=opv)
            out_labels.append(reshaped_labels)
            out_probas.append(reshaped_probas)
        concatenated_labels = OnnxConcat(
            *out_labels, axis=1, op_version=opv)
        final_proba = OnnxConcat(
            *out_probas, axis=0, output_names=out[1:], op_version=opv)
        final_label = OnnxCast(
            concatenated_labels, to=onnx_proto.TensorProto.INT64,
            output_names=out[:1], op_version=opv)
        final_label.add_to(scope, container)
        final_proba.add_to(scope, container)
    else:
        all_together, sum_prob, res = get_proba_and_label(
            container, nb_classes, reshaped, wei, axis, opv, proto_type)
        probas = OnnxDiv(all_together, sum_prob, op_version=opv,
                         output_names=out[1:])
        probas.set_onnx_name_prefix('bprob')
        res_name = OnnxArrayFeatureExtractor(classes, res, op_version=opv)
        if is_integer:
            res_name = OnnxCast(
                res_name, to=onnx_proto.TensorProto.INT64, op_version=opv)
        out_labels = OnnxReshape(res_name, np.array([-1], dtype=np.int64),
                                 output_names=out[:1], op_version=opv)
        out_labels.set_onnx_name_prefix('blab')
        out_labels.add_to(scope, container)
        probas.add_to(scope, container)


def convert_nearest_neighbors_transform(scope, operator, container):
    """
    Converts *NearestNeighbors* into *ONNX*.
    """
    many = _convert_nearest_neighbors(operator, container)
    top_indices, top_distances = many[:2]
    dtype = guess_numpy_type(operator.inputs[0].type)
    if dtype != np.float64:
        dtype = np.float32

    out = operator.outputs

    ind = OnnxIdentity(top_indices, output_names=out[:1],
                       op_version=container.target_opset)
    dist = OnnxMul(
        top_distances, np.array([-1], dtype=dtype),
        output_names=out[1:], op_version=container.target_opset)

    dist.add_to(scope, container)
    ind.add_to(scope, container)


def convert_k_neighbours_transformer(scope, operator, container):
    """
    Converts *KNeighborsTransformer* into *ONNX*.
    """
    proto_type = guess_proto_type(operator.inputs[0].type)
    if proto_type != onnx_proto.TensorProto.DOUBLE:
        proto_type = onnx_proto.TensorProto.FLOAT
    dtype = guess_numpy_type(operator.inputs[0].type)
    if dtype != np.float64:
        dtype = np.float32
    transformer_op = operator.raw_operator
    op_version = container.target_opset
    k = (transformer_op.n_neighbors + 1 if transformer_op.mode == 'distance'
         else transformer_op.n_neighbors)
    out = operator.outputs

    many = _convert_nearest_neighbors(
        operator, container, k=k)
    top_indices, top_dist = many[:2]
    top_dist = (
        OnnxReshape(
            OnnxMul(top_dist, np.array([-1], dtype=dtype),
                    op_version=op_version),
            np.array([-1, 1, k], dtype=np.int64),
            op_version=op_version)
        if transformer_op.mode == 'distance' else None)
    fit_samples_indices = np.array(
        np.arange(transformer_op.n_samples_fit_).reshape((1, -1, 1)),
        dtype=np.int64)
    reshaped_ind = OnnxReshape(
        top_indices, np.array([-1, 1, k], dtype=np.int64),
        op_version=op_version)
    comparison_res = OnnxCast(
        OnnxEqual(fit_samples_indices, reshaped_ind, op_version=op_version),
        op_version=op_version, to=proto_type)
    if top_dist:
        comparison_res = OnnxMul(
            comparison_res, top_dist, op_version=op_version)
    res = OnnxReduceSumApi11(
        comparison_res, op_version=op_version, axes=[2],
        keepdims=0, output_names=out[:1])
    res.add_to(scope, container)


def _nan_euclidean_distance(
        container, model, input_name, op_version, optim, dtype, proto_type):
    training_data = model._fit_X.astype(dtype)
    shape = OnnxShape(input_name, op_version=op_version)
    zero = OnnxConstantOfShape(
        shape, value=make_tensor("value", proto_type, (1, ), [0]),
        op_version=op_version)
    missing_input_name = OnnxIsNaN(input_name, op_version=op_version)
    masked_input_name = OnnxWhere(missing_input_name, zero, input_name,
                                  op_version=op_version)
    missing_y = np.isnan(training_data)
    training_data[missing_y] = 0
    d_in = training_data.shape[1] if hasattr(training_data, 'shape') else None
    d_out = training_data.shape[0] if hasattr(training_data, 'shape') else None

    if optim is None:
        dist = _onnx_cdist_sqeuclidean(
            masked_input_name, training_data, dtype=dtype,
            op_version=container.target_opset, dim_in=d_in, dim_out=d_out)
    elif optim == 'cdist':
        from skl2onnx.algebra.custom_ops import OnnxCDist
        dist = OnnxCDist(
            masked_input_name, training_data, metric='sqeuclidean',
            op_version=container.target_opset)
    else:
        raise RuntimeError("Unexpected optimization '{}'.".format(optim))
    dist1 = OnnxMatMul(
        OnnxMul(masked_input_name, masked_input_name, op_version=op_version),
        missing_y.T.astype(dtype), op_version=op_version)
    dist2 = OnnxMatMul(
        OnnxCast(missing_input_name, to=proto_type,
                 op_version=op_version),
        (training_data * training_data).T.astype(dtype),
        op_version=op_version)
    distances = OnnxSub(dist, OnnxAdd(dist1, dist2, op_version=op_version),
                        op_version=op_version)
    present_x = OnnxSub(
        np.array([1], dtype=dtype),
        OnnxCast(missing_input_name, to=proto_type,
                 op_version=op_version),
        op_version=op_version)
    present_y = (1. - missing_y).astype(dtype)
    present_count = OnnxMatMul(
        present_x, present_y.T.astype(dtype), op_version=op_version)
    present_count = OnnxMax(np.array([1], dtype=dtype),
                            present_count, op_version=op_version)
    dist = OnnxDiv(distances, present_count, op_version=op_version)
    return OnnxMul(
        dist, np.array([d_in], dtype=dtype),
        op_version=op_version), missing_input_name


def _nearest_neighbours(container, model, input_name,
                        op_version, optim, dtype, proto_type, **kwargs):
    dist, missing_input_name = _nan_euclidean_distance(
        container, model, input_name, op_version, optim, dtype,
        proto_type)
    if op_version < 10:
        neg_dist = OnnxMul(dist, np.array(
            [-1], dtype=dtype), op_version=op_version)
        node = OnnxTopK_1(
            neg_dist, k=model.n_neighbors, op_version=1, **kwargs)
    elif op_version < 11:
        neg_dist = OnnxMul(dist, np.array(
            [-1], dtype=dtype), op_version=op_version)
        node = OnnxTopK_10(
            neg_dist, np.array([model.n_neighbors], dtype=np.int64),
            op_version=10, **kwargs)
    else:
        node = OnnxTopK_11(
            dist, np.array([model.n_neighbors], dtype=np.int64),
            largest=0, sorted=1, op_version=11, **kwargs)
    return node[1], missing_input_name


def convert_knn_imputer(scope, operator, container):
    """
    Converts *KNNImputer* into *ONNX*.
    """
    dtype = guess_numpy_type(operator.inputs[0].type)
    if dtype != np.float64:
        dtype = np.float32
    proto_type = guess_proto_type(operator.inputs[0].type)
    if proto_type != onnx_proto.TensorProto.DOUBLE:
        proto_type = onnx_proto.TensorProto.FLOAT
    knn_op = operator.raw_operator
    if knn_op.metric != 'nan_euclidean':
        raise RuntimeError(
            "Unable to convert KNNImputer when metric is callable.")
    if knn_op.weights not in ('uniform', 'distance'):
        raise RuntimeError(
            "Unable to convert KNNImputer when weights is callable.")
    if knn_op.weights == 'distance':
        raise NotImplementedError(
            'KNNImputer with distance as metric is not supported, '
            'you may raise an issue at '
            'https://github.com/onnx/sklearn-onnx/issues.')
    options = container.get_options(knn_op, dict(optim=None))
    op_version = container.target_opset
    input_name = operator.inputs[0]
    training_data = knn_op._fit_X.astype(dtype)
    training_data[np.isnan(training_data)] = 0
    out = operator.outputs
    top_indices, missing_input_name = _nearest_neighbours(
        container, knn_op, input_name, op_version, options['optim'],
        dtype, proto_type)
    flattened = OnnxFlatten(top_indices, op_version=op_version)
    extracted = OnnxArrayFeatureExtractor(
        training_data.T, flattened, op_version=op_version)
    reshaped = OnnxReshape(
        extracted, np.array([training_data.shape[1], -1, knn_op.n_neighbors],
                            dtype=np.int64),
        op_version=op_version)
    transpose_result = OnnxTranspose(
        reshaped, op_version=op_version, perm=[1, 2, 0])
    reduced = OnnxReduceSumApi11(
        transpose_result, op_version=op_version, axes=[1], keepdims=0)
    cast_res = OnnxCast(
        OnnxCast(transpose_result, to=onnx_proto.TensorProto.BOOL,
                 op_version=op_version),
        to=proto_type, op_version=op_version)
    deno = OnnxReduceSumApi11(
        cast_res, op_version=op_version, axes=[1], keepdims=0)
    deno_updated = OnnxAdd(
        deno, OnnxCast(
            OnnxNot(OnnxCast(deno, to=onnx_proto.TensorProto.BOOL,
                             op_version=op_version), op_version=op_version),
            to=proto_type, op_version=op_version),
        op_version=op_version)
    imputed_out = OnnxWhere(
        missing_input_name,
        OnnxDiv(reduced, deno_updated, op_version=op_version), input_name,
        output_names=out[:1], op_version=op_version)
    imputed_out.add_to(scope, container)


def convert_nca(scope, operator, container):
    """
    Converts *NeighborhoodComponentsAnalysis* into *ONNX*.
    """
    X = operator.inputs[0]
    nca_op = operator.raw_operator
    op_version = container.target_opset
    out = operator.outputs
    dtype = guess_numpy_type(X.type)
    if dtype != np.float64:
        dtype = np.float32
    components = nca_op.components_.T.astype(dtype)

    if isinstance(X.type, Int64TensorType):
        X = OnnxCast(X, to=onnx_proto.TensorProto.FLOAT, op_version=op_version)
    elif isinstance(X.type, DoubleTensorType):
        components = OnnxCast(
            components, to=onnx_proto.TensorProto.DOUBLE,
            op_version=op_version)
    else:
        components = components.astype(dtype)
    res = OnnxMatMul(
        X, components,
        output_names=out[:1], op_version=op_version)
    res.add_to(scope, container)


register_converter(
    'SklearnKNeighborsClassifier', convert_nearest_neighbors_classifier,
    options={'zipmap': [True, False, 'columns'],
             'nocl': [True, False],
             'raw_scores': [True, False],
             'optim': [None, 'cdist']})
register_converter(
    'SklearnRadiusNeighborsClassifier', convert_nearest_neighbors_classifier,
    options={'zipmap': [True, False, 'columns'],
             'nocl': [True, False],
             'raw_scores': [True, False],
             'optim': [None, 'cdist']})
register_converter(
    'SklearnKNeighborsRegressor', convert_nearest_neighbors_regressor,
    options={'optim': [None, 'cdist']})
register_converter(
    'SklearnRadiusNeighborsRegressor', convert_nearest_neighbors_regressor,
    options={'optim': [None, 'cdist']})
register_converter(
    'SklearnKNeighborsTransformer', convert_k_neighbours_transformer,
    options={'optim': [None, 'cdist']})
register_converter(
    'SklearnNearestNeighbors', convert_nearest_neighbors_transform,
    options={'optim': [None, 'cdist']})
register_converter(
    'SklearnKNNImputer', convert_knn_imputer,
    options={'optim': [None, 'cdist']})
register_converter(
    'SklearnNeighborhoodComponentsAnalysis', convert_nca)<|MERGE_RESOLUTION|>--- conflicted
+++ resolved
@@ -359,10 +359,6 @@
             weighted_rs = OnnxMul(rs, wei, op_version=opv)
             weighted = OnnxTranspose(weighted_rs, perm=[1, 0, 2],
                                      op_version=opv)
-<<<<<<< HEAD
-            res = OnnxReduceSumApi11(weighted, axes=[axis], op_version=opv,
-                                     keepdims=0)
-=======
 
             if OnnxIsNaN is not None:
                 # This steps sometimes produces nan (bug in onnxuntime)
@@ -373,9 +369,8 @@
                 weighted = OnnxWhere(isnan, csts0, weighted, op_version=opv)
                 # Back to original plan.
 
-            res = OnnxReduceSum(weighted, axes=[axis], op_version=opv,
-                                keepdims=0)
->>>>>>> d61a878a
+            res = OnnxReduceSumApi11(weighted, axes=[axis], op_version=opv,
+                                     keepdims=0)
             norm2 = OnnxReshape(norm, np.array([-1, 1], dtype=np.int64),
                                 op_version=opv)
             res = OnnxDiv(res, norm2, op_version=opv, output_names=out)
