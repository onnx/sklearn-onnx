# -------------------------------------------------------------------------
# Copyright (c) Microsoft Corporation. All rights reserved.
# Licensed under the MIT License. See License.txt in the project root for
# license information.
# --------------------------------------------------------------------------

import numpy as np
from .._supported_operators import sklearn_operator_name_map
from ..common._apply_operation import (
    apply_cast, apply_concat,
    apply_div, apply_reshape)
from ..common._registration import register_converter
from ..proto import onnx_proto


def _calculate_proba(scope, operator, container, model):
    """
    This function calculates class probability scores for
    BaggingClassifier.
    """
    final_proba_name = operator.outputs[1].full_name
    proba_list = []
    options = container.get_options(model, dict(raw_scores=False))
    use_raw_scores = options['raw_scores']
    has_proba = (hasattr(model.estimators_[0], 'predict_proba')
                 or (use_raw_scores and hasattr(
                     model.estimators_[0], 'decision_function')))
    for index, estimator in enumerate(model.estimators_):
        op_type = sklearn_operator_name_map[type(estimator)]

        this_operator = scope.declare_local_operator(op_type)
        this_operator.raw_operator = estimator
        if container.has_options(estimator, 'raw_scores'):
            container.add_options(
                id(estimator), {'raw_scores': use_raw_scores})

        label_name = scope.declare_local_variable('label_%d' % index)
        proba_name = scope.declare_local_variable(
            'proba_%d' % index, operator.inputs[0].type.__class__())

        features = model.estimators_features_[index]
        if (len(features) == model.n_features_ and
                list(features) == list(range(model.n_features_))):
            this_operator.inputs = operator.inputs
        else:
            # subset of features
            feat_name = scope.declare_local_variable(
<<<<<<< HEAD
                'fsel_%d' % index,
                operator.inputs[0].type.__class__())
=======
                'fsel_%d' % index, operator.inputs[0].type.__class__())
>>>>>>> 4df9101f
            index_name = scope.get_unique_variable_name('index_name')
            container.add_initializer(
                index_name, onnx_proto.TensorProto.INT64,
                (len(features), ), list(features))
            container.add_node(
                'Gather', [operator.inputs[0].full_name, index_name],
                [feat_name.full_name],
                name=scope.get_unique_operator_name('GatherBG'), axis=1)
            this_operator.inputs.append(feat_name)

        this_operator.outputs.append(label_name)
        this_operator.outputs.append(proba_name)
        proba_output_name = (proba_name.onnx_name if has_proba
                             else label_name.onnx_name)
        reshape_dim_val = len(model.classes_) if has_proba else 1
        reshaped_proba_name = scope.get_unique_variable_name('reshaped_proba')
        apply_reshape(scope, proba_output_name, reshaped_proba_name,
                      container, desired_shape=(1, -1, reshape_dim_val))
        proba_list.append(reshaped_proba_name)
    merged_proba_name = scope.get_unique_variable_name('merged_proba')
    apply_concat(scope, proba_list,
                 merged_proba_name, container, axis=0)
    if has_proba:
        container.add_node('ReduceMean', merged_proba_name,
                           final_proba_name,
                           name=scope.get_unique_operator_name('ReduceMean'),
                           axes=[0], keepdims=0)
    else:
        n_estimators_name = scope.get_unique_variable_name('n_estimators')
        class_labels_name = scope.get_unique_variable_name('class_labels')
        equal_result_name = scope.get_unique_variable_name('equal_result')
        cast_output_name = scope.get_unique_variable_name('cast_output')
        reduced_proba_name = scope.get_unique_variable_name('reduced_proba')

        container.add_initializer(
            n_estimators_name, onnx_proto.TensorProto.FLOAT, [],
            [len(model.estimators_)])
        container.add_initializer(
            class_labels_name, onnx_proto.TensorProto.INT64,
            [1, 1, len(model.estimators_[0].classes_)],
            model.estimators_[0].classes_)

        container.add_node('Equal', [class_labels_name, merged_proba_name],
                           equal_result_name,
                           name=scope.get_unique_operator_name('Equal'))
        apply_cast(scope, equal_result_name, cast_output_name,
                   container, to=onnx_proto.TensorProto.FLOAT)
        container.add_node('ReduceSum', cast_output_name,
                           reduced_proba_name,
                           name=scope.get_unique_operator_name('ReduceSum'),
                           axes=[0], keepdims=0)
        apply_div(scope, [reduced_proba_name, n_estimators_name],
                  final_proba_name, container, broadcast=1)
    return final_proba_name


def convert_sklearn_bagging_classifier(scope, operator, container):
    """
    Converter for BaggingClassifier.
    """
    if scope.get_options(operator.raw_operator, dict(nocl=False))['nocl']:
        raise RuntimeError(
            "Option 'nocl' is not implemented for operator '{}'.".format(
                operator.raw_operator.__class__.__name__))

    bagging_op = operator.raw_operator
    classes = bagging_op.classes_
    output_shape = (-1,)
    classes_name = scope.get_unique_variable_name('classes')
    argmax_output_name = scope.get_unique_variable_name('argmax_output')
    array_feature_extractor_result_name = scope.get_unique_variable_name(
        'array_feature_extractor_result')
    class_type = onnx_proto.TensorProto.STRING

    if np.issubdtype(bagging_op.classes_.dtype, np.floating):
        class_type = onnx_proto.TensorProto.INT32
        classes = classes.astype(np.int32)
    elif np.issubdtype(bagging_op.classes_.dtype, np.signedinteger):
        class_type = onnx_proto.TensorProto.INT32
    else:
        classes = np.array([s.encode('utf-8') for s in classes])

    container.add_initializer(classes_name, class_type, classes.shape, classes)

    proba_name = _calculate_proba(scope, operator, container, bagging_op)
    container.add_node(
        'ArgMax', proba_name, argmax_output_name,
        name=scope.get_unique_operator_name('ArgMax'), axis=1)
    container.add_node(
        'ArrayFeatureExtractor', [classes_name, argmax_output_name],
        array_feature_extractor_result_name, op_domain='ai.onnx.ml',
        name=scope.get_unique_operator_name('ArrayFeatureExtractor'))

    if class_type == onnx_proto.TensorProto.INT32:
        cast_result_name = scope.get_unique_variable_name('cast_result')
        reshaped_result_name = scope.get_unique_variable_name(
            'reshaped_result')
        apply_cast(scope, array_feature_extractor_result_name,
                   cast_result_name, container,
                   to=onnx_proto.TensorProto.INT64)
        apply_reshape(scope, cast_result_name, reshaped_result_name,
                      container, desired_shape=output_shape)
        apply_cast(scope, reshaped_result_name, operator.outputs[0].full_name,
                   container, to=onnx_proto.TensorProto.INT64)
    else:  # string labels
        apply_reshape(scope, array_feature_extractor_result_name,
                      operator.outputs[0].full_name, container,
                      desired_shape=output_shape)


def convert_sklearn_bagging_regressor(scope, operator, container):
    """
    Converter for BaggingRegressor.
    """
    bagging_op = operator.raw_operator
    proba_list = []
    for index, estimator in enumerate(bagging_op.estimators_):
        op_type = sklearn_operator_name_map[type(estimator)]
        this_operator = scope.declare_local_operator(op_type)
        this_operator.raw_operator = estimator
        label_name = scope.declare_local_variable('label_%d' % index)

        features = bagging_op.estimators_features_[index]
        if (len(features) == bagging_op.n_features_ and
                list(features) == list(range(bagging_op.n_features_))):
            this_operator.inputs = operator.inputs
        else:
            # subset of features
            feat_name = scope.declare_local_variable(
<<<<<<< HEAD
                'fsel_%d' % index,
                operator.inputs[0].type.__class__())
=======
                'fsel_%d' % index, operator.inputs[0].type.__class__())
>>>>>>> 4df9101f
            index_name = scope.get_unique_variable_name('index_name')
            container.add_initializer(
                index_name, onnx_proto.TensorProto.INT64,
                (len(features), ), list(features))
            container.add_node(
                'Gather', [operator.inputs[0].full_name, index_name],
                [feat_name.full_name],
                name=scope.get_unique_operator_name('GatherBG'), axis=1)
            this_operator.inputs.append(feat_name)

        this_operator.outputs.append(label_name)
        reshaped_proba_name = scope.get_unique_variable_name('reshaped_proba')
        apply_reshape(scope, label_name.onnx_name, reshaped_proba_name,
                      container, desired_shape=(1, -1, 1))
        proba_list.append(reshaped_proba_name)

    merged_proba_name = scope.get_unique_variable_name('merged_proba')
    apply_concat(scope, proba_list,
                 merged_proba_name, container, axis=0)
    container.add_node('ReduceMean', merged_proba_name,
                       operator.outputs[0].full_name,
                       name=scope.get_unique_operator_name('ReduceMean'),
                       axes=[0], keepdims=0)


register_converter('SklearnBaggingClassifier',
                   convert_sklearn_bagging_classifier,
                   options={'zipmap': [True, False],
                            'nocl': [True, False],
                            'raw_scores': [True, False]})
register_converter('SklearnBaggingRegressor',
                   convert_sklearn_bagging_regressor)<|MERGE_RESOLUTION|>--- conflicted
+++ resolved
@@ -45,12 +45,7 @@
         else:
             # subset of features
             feat_name = scope.declare_local_variable(
-<<<<<<< HEAD
-                'fsel_%d' % index,
-                operator.inputs[0].type.__class__())
-=======
                 'fsel_%d' % index, operator.inputs[0].type.__class__())
->>>>>>> 4df9101f
             index_name = scope.get_unique_variable_name('index_name')
             container.add_initializer(
                 index_name, onnx_proto.TensorProto.INT64,
@@ -180,12 +175,7 @@
         else:
             # subset of features
             feat_name = scope.declare_local_variable(
-<<<<<<< HEAD
-                'fsel_%d' % index,
-                operator.inputs[0].type.__class__())
-=======
                 'fsel_%d' % index, operator.inputs[0].type.__class__())
->>>>>>> 4df9101f
             index_name = scope.get_unique_variable_name('index_name')
             container.add_initializer(
                 index_name, onnx_proto.TensorProto.INT64,
