--- conflicted
+++ resolved
@@ -173,10 +173,7 @@
     for index, estimator in enumerate(bagging_op.estimators_):
         op_type = sklearn_operator_name_map[type(estimator)]
         this_operator = scope.declare_local_operator(op_type, estimator)
-<<<<<<< HEAD
-=======
         this_operator.inputs = operator.inputs
->>>>>>> 455e6d54
         label_name = scope.declare_local_variable('label_%d' % index)
 
         features = bagging_op.estimators_features_[index]
