# -------------------------------------------------------------------------
# Copyright (c) Microsoft Corporation. All rights reserved.
# Licensed under the MIT License. See License.txt in the project root for
# license information.
# --------------------------------------------------------------------------
import numpy as np
from sklearn.gaussian_process.kernels import ConstantKernel as C, RBF
<<<<<<< HEAD
try:
    from sklearn.gaussian_process._gpc import LAMBDAS, COEFS
except ImportError:
    LAMBDAS, COEFS = None, None
from ..proto import onnx_proto
=======
from ..common.data_types import guess_numpy_type
>>>>>>> 1e13814d
from ..common._registration import register_converter
from ..algebra.onnx_ops import (
    OnnxAdd, OnnxSqrt, OnnxMatMul, OnnxSub, OnnxReduceSum,
    OnnxMul, OnnxMax, OnnxReshape, OnnxDiv, OnnxNot,
    OnnxReciprocal, OnnxCast, OnnxLess,
    OnnxPow, OnnxNeg, OnnxConcat, OnnxArrayFeatureExtractor,
    OnnxTranspose,
)
from ..algebra.custom_ops import OnnxSolve
try:
    from ..algebra.onnx_ops import OnnxConstantOfShape
except ImportError:
    OnnxConstantOfShape = None
try:
    from ..algebra.onnx_ops import OnnxErf
except ImportError:
    OnnxErf = None
try:
    from ..algebra.onnx_ops import OnnxEinsum
except ImportError:
    OnnxEinsum = None
from ._gp_kernels import (
    convert_kernel_diag,
    convert_kernel,
    _zero_vector_of_size
)


def convert_gaussian_process_regressor(scope, operator, container):
    """
    The method *predict* from class *GaussianProcessRegressor*
    may cache some results if it is called with parameter
    ``return_std=True`` or ``return_cov=True``. This converter
    needs to be called with theses options to enable
    the second results.
    See example :ref:`l-gpr-example` to see how to
    use this converter which does not behave exactly
    as the others.
    """
    X = operator.inputs[0]
    out = operator.outputs
    op = operator.raw_operator
    opv = container.target_opset
    if opv is None:
        raise RuntimeError("container.target_opset must not be None")
    dtype = guess_numpy_type(X.type)
    if dtype != np.float64:
        dtype = np.float32

    options = container.get_options(
        op, dict(return_cov=False, return_std=False, optim=None))
    if hasattr(op, 'kernel_') and op.kernel_ is not None:
        kernel = op.kernel_
    elif op.kernel is None:
        kernel = (C(1.0, constant_value_bounds="fixed") *
                  RBF(1.0, length_scale_bounds="fixed"))
    else:
        kernel = op.kernel

    if not hasattr(op, "X_train_") or op.X_train_ is None:
        out0 = _zero_vector_of_size(X, keepdims=1, output_names=out[:1],
                                    dtype=dtype, op_version=opv)

        outputs = [out0]
        if options['return_cov']:
            outputs.append(convert_kernel(
                kernel, X, output_names=out[1:],
                dtype=dtype, op_version=opv))
        if options['return_std']:
            outputs.append(
                OnnxSqrt(
                    convert_kernel_diag(
                        kernel, X, dtype=dtype, op_version=opv),
                    output_names=out[1:], op_version=opv))
    else:
        # Code scikit-learn
        # K_trans = self.kernel_(X, self.X_train_)
        # y_mean = K_trans.dot(self.alpha_)  # Line 4 (y_mean = f_star)
        # y_mean = self._y_train_mean + y_mean * self._y_train_std

        k_trans = convert_kernel(
            kernel, X, x_train=op.X_train_.astype(dtype),
            dtype=dtype, optim=options.get('optim', None),
            op_version=opv)
        k_trans.set_onnx_name_prefix('kgpd')
        y_mean_b = OnnxMatMul(k_trans, op.alpha_.astype(dtype), op_version=opv)

        mean_y = op._y_train_mean.astype(dtype)
        if len(mean_y.shape) == 1:
            mean_y = mean_y.reshape(mean_y.shape + (1,))

        if not hasattr(op, '_y_train_std') or op._y_train_std == 1:
            y_mean = OnnxAdd(y_mean_b, mean_y, output_names=out[:1],
                             op_version=opv)
        else:
            # A bug was fixed in 0.23 and it changed
            # the predictions when return_std is True.
            # See https://github.com/scikit-learn/scikit-learn/pull/15782.
            # y_mean = self._y_train_std * y_mean + self._y_train_mean
            var_y = op._y_train_std.astype(dtype)
            if len(var_y.shape) == 1:
                var_y = var_y.reshape(var_y.shape + (1,))
            y_mean = OnnxAdd(
                OnnxMul(y_mean_b, var_y, op_version=opv),
                mean_y, output_names=out[:1], op_version=opv)

        y_mean.set_onnx_name_prefix('gpr')
        outputs = [y_mean]

        if options['return_cov']:
            raise NotImplementedError()
        if options['return_std']:
            if op._K_inv is None:
                raise RuntimeError(
                    "The method *predict* must be called once with parameter "
                    "return_std=True to compute internal variables. "
                    "They cannot be computed here as the same operation "
                    "(matrix inversion) produces too many discrepencies "
                    "if done with single floats than double floats.")
            _K_inv = op._K_inv

            # y_var = self.kernel_.diag(X)
            y_var = convert_kernel_diag(kernel, X, dtype=dtype,
                                        optim=options.get('optim', None),
                                        op_version=opv)

            # y_var -= np.einsum("ij,ij->i",
            #       np.dot(K_trans, self._K_inv), K_trans)
            k_dot = OnnxMatMul(k_trans, _K_inv.astype(dtype), op_version=opv)
            ys_var = OnnxSub(
                y_var, OnnxReduceSum(
                    OnnxMul(k_dot, k_trans, op_version=opv),
                    axes=[1], keepdims=0, op_version=opv),
                op_version=opv)

            # y_var_negative = y_var < 0
            # if np.any(y_var_negative):
            #     y_var[y_var_negative] = 0.0
            ys0_var = OnnxMax(ys_var, np.array([0], dtype=dtype),
                              op_version=opv)

            if hasattr(op, '_y_train_std') and op._y_train_std != 1:
                # y_var = y_var * self._y_train_std**2
                ys0_var = OnnxMul(ys0_var, var_y ** 2, op_version=opv)

            # var = np.sqrt(ys0_var)
            var = OnnxSqrt(ys0_var, output_names=out[1:], op_version=opv)
            var.set_onnx_name_prefix('gprv')
            outputs.append(var)

    for o in outputs:
        o.add_to(scope, container)


def convert_gaussian_process_classifier(scope, operator, container):
    """
    The method *predict* from class *GaussianProcessClassifier*
    may cache some results if it is called with parameter
    ``return_std=True`` or ``return_cov=True``. This converter
    needs to be called with theses options to enable
    the second results.
    See example :ref:`l-gpr-example` to see how to
    use this converter which does not behave exactly
    as the others.
    """
    dtype = container.dtype
    if dtype is None:
        raise RuntimeError("dtype cannot be None")
    X = operator.inputs[0]
    out = operator.outputs
    op = operator.raw_operator
    op_est = operator.raw_operator.base_estimator_
    opv = container.target_opset
    if opv is None:
        raise RuntimeError("container.target_opset must not be None")
    if OnnxEinsum is None or OnnxErf is None:
        raise RuntimeError(
            "target opset must be >= 12 for operator 'einsum' and 'erf'.")
    if LAMBDAS is None:
        raise RuntimeError("Only scikit-learn>=0.22 is supported.")
    outputs = []

    options = container.get_options(op, dict(optim=None))
    if hasattr(op, 'kernel_') and op.kernel_ is not None:
        kernel = op.kernel_
    elif op.kernel is None:
        kernel = (C(1.0, constant_value_bounds="fixed") *
                  RBF(1.0, length_scale_bounds="fixed"))
    else:
        kernel = op.kernel

    if not hasattr(op_est, 'X_train_'):
        raise NotImplementedError("Only binary classification is iplemented.")
    K_starT = convert_kernel(
        kernel, X, x_train=op_est.X_train_.astype(dtype), dtype=dtype,
        optim=options.get('optim', None), op_version=opv)
    K_star = OnnxTranspose(K_starT, op_version=opv)
    K_star.set_onnx_name_prefix('kstar')

    # common
    # f_star = K_star.T.dot(self.y_train_ - self.pi_)
    f_star_right = (op_est.y_train_ - op_est.pi_).astype(
        dtype).reshape((-1, 1))
    f_star = OnnxMatMul(K_starT, f_star_right, op_version=opv)
    f_star.set_onnx_name_prefix('f_star')

    best = OnnxCast(
        OnnxNot(
            OnnxLess(f_star, np.array([0], dtype=dtype), op_version=opv),
            op_version=opv),
        to=onnx_proto.TensorProto.INT64, op_version=opv)
    classes = OnnxArrayFeatureExtractor(op.classes_.astype(np.int64), best)
    labels = OnnxTranspose(classes, op_version=opv, output_names=out[:1])
    labels.set_onnx_name_prefix('labels')
    outputs.append(labels)

    # predict_proba
    # a x = b, x = a^-1 b
    # v = solve(self.L_, self.W_sr_[:, np.newaxis] * K_star)  # Line 5
    v = OnnxSolve(op_est.L_.astype(dtype),
                  OnnxMul(op_est.W_sr_[:, np.newaxis].astype(dtype),
                          K_star, op_version=opv),
                  op_version=opv)
    v.set_onnx_name_prefix('solve')

    # var_f_star = self.kernel_.diag(X) - np.einsum("ij,ij->j", v, v)
    var_f_star_kernel = convert_kernel_diag(
        kernel, X, dtype=dtype,
        optim=options.get('optim', None), op_version=opv)
    var_f_star_kernel.set_onnx_name_prefix('diag')
    var_f_star = OnnxSub(var_f_star_kernel,
                         OnnxEinsum(v, v, equation="ij,ij->j",
                                    op_version=opv),
                         op_version=opv)
    var_f_star.set_onnx_name_prefix('var_f_star')

    # alpha = 1 / (2 * var_f_star)
    alpha = OnnxReciprocal(OnnxMul(var_f_star, np.array([2], dtype=dtype),
                                   op_version=opv),
                           op_version=opv)
    alpha.set_onnx_name_prefix('alpha')

    # gamma = LAMBDAS * f_star
    gamma = OnnxMul(LAMBDAS.astype(dtype),
                    OnnxReshape(f_star, np.array([1, -1], dtype=np.int32),
                                op_version=opv),
                    op_version=opv)
    gamma.set_onnx_name_prefix('gamma')

    # integrals = np.sqrt(np.pi / alpha) *
    #               erf(gamma * np.sqrt(alpha / (alpha + LAMBDAS**2))) /
    #               (2 * np.sqrt(var_f_star * 2 * np.pi))
    integrals_1 = OnnxSqrt(OnnxDiv(np.array([np.pi], dtype=dtype),
                                   alpha, op_version=opv),
                           op_version=opv)
    integrals_1.set_onnx_name_prefix('int1')

    integrals_2_1 = OnnxAdd(alpha, OnnxPow(LAMBDAS.astype(dtype),
                                           np.array([2], dtype=dtype),
                                           op_version=opv),
                            op_version=opv)
    integrals_2_1.set_onnx_name_prefix('int21')

    integrals_2_2 = OnnxSqrt(OnnxDiv(alpha, integrals_2_1, op_version=opv),
                             op_version=opv)
    integrals_2_2.set_onnx_name_prefix('int22')

    integrals_div = OnnxMul(
        np.array([2], dtype=dtype),
        OnnxSqrt(
            OnnxMul(
                OnnxMul(var_f_star, np.array([2], dtype=dtype),
                        op_version=opv),
                np.array([np.pi], dtype=dtype), op_version=opv),
            op_version=opv),
        op_version=opv)
    integrals_div.set_onnx_name_prefix('intdiv')

    integrals = OnnxMul(
        integrals_1,
        OnnxDiv(OnnxErf(OnnxMul(gamma, integrals_2_2, op_version=opv),
                        op_version=opv),
                integrals_div, op_version=opv),
        op_version=opv)
    integrals.set_onnx_name_prefix('integrals')

    # pi_star = (COEFS * integrals).sum(axis=0) + .5 * COEFS.sum()
    pi_star = OnnxAdd(
                OnnxReduceSum(
                    OnnxMul(COEFS.astype(dtype), integrals, op_version=opv),
                    op_version=opv, axes=[0]),
                (.5 * COEFS.sum()).astype(dtype),
                op_version=opv)
    pi_star.set_onnx_name_prefix('pi_star')

    pi_star = OnnxReshape(pi_star, np.array([-1, 1], dtype=np.int64),
                          op_version=opv)
    pi_star.set_onnx_name_prefix('pi_star2')
    final = OnnxConcat(
                OnnxAdd(OnnxNeg(pi_star, op_version=opv),
                        np.array([1], dtype=dtype),
                        op_version=opv),
                pi_star, op_version=opv, axis=1,
                output_names=out[1:2])
    outputs.append(final)

    for o in outputs:
        o.add_to(scope, container)


if OnnxConstantOfShape is not None:
    register_converter('SklearnGaussianProcessRegressor',
                       convert_gaussian_process_regressor,
                       options={'return_cov': [False, True],
                                'return_std': [False, True],
                                'optim': [None, 'cdist']})

if OnnxEinsum is not None and OnnxErf is not None:
    register_converter('SklearnGaussianProcessClassifier',
                       convert_gaussian_process_classifier,
                       options={'optim': [None, 'cdist'],
                                'nocl': [False, True],
                                'zipmap': [False, True]})<|MERGE_RESOLUTION|>--- conflicted
+++ resolved
@@ -5,15 +5,12 @@
 # --------------------------------------------------------------------------
 import numpy as np
 from sklearn.gaussian_process.kernels import ConstantKernel as C, RBF
-<<<<<<< HEAD
 try:
     from sklearn.gaussian_process._gpc import LAMBDAS, COEFS
 except ImportError:
     LAMBDAS, COEFS = None, None
 from ..proto import onnx_proto
-=======
 from ..common.data_types import guess_numpy_type
->>>>>>> 1e13814d
 from ..common._registration import register_converter
 from ..algebra.onnx_ops import (
     OnnxAdd, OnnxSqrt, OnnxMatMul, OnnxSub, OnnxReduceSum,
