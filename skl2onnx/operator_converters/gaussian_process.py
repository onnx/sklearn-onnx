--- conflicted
+++ resolved
@@ -13,16 +13,11 @@
 from ..common.data_types import guess_numpy_type
 from ..common._registration import register_converter
 from ..algebra.onnx_ops import (
-<<<<<<< HEAD
-    OnnxAdd, OnnxSqrt, OnnxMatMul, OnnxSub, OnnxReduceSum,
+    OnnxAdd, OnnxSqrt, OnnxMatMul, OnnxSub, OnnxReduceSumApi11,
     OnnxMul, OnnxMax, OnnxReshape, OnnxDiv, OnnxNot,
     OnnxReciprocal, OnnxCast, OnnxLess,
     OnnxPow, OnnxNeg, OnnxConcat, OnnxArrayFeatureExtractor,
     OnnxTranspose,
-=======
-    OnnxAdd, OnnxSqrt, OnnxMatMul, OnnxSub, OnnxReduceSumApi11,
-    OnnxMul, OnnxMax
->>>>>>> beb90a6e
 )
 from ..algebra.custom_ops import OnnxSolve
 try:
