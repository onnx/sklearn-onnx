# -------------------------------------------------------------------------
# Copyright (c) Microsoft Corporation. All rights reserved.
# Licensed under the MIT License. See License.txt in the project root for
# license information.
# --------------------------------------------------------------------------

import warnings
from ..common._registration import register_converter


def _intelligent_split(text, op, tokenizer, existing):
    """
    Splits text into tokens. *scikit-learn*
    merges tokens with ``' '.join(tokens)``
    to name ngrams. ``'a  b'`` could be ``('a ', 'b')``
    or ``('a', ' b')``.
    See `ngram sequence
    <https://github.com/scikit-learn/scikit-learn/blob/master/
    sklearn/feature_extraction/text.py#L169>`_.
    """
    if op.analyzer == 'word':
        if op.ngram_range[0] == op.ngram_range[1] == 1:
            spl = [text]
        elif op.ngram_range[0] == 1 and len(text) >= 2:
            # Every element is in the vocabulary.
            # Naive method
            p1 = len(text) - len(text.lstrip())
            p2_ = len(text) - len(text.rstrip())
            if p2_ == 0:
                p2 = len(text)
            else:
                p2 = -p2_
            spl = text[p1:p2].split()
            if len(spl) <= 1:
                spl = [text]
            else:
                spl[0] = " " * p1 + spl[0]
                spl[-1] = spl[-1] + " " * p2_
            if any(map(lambda g: g not in op.vocabulary_, spl)):
                # TODO: handle this case with an algorithm
                # which is able to break a string into
                # known substrings.
                raise RuntimeError("Unable to split n-grams '{}' "
                                   "into tokens existing in the "
                                   "vocabulary.".format(text))
        else:
            # We reuse the tokenizer hoping that will clear
            # ambiguities but this might be slow.
            spl = tokenizer(text)
    else:
        spl = list(text)

    spl = tuple(spl)
    if spl in existing:
        raise RuntimeError("The converter cannot guess how to "
                           "split an expression into tokens.")
    if op.ngram_range[0] == 1 and \
            (len(op.ngram_range) == 1 or op.ngram_range[1] > 1):
        # All grams should be existing in the vocabulary.
        for g in spl:
            if g not in op.vocabulary_:
                nos = g.replace(" ", "")
                couples = [(w, w.replace(" ", "")) for w in op.vocabulary_]
                possible = ['{}'.format(w[0])
                            for w in couples if w[1] == nos]
                raise RuntimeError("Unable to split n-grams '{}' "
                                   "due to '{}' "
                                   "into tokens existing in the "
                                   "vocabulary. Found:\n{}".format(
                                       text, g, possible))
    existing.add(spl)
    return spl


def convert_sklearn_text_vectorizer(scope, operator, container):
    """
    Converters for class
    `TfidfVectorizer <https://scikit-learn.org/stable/modules/generated/sklearn.feature_extraction.text.TfidfVectorizer.html>`_.
    The current implementation is a work in progress and the ONNX version
    does not produce the exact same results. The converter lets the user
    change some of its parameters.

    Additional options
    ------------------

    regex: string
        The default will change to true in version 1.6.0.
        The tokenizer splits into words using this regular
        expression or the regular expression specified by
        *scikit-learn* is the value is an empty string.
        See also note below.
        Default value: None
    sep: list of separators
        These separators are used to split a string into words.
        Options *sep* is ignore if options *regex* is not None.
        Default value: ``[' ', '.', '?', ',', ';', ':', '!']``.

    Example (from :ref:`l-example-tfidfvectorizer`):

    ::

        seps = {TfidfVectorizer: {"sep": [' ', '.', '?', ',', ';', ':', '!', '(', ')',
                                           '\\n', '"', "'", "-", "[", "]", "@"]}}
        model_onnx = convert_sklearn(pipeline, "tfidf",
                                     initial_types=[("input", StringTensorType([1, 2]))],
                                     options=seps)

    The default regular expression of the tokenizer is ``(?u)\\\\b\\\\w\\\\w+\\\\b``
    (see `re <https://docs.python.org/3/library/re.html>`_).
    This expression may not supported by the library handling the backend.
    `onnxruntime <https://github.com/Microsoft/onnxruntime>`_ uses
    `re2 <https://github.com/google/re2>`_. You may need to switch
    to a custom tokenizer based on
    `python wrapper for re2 <https://pypi.org/project/re2/>_`
    or its sources `pyre2 <https://github.com/facebook/pyre2>`_
    (`syntax <https://github.com/google/re2/blob/master/doc/syntax.txt>`_).
    If the regular expression is not specified and if
    the instance of TfidfVectorizer is using the default
    pattern ``(?u)\\\\b\\\\w\\\\w+\\\\b``, it is replaced by
    ``[a-zA-Z0-9_]+``. Any other case has to be
    manually handled.

    Regular expression ``[^\\\\\\\\n]`` is used to split
    a sentance into character (and not works) if ``analyser=='char'``.
    The mode ``analyser=='char_wb'`` is not implemented.
    ````
    
    """ # noqa

    op = operator.raw_operator

    if op.analyzer == "char_wb":
        raise NotImplementedError(
            "CountVectorizer cannot be converted, "
            "only tokenizer='word' is supported.")
    if op.strip_accents is not None:
        raise NotImplementedError(
            "CountVectorizer cannot be converted, "
            "only stip_accents=None is supported.")

    options = container.get_options(
            op, dict(sep="DEFAULT",
                     regex=None))
    if set(options) != {'sep', 'regex'}:
        raise RuntimeError("Unknown option {} for {}".format(
                                set(options) - {'sep'}, type(op)))

    if op.analyzer == 'word':
        default_pattern = '(?u)\\b\\w\\w+\\b'
        if options['sep'] == "DEFAULT" and options['regex'] is None:
            warnings.warn("Converter for TfidfVectorizer will use "
                          "scikit-learn regular expression by default "
                          "in version 1.6.",
                          DeprecationWarning)
            default_separators = [' ', '.', '?', ',', ';', ':', '!']
            regex = op.token_pattern
            if regex == default_pattern:
                regex = '[a-zA-Z0-9_]+'
            default_separators = None
        elif options['regex'] is not None:
            if options['regex']:
                regex = options['regex']
            else:
                regex = op.token_pattern
                if regex == default_pattern:
                    regex = '[a-zA-Z0-9_]+'
            default_separators = None
        else:
            regex = None
            default_separators = options['sep']
    else:
        if options['sep'] != 'DEFAULT':
            raise RuntimeError("Option sep has not effect "
                               "if analyser != 'word'.")
        regex = options['regex'] if options['regex'] else '.'
        default_separators = None

    if op.preprocessor is not None:
        raise NotImplementedError(
            "Custom preprocessor cannot be converted into ONNX.")
    if op.tokenizer is not None:
        raise NotImplementedError(
            "Custom tokenizer cannot be converted into ONNX.")
    if op.strip_accents is not None:
        raise NotImplementedError(
            "Operator StringNormalizer cannot remove accents.")

    if op.lowercase or op.stop_words_:
        # StringNormalizer
        op_type = 'StringNormalizer'
        attrs = {'name': scope.get_unique_operator_name(op_type)}
        normalized = scope.get_unique_variable_name('normalized')
        if container.target_opset >= 10:
            attrs.update({
                'case_change_action': 'LOWER',
                'is_case_sensitive': not op.lowercase,
            })
            op_version = 10
            domain = 'ai.onnx'
        else:
            attrs.update({
                'casechangeaction': 'LOWER',
                'is_case_sensitive': not op.lowercase,
            })
            op_version = 9
            domain = 'com.microsoft'

        if op.stop_words_:
            attrs['stopwords'] = list(sorted(op.stop_words_))
<<<<<<< HEAD
        normalized = scope.get_unique_variable_name('normalized')
        if container.target_opset <= 9:
            domain = 'com.microsoft'
            op_version = container.target_opset
            attrs['casechangeaction'] = attrs['case_change_action']
            del attrs['case_change_action']
        else:
            domain = ''
            op_version = 10
        container.add_node(op_type, operator.input_full_names,
                           normalized, op_domain=domain,
                           op_version=op_version, **attrs)
=======
        container.add_node(op_type, operator.input_full_names,
                           normalized, op_version=op_version,
                           op_domain=domain, **attrs)
>>>>>>> 5756bf89
    else:
        normalized = operator.input_full_names

    # Tokenizer
    padvalue = "#"
    while padvalue in op.vocabulary_:
        padvalue += "#"

    op_type = 'Tokenizer'
    attrs = {'name': scope.get_unique_operator_name(op_type)}
    attrs.update({
        'pad_value': padvalue,
        'mark': False,
        'mincharnum': 1,
    })
    if regex is None:
        attrs['separators'] = default_separators
    else:
        attrs['tokenexp'] = regex

    tokenized = scope.get_unique_variable_name('tokenized')
    container.add_node(op_type, normalized, tokenized,
                       op_domain='com.microsoft', **attrs)

    # Flatten
    # Tokenizer outputs shape {1, C} or {1, 1, C}.
    # Second shape is not allowed by TfIdfVectorizer.
    # We use Flatten which produces {1, C} in both cases.
    flatt_tokenized = scope.get_unique_variable_name('flattened')
    container.add_node("Flatten", tokenized, flatt_tokenized,
                       name=scope.get_unique_operator_name('Flatten'))
    tokenized = flatt_tokenized

    # Ngram - TfIdfVectorizer
    C = max(op.vocabulary_.values()) + 1
    words = [None for i in range(C)]
    weights = [0 for i in range(C)]
    if hasattr(op, "idf_"):
        for k, v in op.vocabulary_.items():
            words[v] = k
            weights[v] = op.idf_[v]
        mode = 'TFIDF'
    else:
        for k, v in op.vocabulary_.items():
            words[v] = k
            weights[v] = 1.
        mode = 'IDF' if hasattr(op, 'use_idf') else 'TF'

    # Scikit-learn sorts n-grams by alphabetical order..
    # onnx assumes it is sorted by n.
    tokenizer = op.build_tokenizer()
    split_words = []
    existing = set()
    for w in words:
        spl = _intelligent_split(w, op, tokenizer, existing)
        split_words.append((spl, w))

    ng_split_words = [(len(a[0]), a[0], i) for i, a in enumerate(split_words)]
    ng_split_words.sort()
    key_indices = [a[2] for a in ng_split_words]
    ngcounts = [0 for i in range(op.ngram_range[0])]

    words = list(ng_split_words[0][1])
    for i in range(1, len(ng_split_words)):
        if ng_split_words[i-1][0] != ng_split_words[i][0]:
            ngcounts.append(len(words))
        words.extend(ng_split_words[i][1])

    weights_ = [weights[a[2]] for a in ng_split_words]
    weights = list(weights_)
    for i, ind in enumerate(key_indices):
        weights[ind] = weights_[i]

    # Create the node.
    attrs = {'name': scope.get_unique_operator_name("TfIdfVectorizer")}
    attrs.update({
        'min_gram_length': op.ngram_range[0],
        'max_gram_length': op.ngram_range[1],
        'mode': mode,
        'max_skip_count': 0,
        'pool_strings': words,
        'ngram_indexes': key_indices,
        'ngram_counts': ngcounts,
        'weights': weights,
    })

    if getattr(op, 'norm', None) is None:
        output = operator.output_full_names
    else:
        notnormalized = scope.get_unique_variable_name('notnormalized')
        output = [notnormalized]

    if container.target_opset < 9:
        op_type = 'Ngram'
        container.add_node(op_type, tokenized, output,
                           op_domain='com.microsoft', **attrs)
    else:
        op_type = 'TfIdfVectorizer'
        container.add_node(op_type, tokenized, output, op_domain='',
                           op_version=9, **attrs)

    if getattr(op, 'norm', None) is not None:
        op_type = 'Normalizer'
        norm_map = {'max': 'MAX', 'l1': 'L1', 'l2': 'L2'}
        attrs = {'name': scope.get_unique_operator_name(op_type)}
        if op.norm in norm_map:
            attrs['norm'] = norm_map[op.norm]
        else:
            raise RuntimeError('Invalid norm: %s' % op.norm)

        container.add_node(op_type, output, operator.output_full_names,
                           op_domain='ai.onnx.ml', **attrs)


register_converter('SklearnCountVectorizer', convert_sklearn_text_vectorizer)
register_converter('SklearnTfidfVectorizer', convert_sklearn_text_vectorizer)<|MERGE_RESOLUTION|>--- conflicted
+++ resolved
@@ -207,24 +207,9 @@
 
         if op.stop_words_:
             attrs['stopwords'] = list(sorted(op.stop_words_))
-<<<<<<< HEAD
-        normalized = scope.get_unique_variable_name('normalized')
-        if container.target_opset <= 9:
-            domain = 'com.microsoft'
-            op_version = container.target_opset
-            attrs['casechangeaction'] = attrs['case_change_action']
-            del attrs['case_change_action']
-        else:
-            domain = ''
-            op_version = 10
-        container.add_node(op_type, operator.input_full_names,
-                           normalized, op_domain=domain,
-                           op_version=op_version, **attrs)
-=======
         container.add_node(op_type, operator.input_full_names,
                            normalized, op_version=op_version,
                            op_domain=domain, **attrs)
->>>>>>> 5756bf89
     else:
         normalized = operator.input_full_names
 
