--- conflicted
+++ resolved
@@ -9,11 +9,8 @@
 from ..common._apply_operation import (
     apply_abs, apply_add, apply_cast, apply_concat, apply_clip,
     apply_div, apply_exp, apply_mul, apply_reshape, apply_sub)
-<<<<<<< HEAD
 from ..common.data_types import guess_numpy_type
 from ..common._topology import FloatTensorType
-=======
->>>>>>> 4df9101f
 from ..common._registration import register_converter
 from .._supported_operators import sklearn_operator_name_map
 
