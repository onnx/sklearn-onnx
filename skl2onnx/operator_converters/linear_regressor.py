--- conflicted
+++ resolved
@@ -8,12 +8,8 @@
 except ImportError:
     import collections as cabc
 import numpy as np
-<<<<<<< HEAD
-from ..common._apply_operation import apply_cast, apply_add
-=======
 from ..common._apply_operation import (
     apply_cast, apply_add, apply_sqrt, apply_div, apply_sub)
->>>>>>> 1cb66f88
 from ..common.data_types import (
     BooleanTensorType, Int64TensorType, DoubleTensorType,
     guess_numpy_type, guess_proto_type)
