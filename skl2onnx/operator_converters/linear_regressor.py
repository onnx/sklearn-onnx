# -------------------------------------------------------------------------
# Copyright (c) Microsoft Corporation. All rights reserved.
# Licensed under the MIT License. See License.txt in the project root for
# license information.
# --------------------------------------------------------------------------
try:
    import collections.abc as cabc
except ImportError:
    import collections as cabc
import numpy as np
<<<<<<< HEAD
from ..common._apply_operation import (
    apply_cast, apply_div, apply_sqrt, apply_sub, apply_add)
from ..common.data_types import (
    BooleanTensorType, Int64TensorType, guess_numpy_type,
    guess_proto_type, DoubleTensorType)
=======
from ..common._apply_operation import apply_cast, apply_add
from ..common.data_types import (
    BooleanTensorType, Int64TensorType, DoubleTensorType,
    guess_numpy_type, guess_proto_type)
>>>>>>> 1e13814d
from ..common._registration import register_converter
from ..proto import onnx_proto


def convert_sklearn_linear_regressor(scope, operator, container):
    op = operator.raw_operator

    if type(operator.inputs[0].type) in (DoubleTensorType, ):
        proto_dtype = guess_proto_type(operator.inputs[0].type)
        coef = scope.get_unique_variable_name('coef')
        model_coef = op.coef_.T
        container.add_initializer(
            coef, proto_dtype, model_coef.shape, model_coef.ravel().tolist())
        intercept = scope.get_unique_variable_name('intercept')
        container.add_initializer(
            intercept, proto_dtype, op.intercept_.shape,
            op.intercept_.ravel().tolist())
        multiplied = scope.get_unique_variable_name('multiplied')
        container.add_node(
            'MatMul', [operator.inputs[0].full_name, coef], multiplied,
            name=scope.get_unique_operator_name('MatMul'))
        apply_add(scope, [multiplied, intercept],
                  operator.outputs[0].full_name, container)
        return

    op_type = 'LinearRegressor'
    dtype = guess_numpy_type(operator.inputs[0].type)

    if dtype not in (np.float32, np.float64):
        dtype = np.float32

    attrs = {'name': scope.get_unique_operator_name(op_type)}
    attrs['coefficients'] = op.coef_.astype(dtype).ravel()
    attrs['intercepts'] = (op.intercept_.astype(dtype)
                           if isinstance(op.intercept_, cabc.Iterable)
                           else np.array([op.intercept_], dtype=dtype))
    if len(op.coef_.shape) == 2:
        attrs['targets'] = op.coef_.shape[0]

    input_name = operator.input_full_names
    if type(operator.inputs[0].type) in (BooleanTensorType, Int64TensorType):
        cast_input_name = scope.get_unique_variable_name('cast_input')

        apply_cast(scope, operator.input_full_names, cast_input_name,
                   container,
                   to=(onnx_proto.TensorProto.DOUBLE
                       if dtype == np.float64
                       else onnx_proto.TensorProto.FLOAT))
        input_name = cast_input_name

    container.add_node(op_type, input_name,
                       operator.outputs[0].full_name, op_domain='ai.onnx.ml',
                       **attrs)


def convert_sklearn_bayesian_ridge(scope, operator, container):
    convert_sklearn_linear_regressor(scope, operator, container)

    op = operator.raw_operator
    options = container.get_options(op, dict(return_std=False))
    return_std = options['return_std']
    if not return_std:
        return

    proto_dtype = guess_proto_type(operator.inputs[0].type)
    if op.normalize:
        # if self.normalize:
        #     X = (X - self.X_offset_) / self.X_scale_
        offset = scope.get_unique_variable_name('offset')
        container.add_initializer(
            offset, proto_dtype, op.X_offset_.shape,
            op.X_offset_.ravel().tolist())
        scale = scope.get_unique_variable_name('scale')
        container.add_initializer(
            scale, proto_dtype, op.X_scale_.shape,
            op.X_scale_.ravel().tolist())
        centered = scope.get_unique_variable_name('centered')
        apply_sub(scope, [operator.inputs[0].full_name, offset],
                  centered, container)
        scaled = scope.get_unique_variable_name('scaled')
        apply_div(scope, [centered, scale], scaled, container)
        input_name = scaled
    else:
        input_name = operator.inputs[0].full_name

    # sigmas_squared_data = (np.dot(X, self.sigma_) * X).sum(axis=1)
    sigma = scope.get_unique_variable_name('sigma')
    container.add_initializer(
        sigma, proto_dtype, op.sigma_.shape, op.sigma_.ravel().tolist())
    sigmaed0 = scope.get_unique_variable_name('sigma0')
    container.add_node(
        'MatMul', [input_name, sigma], sigmaed0,
        name=scope.get_unique_operator_name('MatMul'))
    sigmaed = scope.get_unique_variable_name('sigma')
    container.add_node(
        'ReduceSum', sigmaed0, sigmaed, axes=[1],
        name=scope.get_unique_operator_name('ReduceSum'))

    # y_std = np.sqrt(sigmas_squared_data + (1. / self.alpha_))
    # return y_mean, y_std
    std0 = scope.get_unique_variable_name('std0')
    alphainv = scope.get_unique_variable_name('alphainv')
    container.add_initializer(alphainv, proto_dtype, [1], [1 / op.alpha_])
    apply_add(scope, [sigmaed, alphainv], std0, container)
    apply_sqrt(scope, std0, operator.outputs[1].full_name, container)


register_converter('SklearnLinearRegressor', convert_sklearn_linear_regressor)
register_converter('SklearnLinearSVR', convert_sklearn_linear_regressor)
register_converter('SklearnBayesianRidge', convert_sklearn_bayesian_ridge,
                   options={'return_std': [True, False]})<|MERGE_RESOLUTION|>--- conflicted
+++ resolved
@@ -8,18 +8,10 @@
 except ImportError:
     import collections as cabc
 import numpy as np
-<<<<<<< HEAD
-from ..common._apply_operation import (
-    apply_cast, apply_div, apply_sqrt, apply_sub, apply_add)
-from ..common.data_types import (
-    BooleanTensorType, Int64TensorType, guess_numpy_type,
-    guess_proto_type, DoubleTensorType)
-=======
 from ..common._apply_operation import apply_cast, apply_add
 from ..common.data_types import (
     BooleanTensorType, Int64TensorType, DoubleTensorType,
     guess_numpy_type, guess_proto_type)
->>>>>>> 1e13814d
 from ..common._registration import register_converter
 from ..proto import onnx_proto
 
