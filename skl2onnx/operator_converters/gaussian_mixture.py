--- conflicted
+++ resolved
@@ -29,7 +29,6 @@
     Converts the same function into ONNX.
     Returns log probabilities.
     """
-<<<<<<< HEAD
     n_components = means.shape[0]
     n_features = means.shape[1]
     opv = op_version
@@ -38,36 +37,6 @@
     log_det = _compute_log_det_cholesky(
         precisions_chol, covariance_type, n_features).astype(
             dtype)
-=======
-    X = operator.inputs[0]
-    dtype = guess_numpy_type(X.type)
-    if dtype != np.float64:
-        dtype = np.float32
-    out = operator.outputs
-    op = operator.raw_operator
-    n_features = X.type.shape[1]
-    n_components = op.means_.shape[0]
-    opv = container.target_opset
-    options = container.get_options(op, dict(score_samples=None))
-    add_score = options.get('score_samples', False)
-    combined_reducesum = not container.is_allowed(
-        {'ReduceLogSumExp', 'ReduceSumSquare'})
-    if add_score and len(out) != 3:
-        raise RuntimeError("3 outputs are expected.")
-    if isinstance(op, BayesianGaussianMixture):
-        raise NotImplementedError(
-            "Converter for BayesianGaussianMixture is not implemented.")
-
-    # All comments come from scikit-learn code and tells
-    # which functions is being onnxified.
-    # def _estimate_weighted_log_prob(self, X):
-    # self._estimate_log_prob(X) + self._estimate_log_weights()
-    log_weights = np.log(op.weights_)  # self._estimate_log_weights()
-
-    # self._estimate_log_prob(X)
-    log_det = _compute_log_det_cholesky(
-        op.precisions_cholesky_, op.covariance_type, n_features).astype(dtype)
->>>>>>> d6a6bd9a
 
     if covariance_type == 'full':
         # shape(op.means_) = (n_components, n_features)
@@ -81,13 +50,8 @@
 
         ys = []
         for c in range(n_components):
-<<<<<<< HEAD
             prec_chol = precisions_chol[c, :, :]
             cst = - np.dot(means[c, :], prec_chol)
-=======
-            prec_chol = op.precisions_cholesky_[c, :, :]
-            cst = - np.dot(op.means_[c, :], prec_chol)
->>>>>>> d6a6bd9a
             y = OnnxGemm(X, prec_chol.astype(dtype),
                          cst.astype(dtype), alpha=1.,
                          beta=1., op_version=opv)
@@ -111,11 +75,7 @@
 
         ys = []
         for f in range(n_components):
-<<<<<<< HEAD
             cst = - np.dot(means[f, :], precisions_chol)
-=======
-            cst = - np.dot(op.means_[f, :], precisions_chol)
->>>>>>> d6a6bd9a
             y = OnnxGemm(X, precisions_chol.astype(dtype),
                          cst.astype(dtype),
                          alpha=1., beta=1., op_version=opv)
@@ -137,19 +97,11 @@
         #             2. * np.dot(X, (means * precisions).T) +
         #             np.dot(X ** 2, precisions.T))
 
-<<<<<<< HEAD
         precisions = (precisions_chol ** 2).astype(dtype)
         mp = np.sum((means ** 2 * precisions), 1).astype(dtype)
         zeros = np.zeros((n_components, ), dtype=dtype)
         xmp = OnnxGemm(
             X, (means * precisions).T.astype(dtype),
-=======
-        precisions = op.precisions_cholesky_ ** 2
-        mp = np.sum((op.means_ ** 2 * precisions), 1)
-        zeros = np.zeros((n_components, ), dtype=dtype)
-        xmp = OnnxGemm(
-            X, (op.means_ * precisions).T.astype(dtype),
->>>>>>> d6a6bd9a
             zeros, alpha=-2., beta=0., op_version=opv)
         term = OnnxGemm(OnnxMul(X, X, op_version=opv),
                         precisions.T.astype(dtype),
@@ -178,39 +130,22 @@
             normX, precisions[np.newaxis, :].astype(dtype),
             zeros.astype(dtype), alpha=1., beta=1., op_version=opv)
         xmp = OnnxGemm(
-<<<<<<< HEAD
             X, (means.T * precisions).astype(dtype),
             zeros, alpha=-2., beta=0., op_version=opv)
         mp = (np.sum(means ** 2, 1) * precisions).astype(dtype)
         log_prob = OnnxAdd(mp, OnnxAdd(xmp, outer, op_version=opv),
                            op_version=opv)
-=======
-            X, (op.means_.T * precisions).astype(dtype),
-            zeros.astype(dtype), alpha=-2.,
-            beta=0., op_version=opv)
-        mp = np.sum(op.means_ ** 2, 1) * precisions
-        log_prob = OnnxAdd(
-            mp.astype(dtype),
-            OnnxAdd(xmp, outer, op_version=opv),
-            op_version=opv)
->>>>>>> d6a6bd9a
     else:
         raise RuntimeError("Unknown op.covariance_type='{}'. Upgrade "
                            "to a more recent version of skearn-onnx "
                            "or raise an issue.".format(covariance_type))
     # -.5 * (cst + log_prob) + log_det
-<<<<<<< HEAD
     cst = np.array([n_features * np.log(2 * np.pi)]).astype(dtype)
     add = OnnxAdd(cst, log_prob, op_version=opv)
-=======
-    cst = np.array([n_features * np.log(2 * np.pi)])
-    add = OnnxAdd(cst.astype(dtype), log_prob, op_version=opv)
->>>>>>> d6a6bd9a
     mul = OnnxMul(add, np.array([-0.5], dtype=dtype),
                   op_version=opv)
     if isinstance(log_det, float):
         log_det = np.array([log_det], dtype=dtype)
-<<<<<<< HEAD
 
     return OnnxAdd(mul, log_det.astype(dtype), op_version=opv)
 
@@ -271,11 +206,6 @@
 
     # self._estimate_log_prob(X) + self._estimate_log_weights()
     weighted_log_prob = OnnxAdd(log_gauss, log_weights, op_version=opv)
-=======
-    weighted_log_prob = OnnxAdd(
-        OnnxAdd(mul, log_det, op_version=opv),
-        log_weights.astype(dtype), op_version=opv)
->>>>>>> d6a6bd9a
 
     # labels
     if container.is_allowed('ArgMax'):
