--- conflicted
+++ resolved
@@ -197,14 +197,6 @@
         outnames = None
 
     if combined_reducesum:
-<<<<<<< HEAD
-        log_prob_norm = OnnxLog(
-            OnnxReduceSum(
-                OnnxExp(weighted_log_prob, op_version=opv),
-                axes=[1], op_version=opv),
-            op_version=opv,
-            output_names=out[2:3])
-=======
         max_weight = OnnxReduceMax(weighted_log_prob, axes=[1], op_version=opv)
         log_prob_norm_demax = OnnxLog(
             OnnxReduceSum(
@@ -215,7 +207,6 @@
             op_version=opv)
         log_prob_norm = OnnxAdd(log_prob_norm_demax, max_weight,
                                 op_version=opv, output_names=out[2:3])
->>>>>>> 4d395d9f
     else:
         log_prob_norm = OnnxReduceLogSumExp(
             weighted_log_prob, axes=[1], op_version=opv,
