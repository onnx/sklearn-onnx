# -------------------------------------------------------------------------
# Copyright (c) Microsoft Corporation. All rights reserved.
# Licensed under the MIT License. See License.txt in the project root for
# license information.
# --------------------------------------------------------------------------

import warnings
from ..common._registration import register_converter


def _intelligent_split(text, op, tokenizer, existing):
    """
    Splits text into tokens. *scikit-learn*
    merges tokens with ``' '.join(tokens)``
    to name ngrams. ``'a  b'`` could be ``('a ', 'b')``
    or ``('a', ' b')``.
    See `ngram sequence
    <https://github.com/scikit-learn/scikit-learn/blob/master/
    sklearn/feature_extraction/text.py#L169>`_.
    """
    if op.analyzer == 'word':
        if op.ngram_range[0] == op.ngram_range[1] == 1:
            spl = [text]
        elif op.ngram_range[0] == 1 and len(text) >= 2:
            # Every element is in the vocabulary.
            # Naive method
            p1 = len(text) - len(text.lstrip())
            p2_ = len(text) - len(text.rstrip())
            if p2_ == 0:
                p2 = len(text)
            else:
                p2 = -p2_
            spl = text[p1:p2].split()
            if len(spl) <= 1:
                spl = [text]
            else:
                spl[0] = " " * p1 + spl[0]
                spl[-1] = spl[-1] + " " * p2_
            if any(map(lambda g: g not in op.vocabulary_, spl)):
                # TODO: handle this case with an algorithm
                # which is able to break a string into
                # known substrings.
                raise RuntimeError("Unable to split n-grams '{}' "
                                   "into tokens existing in the "
                                   "vocabulary. This happens when "
                                   "a token contain spaces.".format(text))
        else:
            # We reuse the tokenizer hoping that will clear
            # ambiguities but this might be slow.
            spl = tokenizer(text)
    else:
        spl = list(text)

    spl = tuple(spl)
    if spl in existing:
        raise RuntimeError("The converter cannot guess how to "
                           "split an expression into tokens. "
                           "This happens when "
                           "a token contain spaces.")
    if op.ngram_range[0] == 1 and \
            (len(op.ngram_range) == 1 or op.ngram_range[1] > 1):
        # All grams should be existing in the vocabulary.
        for g in spl:
            if g not in op.vocabulary_:
                nos = g.replace(" ", "")
                couples = [(w, w.replace(" ", "")) for w in op.vocabulary_]
                possible = ['{}'.format(w[0])
                            for w in couples if w[1] == nos]
                raise RuntimeError(
                    "Unable to split n-grams '{}' due to '{}' "
                    "into tokens existing in the "
                    "vocabulary. This happens when "
                    "a token contain spaces. Ambiguity found is '{}' "
                    ".".format(text, g, possible))
    existing.add(spl)
    return spl


def convert_sklearn_text_vectorizer(scope, operator, container):
    """
    Converters for class
    `TfidfVectorizer <https://scikit-learn.org/stable/modules/generated/
    sklearn.feature_extraction.text.TfidfVectorizer.html>`_.
    The current implementation is a work in progress and the ONNX version
    does not produce the exact same results. The converter lets the user
    change some of its parameters.

    Additional options
    ------------------

    tokenexp: string
        The default will change to true in version 1.6.0.
        The tokenizer splits into words using this regular
        expression or the regular expression specified by
        *scikit-learn* is the value is an empty string.
        See also note below.
        Default value: None
    separators: list of separators
        These separators are used to split a string into words.
        Options *separators* is ignore if options *tokenexp* is not None.
        Default value: ``[' ', '[.]', '\\\\?', ',', ';', ':', '\\\\!']``.

    Example (from :ref:`l-example-tfidfvectorizer`):

    ::

        seps = {TfidfVectorizer: {"separators": [' ', '[.]', '\\\\?', ',', ';',
                                                 ':', '!', '\\\\(', '\\\\)',
                                                 '\\n', '\\\\"', "'", "-",
                                                 "\\\\[", "\\\\]", "@"]}}
        model_onnx = convert_sklearn(pipeline, "tfidf",
                                     initial_types=[("input", StringTensorType([1, 2]))],
                                     options=seps)

    The default regular expression of the tokenizer is ``(?u)\\\\b\\\\w\\\\w+\\\\b``
    (see `re <https://docs.python.org/3/library/re.html>`_).
    This expression may not supported by the library handling the backend.
    `onnxruntime <https://github.com/Microsoft/onnxruntime>`_ uses
    `re2 <https://github.com/google/re2>`_. You may need to switch
    to a custom tokenizer based on
    `python wrapper for re2 <https://pypi.org/project/re2/>_`
    or its sources `pyre2 <https://github.com/facebook/pyre2>`_
    (`syntax <https://github.com/google/re2/blob/master/doc/syntax.txt>`_).
    If the regular expression is not specified and if
    the instance of TfidfVectorizer is using the default
    pattern ``(?u)\\\\b\\\\w\\\\w+\\\\b``, it is replaced by
    ``[a-zA-Z0-9_]+``. Any other case has to be
    manually handled.

    Regular expression ``[^\\\\\\\\n]`` is used to split
    a sentance into character (and not works) if ``analyser=='char'``.
    The mode ``analyser=='char_wb'`` is not implemented.
    
    .. versionchanged:: 1.6
        Parameters have been renamed: *sep* into *separators*,
        *regex* into *tokenexp*.
    ````
    
    """ # noqa

    op = operator.raw_operator

    if op.analyzer == "char_wb":
        raise NotImplementedError(
            "CountVectorizer cannot be converted, "
            "only tokenizer='word' is supported. "
            "You may raise an issue at "
            "https://github.com/onnx/sklearn-onnx/issues.")
    if op.strip_accents is not None:
        raise NotImplementedError(
            "CountVectorizer cannot be converted, "
            "only stip_accents=None is supported. "
            "You may raise an issue at "
            "https://github.com/onnx/sklearn-onnx/issues.")

    options = container.get_options(
            op, dict(separators="DEFAULT",
                     tokenexp=None))
    if set(options) != {'separators', 'tokenexp'}:
        raise RuntimeError("Unknown option {} for {}".format(
                                set(options) - {'separators'}, type(op)))

    if op.analyzer == 'word':
        default_pattern = '(?u)\\b\\w\\w+\\b'
        if options['separators'] == "DEFAULT" and options['tokenexp'] is None:
            warnings.warn("Converter for TfidfVectorizer will use "
                          "scikit-learn regular expression by default "
                          "in version 1.6.",
                          DeprecationWarning)
            default_separators = [' ', '.', '\\?', ',', ';', ':', '\\!']
            regex = op.token_pattern
            if regex == default_pattern:
                regex = '[a-zA-Z0-9_]+'
            default_separators = None
        elif options['tokenexp'] is not None:
            if options['tokenexp']:
                regex = options['tokenexp']
            else:
                regex = op.token_pattern
                if regex == default_pattern:
                    regex = '[a-zA-Z0-9_]+'
            default_separators = None
        else:
            regex = None
            default_separators = options['separators']
    else:
<<<<<<< HEAD
        if options['separators'] != 'DEFAULT':
            raise RuntimeError("Option separators has not effect "
=======
        if options['sep'] != 'DEFAULT':
            raise RuntimeError("Option sep has no effect "
>>>>>>> 4200f111
                               "if analyser != 'word'.")
        regex = options['tokenexp'] if options['tokenexp'] else '.'
        default_separators = None

    if op.preprocessor is not None:
        raise NotImplementedError(
            "Custom preprocessor cannot be converted into ONNX. "
            "You may raise an issue at "
            "https://github.com/onnx/sklearn-onnx/issues.")
    if op.tokenizer is not None:
        raise NotImplementedError(
            "Custom tokenizer cannot be converted into ONNX. "
            "You may raise an issue at "
            "https://github.com/onnx/sklearn-onnx/issues.")
    if op.strip_accents is not None:
        raise NotImplementedError(
            "Operator StringNormalizer cannot remove accents. "
            "You may raise an issue at "
            "https://github.com/onnx/sklearn-onnx/issues.")

    if op.lowercase or op.stop_words_:
        # StringNormalizer
        op_type = 'StringNormalizer'
        attrs = {'name': scope.get_unique_operator_name(op_type)}
        normalized = scope.get_unique_variable_name('normalized')
        if container.target_opset >= 10:
            attrs.update({
                'case_change_action': 'LOWER',
                'is_case_sensitive': not op.lowercase,
            })
            op_version = 10
            domain = ''
        else:
            attrs.update({
                'casechangeaction': 'LOWER',
                'is_case_sensitive': not op.lowercase,
            })
            op_version = 9
            domain = 'com.microsoft'

        if op.stop_words_:
            attrs['stopwords'] = list(sorted(op.stop_words_))
        container.add_node(op_type, operator.input_full_names,
                           normalized, op_version=op_version,
                           op_domain=domain, **attrs)
    else:
        normalized = operator.input_full_names

    # Tokenizer
    padvalue = "#"
    while padvalue in op.vocabulary_:
        padvalue += "#"

    op_type = 'Tokenizer'
    attrs = {'name': scope.get_unique_operator_name(op_type)}
    attrs.update({
        'pad_value': padvalue,
        'mark': False,
        'mincharnum': 1,
    })
    if regex is None:
        attrs['separators'] = default_separators
    else:
        attrs['tokenexp'] = regex

    tokenized = scope.get_unique_variable_name('tokenized')
    container.add_node(op_type, normalized, tokenized,
                       op_domain='com.microsoft', **attrs)

    # Flatten
    # Tokenizer outputs shape {1, C} or {1, 1, C}.
    # Second shape is not allowed by TfIdfVectorizer.
    # We use Flatten which produces {1, C} in both cases.
    flatt_tokenized = scope.get_unique_variable_name('flattened')
    container.add_node("Flatten", tokenized, flatt_tokenized,
                       name=scope.get_unique_operator_name('Flatten'))
    tokenized = flatt_tokenized

    # Ngram - TfIdfVectorizer
    C = max(op.vocabulary_.values()) + 1
    words = [None for i in range(C)]
    weights = [0 for i in range(C)]
    if hasattr(op, "idf_"):
        for k, v in op.vocabulary_.items():
            words[v] = k
            weights[v] = op.idf_[v]
        mode = 'TFIDF'
    else:
        for k, v in op.vocabulary_.items():
            words[v] = k
            weights[v] = 1.
        mode = 'IDF' if hasattr(op, 'use_idf') else 'TF'

    # Scikit-learn sorts n-grams by alphabetical order..
    # onnx assumes it is sorted by n.
    tokenizer = op.build_tokenizer()
    split_words = []
    existing = set()
    for w in words:
        spl = _intelligent_split(w, op, tokenizer, existing)
        split_words.append((spl, w))

    ng_split_words = [(len(a[0]), a[0], i) for i, a in enumerate(split_words)]
    ng_split_words.sort()
    key_indices = [a[2] for a in ng_split_words]
    ngcounts = [0 for i in range(op.ngram_range[0])]

    words = list(ng_split_words[0][1])
    for i in range(1, len(ng_split_words)):
        if ng_split_words[i-1][0] != ng_split_words[i][0]:
            ngcounts.append(len(words))
        words.extend(ng_split_words[i][1])

    weights_ = [weights[a[2]] for a in ng_split_words]
    weights = list(weights_)
    for i, ind in enumerate(key_indices):
        weights[ind] = weights_[i]

    # Create the node.
    attrs = {'name': scope.get_unique_operator_name("TfIdfVectorizer")}
    attrs.update({
        'min_gram_length': op.ngram_range[0],
        'max_gram_length': op.ngram_range[1],
        'mode': mode,
        'max_skip_count': 0,
        'pool_strings': words,
        'ngram_indexes': key_indices,
        'ngram_counts': ngcounts,
        'weights': weights,
    })

    if getattr(op, 'norm', None) is None:
        output = operator.output_full_names
    else:
        notnormalized = scope.get_unique_variable_name('notnormalized')
        output = [notnormalized]

    if container.target_opset < 9:
        op_type = 'Ngram'
        container.add_node(op_type, tokenized, output,
                           op_domain='com.microsoft', **attrs)
    else:
        op_type = 'TfIdfVectorizer'
        container.add_node(op_type, tokenized, output, op_domain='',
                           op_version=9, **attrs)

    if getattr(op, 'norm', None) is not None:
        op_type = 'Normalizer'
        norm_map = {'max': 'MAX', 'l1': 'L1', 'l2': 'L2'}
        attrs = {'name': scope.get_unique_operator_name(op_type)}
        if op.norm in norm_map:
            attrs['norm'] = norm_map[op.norm]
        else:
            raise RuntimeError("Invalid norm '%s'. "
                               "You may raise an issue at "
                               "https://github.com/onnx/sklearn-onnx/"
                               "issues." % op.norm)

        container.add_node(op_type, output, operator.output_full_names,
                           op_domain='ai.onnx.ml', **attrs)


register_converter('SklearnCountVectorizer', convert_sklearn_text_vectorizer)
register_converter('SklearnTfidfVectorizer', convert_sklearn_text_vectorizer)<|MERGE_RESOLUTION|>--- conflicted
+++ resolved
@@ -184,13 +184,8 @@
             regex = None
             default_separators = options['separators']
     else:
-<<<<<<< HEAD
         if options['separators'] != 'DEFAULT':
-            raise RuntimeError("Option separators has not effect "
-=======
-        if options['sep'] != 'DEFAULT':
-            raise RuntimeError("Option sep has no effect "
->>>>>>> 4200f111
+            raise RuntimeError("Option separators has no effect "
                                "if analyser != 'word'.")
         regex = options['tokenexp'] if options['tokenexp'] else '.'
         default_separators = None
