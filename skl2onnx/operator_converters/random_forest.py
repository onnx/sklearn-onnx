# -------------------------------------------------------------------------
# Copyright (c) Microsoft Corporation. All rights reserved.
# Licensed under the MIT License. See License.txt in the project root for
# license information.
# --------------------------------------------------------------------------

import numbers
import numpy as np
import six
from ..common._apply_operation import (
    apply_cast,
    apply_concat,
    apply_reshape,
    apply_transpose,
)
from ..common.data_types import Int64TensorType
from ..common._registration import register_converter
from ..common.tree_ensemble import (
    add_tree_to_attribute_pairs,
    add_tree_to_attribute_pairs_hist_gradient_boosting,
    get_default_tree_classifier_attribute_pairs,
    get_default_tree_regressor_attribute_pairs
)
from ..common.utils_classifier import get_label_classes
from ..proto import onnx_proto
from .decision_tree import predict


def _num_estimators(op):
    # don't use op.n_estimators since it may not be the same as
    # len(op.estimators_). At training time n_estimators can be changed by
    # training code:
    #   for j in range(10):
    #       ...
    #       classifier.fit(X_tmp, y_tmp)
    #       classifier.n_estimators += 30
    try:
        return len(op.estimators_)
    except AttributeError:
        # HistGradientBoosting
        return len(op._predictors)


def _calculate_labels(scope, container, model, proba):
    predictions = []
    transposed_result_name = scope.get_unique_variable_name(
        'transposed_result')
    apply_transpose(scope, proba, transposed_result_name,
                    container, perm=(1, 2, 0))
    for k in range(model.n_outputs_):
        preds_name = scope.get_unique_variable_name('preds')
        reshaped_preds_name = scope.get_unique_variable_name(
            'reshaped_preds')
        k_name = scope.get_unique_variable_name('k_column')
        out_k_name = scope.get_unique_variable_name('out_k_column')
        argmax_output_name = scope.get_unique_variable_name(
            'argmax_output')
        classes_name = scope.get_unique_variable_name('classes')
        reshaped_result_name = scope.get_unique_variable_name(
            'reshaped_result')

        container.add_initializer(
            k_name, onnx_proto.TensorProto.INT64,
            [], [k])
        container.add_initializer(
            classes_name, onnx_proto.TensorProto.INT64,
            model.classes_[k].shape, model.classes_[k])

        container.add_node(
            'ArrayFeatureExtractor', [transposed_result_name, k_name],
            out_k_name, op_domain='ai.onnx.ml',
            name=scope.get_unique_operator_name('ArrayFeatureExtractor'))
        container.add_node(
            'ArgMax', out_k_name, argmax_output_name,
            name=scope.get_unique_operator_name('ArgMax'), axis=1)
        apply_reshape(scope, argmax_output_name, reshaped_result_name,
                      container, desired_shape=(1, -1))
        container.add_node(
            'ArrayFeatureExtractor', [classes_name, reshaped_result_name],
            preds_name, op_domain='ai.onnx.ml',
            name=scope.get_unique_operator_name('ArrayFeatureExtractor'))
        apply_reshape(scope, preds_name, reshaped_preds_name,
                      container, desired_shape=(-1, 1))
        predictions.append(reshaped_preds_name)
    return predictions


def convert_sklearn_random_forest_classifier(scope, operator, container):
    op = operator.raw_operator
    op_type = 'TreeEnsembleClassifier'
    if op.n_outputs_ == 1:
        classes = get_label_classes(scope, op)

        if all(isinstance(i, np.ndarray) for i in classes):
            classes = np.concatenate(classes)
        attr_pairs = get_default_tree_classifier_attribute_pairs()
        attr_pairs['name'] = scope.get_unique_operator_name(op_type)

        if all(isinstance(i, (numbers.Real, bool, np.bool_)) for i in classes):
            class_labels = [int(i) for i in classes]
            attr_pairs['classlabels_int64s'] = class_labels
        elif all(isinstance(i, (six.text_type, six.string_types))
                 for i in classes):
            class_labels = [str(i) for i in classes]
            attr_pairs['classlabels_strings'] = class_labels
        else:
            raise ValueError(
                'Only string and integer class labels are allowed.')

        # random forest calculate the final score by averaging over all trees'
        # outcomes, so all trees' weights are identical.
        estimtator_count = _num_estimators(op)
        tree_weight = 1. / estimtator_count

        for tree_id in range(estimtator_count):
            tree = op.estimators_[tree_id].tree_
            add_tree_to_attribute_pairs(attr_pairs, True, tree, tree_id,
                                        tree_weight, 0, True, True,
                                        dtype=container.dtype)

        container.add_node(
            op_type, operator.input_full_names,
            [operator.outputs[0].full_name, operator.outputs[1].full_name],
            op_domain='ai.onnx.ml', **attr_pairs)
    else:
<<<<<<< HEAD
        raise ValueError('Only string and integer class labels are allowed.')

    # random forest calculate the final score by averaging over all trees'
    # outcomes, so all trees' weights are identical.
    estimator_count = _num_estimators(op)
    tree_weight = 1. / estimator_count

    for tree_id in range(estimator_count):
        tree = op.estimators_[tree_id].tree_
        add_tree_to_attribute_pairs(attr_pairs, True, tree, tree_id,
                                    tree_weight, 0, True, True,
                                    dtype=container.dtype)

    container.add_node(
        op_type, operator.input_full_names,
        [operator.outputs[0].full_name, operator.outputs[1].full_name],
        op_domain='ai.onnx.ml', **attr_pairs)
=======
        concatenated_proba_name = scope.get_unique_variable_name(
            'concatenated_proba')
        proba = []
        for est in op.estimators_:
            reshaped_est_proba_name = scope.get_unique_variable_name(
                'reshaped_est_proba')
            est_proba = predict(
                est, scope, operator, container, op_type, is_ensemble=True)
            apply_reshape(
                scope, est_proba, reshaped_est_proba_name, container,
                desired_shape=(1, op.n_outputs_, -1, len(op.classes_[0])))
            proba.append(reshaped_est_proba_name)
        apply_concat(scope, proba, concatenated_proba_name,
                     container, axis=0)
        container.add_node('ReduceMean', concatenated_proba_name,
                           operator.outputs[1].full_name,
                           name=scope.get_unique_operator_name('ReduceMean'),
                           axes=[0], keepdims=0)
        predictions = _calculate_labels(
            scope, container, op, operator.outputs[1].full_name)
        apply_concat(scope, predictions, operator.outputs[0].full_name,
                     container, axis=1)
>>>>>>> 39edc1c0


def convert_sklearn_random_forest_regressor_converter(scope,
                                                      operator, container):
    op = operator.raw_operator
    op_type = 'TreeEnsembleRegressor'
    attrs = get_default_tree_regressor_attribute_pairs()
    attrs['name'] = scope.get_unique_operator_name(op_type)
    try:
        attrs['n_targets'] = int(op.n_outputs_)
    except AttributeError:
        # HistGradientBoostingRegressor
        attrs['n_targets'] = op.n_trees_per_iteration_
    try:
        estimator_count = len(op.estimators_)
        tree_weight = 1. / estimator_count
    except AttributeError:
        # HistGradientBoosting
        estimator_count = len(op._predictors)
        tree_weight = 1.

    # random forest calculate the final score by averaging over all trees'
    # outcomes, so all trees' weights are identical.
    for tree_id in range(estimator_count):
        if hasattr(op, 'estimators_'):
            tree = op.estimators_[tree_id].tree_
            add_tree_to_attribute_pairs(attrs, False, tree, tree_id,
                                        tree_weight, 0, False, True,
                                        dtype=container.dtype)
        else:
            # HistGradientBoostRegressor
            tree = op._predictors[tree_id][0]
            add_tree_to_attribute_pairs_hist_gradient_boosting(
                attrs, False, tree, tree_id, tree_weight, 0, False,
                False, dtype=container.dtype)

    if hasattr(op, '_baseline_prediction'):
        if isinstance(op._baseline_prediction, np.ndarray):
            attrs['base_values'] = list(op._baseline_prediction)
        else:
            attrs['base_values'] = [op._baseline_prediction]

    input_name = operator.input_full_names
    if type(operator.inputs[0].type) == Int64TensorType:
        cast_input_name = scope.get_unique_variable_name('cast_input')

        apply_cast(scope, operator.input_full_names, cast_input_name,
                   container, to=onnx_proto.TensorProto.FLOAT)
        input_name = cast_input_name

    container.add_node(
        op_type, input_name,
        operator.output_full_names, op_domain='ai.onnx.ml', **attrs)


register_converter('SklearnRandomForestClassifier',
                   convert_sklearn_random_forest_classifier)
register_converter('SklearnRandomForestRegressor',
                   convert_sklearn_random_forest_regressor_converter)
register_converter('SklearnExtraTreesClassifier',
                   convert_sklearn_random_forest_classifier)
register_converter('SklearnExtraTreesRegressor',
                   convert_sklearn_random_forest_regressor_converter)
register_converter('SklearnHistGradientBoostingClassifier',
                   convert_sklearn_random_forest_classifier)
register_converter('SklearnHistGradientBoostingRegressor',
                   convert_sklearn_random_forest_regressor_converter)<|MERGE_RESOLUTION|>--- conflicted
+++ resolved
@@ -123,25 +123,6 @@
             [operator.outputs[0].full_name, operator.outputs[1].full_name],
             op_domain='ai.onnx.ml', **attr_pairs)
     else:
-<<<<<<< HEAD
-        raise ValueError('Only string and integer class labels are allowed.')
-
-    # random forest calculate the final score by averaging over all trees'
-    # outcomes, so all trees' weights are identical.
-    estimator_count = _num_estimators(op)
-    tree_weight = 1. / estimator_count
-
-    for tree_id in range(estimator_count):
-        tree = op.estimators_[tree_id].tree_
-        add_tree_to_attribute_pairs(attr_pairs, True, tree, tree_id,
-                                    tree_weight, 0, True, True,
-                                    dtype=container.dtype)
-
-    container.add_node(
-        op_type, operator.input_full_names,
-        [operator.outputs[0].full_name, operator.outputs[1].full_name],
-        op_domain='ai.onnx.ml', **attr_pairs)
-=======
         concatenated_proba_name = scope.get_unique_variable_name(
             'concatenated_proba')
         proba = []
@@ -164,7 +145,6 @@
             scope, container, op, operator.outputs[1].full_name)
         apply_concat(scope, predictions, operator.outputs[0].full_name,
                      container, axis=1)
->>>>>>> 39edc1c0
 
 
 def convert_sklearn_random_forest_regressor_converter(scope,
