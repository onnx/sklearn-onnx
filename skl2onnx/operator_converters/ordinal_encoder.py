# SPDX-License-Identifier: Apache-2.0
import copy

import numpy as np

from ..common._apply_operation import apply_cast, apply_concat, apply_reshape
from ..common._container import ModelComponentContainer
from ..common.data_types import (
    DoubleTensorType,
    FloatTensorType,
    Int64TensorType,
    Int32TensorType,
    Int16TensorType,
)
from ..common._registration import register_converter
from ..common._topology import Scope, Operator
from ..proto import onnx_proto


def convert_sklearn_ordinal_encoder(
    scope: Scope, operator: Operator, container: ModelComponentContainer
):
    ordinal_op = operator.raw_operator
    result = []
    input_idx = 0
    dimension_idx = 0

    # handle the 'handle_unknown=use_encoded_value' case
    use_float = (
        False
        if ordinal_op.unknown_value is None
        else isinstance(ordinal_op.unknown_value, float)
        or np.isnan(ordinal_op.unknown_value)
    )
    default_value = (
        None
        if ordinal_op.handle_unknown == "error"
        else (
            float(ordinal_op.unknown_value)
            if use_float
            else int(ordinal_op.unknown_value)
        )
    )

    for categories in ordinal_op.categories_:
        if len(categories) == 0:
            continue

        if (
            hasattr(ordinal_op, "_infrequent_enabled")
            and ordinal_op._infrequent_enabled
        ):
            default_to_infrequent_mappings = ordinal_op._default_to_infrequent_mappings[
                input_idx
            ]
        else:
            default_to_infrequent_mappings = None

        current_input = operator.inputs[input_idx]
        if current_input.get_second_dimension() == 1:
            feature_column = current_input
            input_idx += 1
        else:
            index_name = scope.get_unique_variable_name("index")
            container.add_initializer(
                index_name, onnx_proto.TensorProto.INT64, [], [dimension_idx]
            )

            feature_column = scope.declare_local_variable(
                "feature_column",
                current_input.type.__class__([current_input.get_first_dimension(), 1]),
            )

            container.add_node(
                "ArrayFeatureExtractor",
                [current_input.onnx_name, index_name],
                feature_column.onnx_name,
                op_domain="ai.onnx.ml",
                name=scope.get_unique_operator_name("ArrayFeatureExtractor"),
            )

            dimension_idx += 1
            if dimension_idx == current_input.get_second_dimension():
                dimension_idx = 0
                input_idx += 1

        to = None
        if isinstance(current_input.type, DoubleTensorType):
            to = onnx_proto.TensorProto.FLOAT
        if isinstance(current_input.type, (Int16TensorType, Int32TensorType)):
            to = onnx_proto.TensorProto.INT64
        if to is not None:
            dtype = (
                Int64TensorType
                if to == onnx_proto.TensorProto.INT64
                else FloatTensorType
            )
            casted_feature_column = scope.declare_local_variable(
                "casted_feature_column", dtype(copy.copy(feature_column.type.shape))
            )

            apply_cast(
                scope,
                feature_column.onnx_name,
                casted_feature_column.onnx_name,
                container,
                to=to,
            )

            feature_column = casted_feature_column

        attrs = {"name": scope.get_unique_operator_name("LabelEncoder")}

        if isinstance(feature_column.type, FloatTensorType):
            attrs["keys_floats"] = np.array(
                [float(s) for s in categories], dtype=np.float32
            )
        elif isinstance(feature_column.type, Int64TensorType):
            attrs["keys_int64s"] = np.array(
                [int(s) for s in categories], dtype=np.int64
            )
        else:
            attrs["keys_strings"] = np.array(
                [str(s).encode("utf-8") for s in categories]
            )

        # hanlde encoded_missing_value
        key = "values_floats" if use_float else "values_int64s"
        dtype = np.float32 if use_float else np.int64
        if not np.isnan(ordinal_op.encoded_missing_value) and (
            isinstance(categories[-1], float) and np.isnan(categories[-1])
        ):
            # sklearn always places np.nan as the last entry
            # in its categories if it was in the training data
            # => we simply add the 'ordinal_op.encoded_missing_value'
            # as our last entry in 'values_int64s' if it was in the training data
            encoded_missing_value = np.array(
                [int(ordinal_op.encoded_missing_value)]
<<<<<<< HEAD
            ).astype(dtype)
            attrs[key] = np.concatenate(
                (np.arange(len(categories) - 1).astype(dtype), encoded_missing_value)
            )
        else:
            attrs[key] = np.arange(len(categories)).astype(dtype)
=======
            ).astype(np.int64)

            # handle max_categories or min_frequency
            if default_to_infrequent_mappings is not None:
                attrs["values_int64s"] = np.concatenate(
                    (
                        np.array(default_to_infrequent_mappings, dtype=np.int64),
                        encoded_missing_value,
                    )
                )
            else:
                attrs["values_int64s"] = np.concatenate(
                    (
                        np.arange(len(categories) - 1).astype(np.int64),
                        encoded_missing_value,
                    )
                )
        else:
            # handle max_categories or min_frequency
            if default_to_infrequent_mappings is not None:
                attrs["values_int64s"] = np.array(
                    default_to_infrequent_mappings, dtype=np.int64
                )
            else:
                attrs["values_int64s"] = np.arange(len(categories)).astype(np.int64)
>>>>>>> 2462f35a

        if default_value or (
            isinstance(default_value, float) and np.isnan(default_value)
        ):
            attrs["default_float" if use_float else "default_int64"] = default_value

        result.append(scope.get_unique_variable_name("ordinal_output"))
        label_encoder_output = scope.get_unique_variable_name("label_encoder")

        container.add_node(
            "LabelEncoder",
            feature_column.onnx_name,
            label_encoder_output,
            op_domain="ai.onnx.ml",
            op_version=2,
            **attrs,
        )
        apply_reshape(
            scope,
            label_encoder_output,
            result[-1],
            container,
            desired_shape=(-1, 1),
        )

    concat_result_name = scope.get_unique_variable_name("concat_result")
    apply_concat(scope, result, concat_result_name, container, axis=1)
    cast_type = (
        onnx_proto.TensorProto.FLOAT
        if np.issubdtype(ordinal_op.dtype, np.floating)
        else onnx_proto.TensorProto.INT64
    )
    apply_cast(
        scope, concat_result_name, operator.output_full_names, container, to=cast_type
    )


register_converter("SklearnOrdinalEncoder", convert_sklearn_ordinal_encoder)<|MERGE_RESOLUTION|>--- conflicted
+++ resolved
@@ -136,40 +136,29 @@
             # as our last entry in 'values_int64s' if it was in the training data
             encoded_missing_value = np.array(
                 [int(ordinal_op.encoded_missing_value)]
-<<<<<<< HEAD
             ).astype(dtype)
-            attrs[key] = np.concatenate(
-                (np.arange(len(categories) - 1).astype(dtype), encoded_missing_value)
-            )
-        else:
-            attrs[key] = np.arange(len(categories)).astype(dtype)
-=======
-            ).astype(np.int64)
 
             # handle max_categories or min_frequency
             if default_to_infrequent_mappings is not None:
-                attrs["values_int64s"] = np.concatenate(
+                attrs[key] = np.concatenate(
                     (
-                        np.array(default_to_infrequent_mappings, dtype=np.int64),
+                        np.array(default_to_infrequent_mappings, dtype=dtype),
                         encoded_missing_value,
                     )
                 )
             else:
-                attrs["values_int64s"] = np.concatenate(
+                attrs[key] = np.concatenate(
                     (
-                        np.arange(len(categories) - 1).astype(np.int64),
+                        np.arange(len(categories) - 1).astype(dtype),
                         encoded_missing_value,
                     )
                 )
         else:
             # handle max_categories or min_frequency
             if default_to_infrequent_mappings is not None:
-                attrs["values_int64s"] = np.array(
-                    default_to_infrequent_mappings, dtype=np.int64
-                )
+                attrs[key] = np.array(default_to_infrequent_mappings, dtype=dtype)
             else:
-                attrs["values_int64s"] = np.arange(len(categories)).astype(np.int64)
->>>>>>> 2462f35a
+                attrs[key] = np.arange(len(categories)).astype(dtype)
 
         if default_value or (
             isinstance(default_value, float) and np.isnan(default_value)
