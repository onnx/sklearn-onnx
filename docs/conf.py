# Copyright (c) Microsoft Corporation. All rights reserved.
# Licensed under the MIT License.

# -*- coding: utf-8 -*-
#
# Configuration file for the Sphinx documentation builder.

import os
import sys
import skl2onnx
<<<<<<< HEAD
from skl2onnx.algebra.onnx_ops import OnnxDiv
import onnxruntime
import sphinx_skl2onnx_extension
=======
>>>>>>> 26b7ed2b
import sphinx_modern_theme_modified
import tabulate

sys.path.append(os.path.abspath('exts'))


# -- Project information -----------------------------------------------------

project = 'sklearn-onnx'
copyright = '2018-2019, Microsoft'
author = 'Microsoft'
version = skl2onnx.__version__
release = version

# -- General configuration ---------------------------------------------------

extensions = [
    'sphinx.ext.intersphinx',
    'sphinx.ext.imgmath',
    'sphinx.ext.ifconfig',
    'sphinx.ext.viewcode',
    "sphinx.ext.autodoc",
    'sphinx.ext.githubpages',
    "sphinx_gallery.gen_gallery",
    'sphinx.ext.autodoc',
    'sphinx_skl2onnx_extension',
    "sphinxcontrib.blockdiag",
]

templates_path = ['_templates']
source_suffix = ['.rst']

master_doc = 'index'
language = "en"
exclude_patterns = []
pygments_style = 'default'

# -- Options for HTML output -------------------------------------------------

html_theme = "sphinx_mo"
html_static_path = ['_static']
html_theme = "sphinx_modern_theme_modified"
html_theme_path = [sphinx_modern_theme_modified.get_html_theme_path()]
html_logo = "logo_main.png"

# -- Options for intersphinx extension ---------------------------------------

# Example configuration for intersphinx: refer to the Python standard library.
intersphinx_mapping = {'https://docs.python.org/': None}

# -- Options for Sphinx Gallery ----------------------------------------------

sphinx_gallery_conf = {
     'examples_dirs': 'examples',
     'gallery_dirs': 'auto_examples',
}

# -- Setup actions -----------------------------------------------------------

def setup(app):
    # Placeholder to initialize the folder before
    # generating the documentation.
    return app
<|MERGE_RESOLUTION|>--- conflicted
+++ resolved
@@ -8,12 +8,6 @@
 import os
 import sys
 import skl2onnx
-<<<<<<< HEAD
-from skl2onnx.algebra.onnx_ops import OnnxDiv
-import onnxruntime
-import sphinx_skl2onnx_extension
-=======
->>>>>>> 26b7ed2b
 import sphinx_modern_theme_modified
 import tabulate
 
