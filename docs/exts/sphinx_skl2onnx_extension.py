--- conflicted
+++ resolved
@@ -183,8 +183,6 @@
             main += node
 
         return [main]
-<<<<<<< HEAD
-=======
 
 
 def missing_ops():
@@ -218,7 +216,6 @@
                 found.append((cl.__name__, sub, cl))
     found.sort()
     return found
->>>>>>> f34c8d35
     
 
 class AllSklearnOpsDirective(Directive):
