--- conflicted
+++ resolved
@@ -459,16 +459,10 @@
             return ":ref:`ONNX <{}>`".format(lab)
         return ""
 
-<<<<<<< HEAD
-    rows = list(enumerate_validated_operator_opsets(verbose=1, debug=False,
-                                                    dot_graph=True,
-                                                    store_models=True))
-=======
     OPSET_MAX = app.config.OPSET_MAX
     rows = list(enumerate_validated_operator_opsets(
         verbose=1, debug=False, dot_graph=True, store_models=True,
         opset_max=OPSET_MAX))
->>>>>>> bc721b61
     df = pandas.DataFrame(rows)
     piv = summary_report(df)
     piv['ONNX'] = piv.apply(create_onnx_link, axis=1)
@@ -572,10 +566,7 @@
     app.add_directive('supported-sklearn-ops', SupportedSklearnOpsDirective)
     app.add_directive('covered-sklearn-ops', AllSklearnOpsDirective)
     app.connect('builder-inited', covered_opset_converters)
-<<<<<<< HEAD
-=======
     app.add_config_value('OPSET_MAX', 12)
->>>>>>> bc721b61
     return {'version': sphinx.__display_version__,
             'parallel_read_safe': False,
             'parallel_write_safe': False}