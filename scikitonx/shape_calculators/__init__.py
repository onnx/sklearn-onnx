# -------------------------------------------------------------------------
# Copyright (c) Microsoft Corporation. All rights reserved.
# Licensed under the MIT License. See License.txt in the project root for
# license information.
# --------------------------------------------------------------------------

# To register shape calculators for scikit-learn operators, import associated modules here.
from . import Concat
from . import DictVectorizer
from . import Imputer
from . import LabelEncoder
from . import LinearClassifier
from . import LinearRegressor
from . import OneHotEncoder
from . import Scaler
from . import SVM
from . import SVD
<<<<<<< HEAD
from . import ZipMap 
=======
from . import TextVectorizer
>>>>>>> 47c5b4c6
<|MERGE_RESOLUTION|>--- conflicted
+++ resolved
@@ -15,8 +15,5 @@
 from . import Scaler
 from . import SVM
 from . import SVD
-<<<<<<< HEAD
-from . import ZipMap 
-=======
 from . import TextVectorizer
->>>>>>> 47c5b4c6
+from . import ZipMap 