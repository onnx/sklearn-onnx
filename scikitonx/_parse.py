# -------------------------------------------------------------------------
# Copyright (c) Microsoft Corporation. All rights reserved.
# Licensed under the MIT License. See License.txt in the project root for
# license information.
# --------------------------------------------------------------------------

from .common._container import SklearnModelContainer
from .common._topology import *
import numpy as np

# Pipeline
from sklearn import pipeline

# Linear classifiers
from sklearn.linear_model import LogisticRegression
from sklearn.linear_model import SGDClassifier
from sklearn.svm import LinearSVC

# Linear regressors
from sklearn.linear_model import ElasticNet
from sklearn.linear_model import LassoLars
from sklearn.linear_model import LinearRegression
from sklearn.linear_model import Ridge
from sklearn.linear_model import SGDRegressor
from sklearn.svm import LinearSVR

# Tree-based models
from sklearn.ensemble import GradientBoostingClassifier
from sklearn.ensemble import GradientBoostingRegressor
from sklearn.ensemble import RandomForestClassifier
from sklearn.ensemble import RandomForestRegressor
from sklearn.ensemble import ExtraTreesClassifier
from sklearn.ensemble import ExtraTreesRegressor
from sklearn.tree import DecisionTreeClassifier
from sklearn.tree import DecisionTreeRegressor

# Calibrated classifier CV
from sklearn.calibration import CalibratedClassifierCV

# Support vector machines
from sklearn.svm import SVC, SVR, NuSVC, NuSVR

# K-nearest neighbors
from sklearn.neighbors import KNeighborsClassifier
from sklearn.neighbors import KNeighborsRegressor

# Naive Bayes
from sklearn.naive_bayes import BernoulliNB
from sklearn.naive_bayes import MultinomialNB

# Operators for preprocessing and feature engineering
from sklearn.decomposition import PCA 
from sklearn.decomposition import TruncatedSVD
from sklearn.feature_extraction import DictVectorizer
from sklearn.preprocessing import Binarizer
from sklearn.preprocessing import Imputer
from sklearn.preprocessing import LabelEncoder
from sklearn.preprocessing import Normalizer
from sklearn.preprocessing import OneHotEncoder
from sklearn.preprocessing import RobustScaler
from sklearn.preprocessing import StandardScaler
from sklearn.preprocessing import MinMaxScaler
from sklearn.preprocessing import MaxAbsScaler
from sklearn.feature_extraction.text import CountVectorizer, TfidfVectorizer

# In most cases, scikit-learn operator produces only one output. However, each classifier has basically two outputs;
# one is the predicted label and the other one is the probabilities of all possible labels. Here is a list of supported
# scikit-learn classifiers. In the parsing stage, we produce two outputs for objects included in the following list and
# one output for everything not in the list.
sklearn_classifier_list = [LogisticRegression, SGDClassifier, LinearSVC, SVC, NuSVC,
                           GradientBoostingClassifier, RandomForestClassifier, DecisionTreeClassifier,
                           ExtraTreesClassifier, BernoulliNB, MultinomialNB, KNeighborsClassifier,
                           CalibratedClassifierCV]

# Associate scikit-learn types with our operator names. If two scikit-learn models share a single name, it means their
# are equivalent in terms of conversion.

def build_sklearn_operator_name_map():
    res = {k: "Sklearn" + k.__name__ for k in [
                    RobustScaler, LinearSVC, OneHotEncoder, DictVectorizer,
                    Imputer, LabelEncoder, SVC, SVR, LinearSVR, LinearRegression,
                    LassoLars, Ridge, Normalizer, DecisionTreeClassifier, DecisionTreeRegressor,
                    RandomForestClassifier, RandomForestRegressor, ExtraTreesClassifier,
                    ExtraTreesRegressor, GradientBoostingClassifier, GradientBoostingRegressor,
                    CalibratedClassifierCV, KNeighborsClassifier, KNeighborsRegressor,
                    MultinomialNB, BernoulliNB,
                    Binarizer, PCA, TruncatedSVD, MinMaxScaler, MaxAbsScaler,
                    CountVectorizer, TfidfVectorizer]}
    res.update({
        ElasticNet: 'SklearnElasticNetRegressor',
        LinearRegression: 'SklearnLinearRegressor',
        LogisticRegression: 'SklearnLinearClassifier',
        NuSVC: 'SklearnSVC',
        NuSVR: 'SklearnSVR',
        SGDClassifier: 'SklearnLinearClassifier',
        SGDRegressor: 'SklearnLinearRegressor',
        StandardScaler: 'SklearnScaler',
    })
    return res

sklearn_operator_name_map = build_sklearn_operator_name_map()


def _get_sklearn_operator_name(model_type):
    '''
    Get operator name of the input argument

    :param model_type:  A scikit-learn object (e.g., SGDClassifier and Binarizer)
    :return: A string which stands for the type of the input model in our conversion framework
    '''
    if model_type not in sklearn_operator_name_map:
        raise ValueError("No proper operator name found for '%s'" % model_type)
    return sklearn_operator_name_map[model_type]


def _parse_sklearn_simple_model(scope, model, inputs):
    '''
    This function handles all non-pipeline models.

    :param scope: Scope object
    :param model: A scikit-learn object (e.g., OneHotEncoder and LogisticRegression)
    :param inputs: A list of variables
    :return: A list of output variables which will be passed to next stage
    '''
    this_operator = scope.declare_local_operator(_get_sklearn_operator_name(type(model)), model)
    this_operator.inputs = inputs

    if type(model) in sklearn_classifier_list:
        # For classifiers, we may have two outputs, one for label and the other one for probabilities of all classes.
        # Notice that their types here are not necessarily correct and they will be fixed in shape inference phase
        label_variable = scope.declare_local_variable('label', FloatTensorType())
        probability_tensor_variable = scope.declare_local_variable('probabilities', FloatTensorType())
        this_operator.outputs.append(label_variable)
        this_operator.outputs.append(probability_tensor_variable)
    else:
        # We assume that all scikit-learn operator can only produce a single float tensor.
        variable = scope.declare_local_variable('variable', FloatTensorType())
        this_operator.outputs.append(variable)
    return this_operator.outputs


def _parse_sklearn_pipeline(scope, model, inputs):
    '''
    The basic ideas of scikit-learn parsing:
        1. Sequentially go though all stages defined in the considered scikit-learn pipeline
        2. The output variables of one stage will be fed into its next stage as the inputs.

    :param scope: Scope object defined in _topology.py
    :param model: scikit-learn pipeline object
    :param inputs: A list of Variable objects
    :return: A list of output variables produced by the input pipeline
    '''
    for step in model.steps:
        inputs = _parse_sklearn(scope, step[1], inputs)
    return inputs


def _parse_sklearn_feature_union(scope, model, inputs):
    '''
    :param scope: Scope object
    :param model: A scikit-learn FeatureUnion object
    :param inputs: A list of Variable objects
    :return: A list of output variables produced by feature union
    '''
    # Output variable name of each transform. It's a list of string.
    transformed_result_names = []
    # Encode each transform as our IR object
    for name, transform in model.transformer_list:
        transformed_result_names.append(_parse_sklearn_simple_model(scope, transform, inputs)[0])
    # Create a Concat ONNX node
    concat_operator = scope.declare_local_operator('SklearnConcat')
    concat_operator.inputs = transformed_result_names

    # Declare output name of scikit-learn FeatureUnion
    union_name = scope.declare_local_variable('union', FloatTensorType())
    concat_operator.outputs.append(union_name)

    return concat_operator.outputs


def _parse_sklearn(scope, model, inputs):
    '''
    This is a delegate function. It doesn't nothing but invoke the correct parsing function according to the input
    model's type.
    :param scope: Scope object
    :param model: A scikit-learn object (e.g., OneHotEncoder and LogisticRegression)
    :param inputs: A list of variables
    :return: The output variables produced by the input model
    '''
    if isinstance(model, pipeline.Pipeline):
        return _parse_sklearn_pipeline(scope, model, inputs)
<<<<<<< HEAD
    elif type(model) in sklearn_classifier_list:
        probability_tensor = _parse_sklearn_simple_model(scope, model, inputs)
        this_operator = scope.declare_local_operator('SklearnZipMap')
        this_operator.inputs = probability_tensor

        classes = model.classes_
        if np.issubdtype(model.classes_.dtype, np.floating):
            classes = np.array(list(map(lambda x: int(x), classes)))
            this_operator.classlabels_int64s = classes
        elif np.issubdtype(model.classes_.dtype, np.signedinteger):
            this_operator.classlabels_int64s = classes
        else:
            classes = np.array([s.encode('utf-8') for s in classes])
            this_operator.classlabels_strings = classes

        output_variable = scope.declare_local_variable('output_variable', SequenceType(DictionaryType(Int64Type(),
                                                       FloatTensorType())))
        this_operator.outputs.append(output_variable)
        return [probability_tensor[0], this_operator.outputs[0]]
=======
    elif isinstance(model, pipeline.FeatureUnion):
        return _parse_sklearn_feature_union(scope, model, inputs)
>>>>>>> 47c5b4c6
    else:
        return _parse_sklearn_simple_model(scope, model, inputs)


def parse_sklearn(model, initial_types=None, target_opset=None,
                  custom_conversion_functions=None, custom_shape_calculators=None):
    # Put scikit-learn object into an abstract container so that our framework can work seamlessly on models created
    # with different machine learning tools.
    raw_model_container = SklearnModelContainer(model)

    # Declare a computational graph. It will become a representation of the input scikit-learn model after parsing.
    topology = Topology(raw_model_container,
                        initial_types=initial_types,
                        target_opset=target_opset,
                        custom_conversion_functions=custom_conversion_functions,
                        custom_shape_calculators=custom_shape_calculators)

    # Declare an object to provide variables' and operators' naming mechanism. In contrast to CoreML, one global scope
    # is enough for parsing scikit-learn models.
    scope = topology.declare_scope('__root__')

    # Declare input variables. They should be the inputs of the scikit-learn model you want to convert into ONNX
    inputs = []
    for var_name, initial_type in initial_types:
        inputs.append(scope.declare_local_variable(var_name, initial_type))

    # The object raw_model_container is a part of the topology we're going to return. We use it to store the inputs of
    # the scikit-learn's computational graph.
    for variable in inputs:
        raw_model_container.add_input(variable)

    # Parse the input scikit-learn model as a Topology object.
    outputs = _parse_sklearn(scope, model, inputs)

    # THe object raw_model_container is a part of the topology we're going to return. We use it to store the outputs of
    # the scikit-learn's computational graph.
    for variable in outputs:
        raw_model_container.add_output(variable)

    return topology<|MERGE_RESOLUTION|>--- conflicted
+++ resolved
@@ -189,7 +189,8 @@
     '''
     if isinstance(model, pipeline.Pipeline):
         return _parse_sklearn_pipeline(scope, model, inputs)
-<<<<<<< HEAD
+    elif isinstance(model, pipeline.FeatureUnion):
+        return _parse_sklearn_feature_union(scope, model, inputs)
     elif type(model) in sklearn_classifier_list:
         probability_tensor = _parse_sklearn_simple_model(scope, model, inputs)
         this_operator = scope.declare_local_operator('SklearnZipMap')
@@ -208,11 +209,7 @@
         output_variable = scope.declare_local_variable('output_variable', SequenceType(DictionaryType(Int64Type(),
                                                        FloatTensorType())))
         this_operator.outputs.append(output_variable)
-        return [probability_tensor[0], this_operator.outputs[0]]
-=======
-    elif isinstance(model, pipeline.FeatureUnion):
-        return _parse_sklearn_feature_union(scope, model, inputs)
->>>>>>> 47c5b4c6
+        return this_operator.outputs
     else:
         return _parse_sklearn_simple_model(scope, model, inputs)
 
