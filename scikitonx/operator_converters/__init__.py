--- conflicted
+++ resolved
@@ -6,11 +6,8 @@
 
 # To register converter for scikit-learn operators, import associated modules here.
 from . import Binarizer
-<<<<<<< HEAD
 from . import CalibratedClassifierCV
-=======
 from . import Concat
->>>>>>> 47c5b4c6
 from . import DictVectorizer
 from . import DecisionTree
 from . import GradientBoosting
