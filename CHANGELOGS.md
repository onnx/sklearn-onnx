# Change Logs

## 1.20.0

<<<<<<< HEAD
=======
* Fixes missing dimension (number of features) in StackingClassifier
  [#1201](https://github.com/onnx/sklearn-onnx/issues/1201)
>>>>>>> 1fd6cb36
* Fixes CastTransformer output type
  [#1200](https://github.com/onnx/sklearn-onnx/issues/1200)
* Fixes unknown_value=np.nan in OrdinalEncoder
  [#1198](https://github.com/onnx/sklearn-onnx/issues/1198)
* Enhance OrdinalEncoder conversion to handle infrequent categories
  [#1195](https://github.com/onnx/sklearn-onnx/issues/1195)

## 1.19.1

* Fix QDA converter crashing on string labels and incorrect shape calculation
  [#1169](https://github.com/onnx/sklearn-onnx/issues/1169)
* Remove import of split_complex_to_pairs
  [#1182](https://github.com/onnx/sklearn-onnx/issues/1182)
* Removes dependency on onnxconverter-common
  [#1179](https://github.com/onnx/sklearn-onnx/issues/1179)
* Implements converter for QuantileTransformer
  [#1164](https://github.com/onnx/sklearn-onnx/issues/1164),
* Refactors KNNImputer converter with local function to match
  scikit-learn's implementation, the code was partially
  automatically generated from an equivalent implementation
  in pytorch and exported into ONNX
  [#1167](https://github.com/onnx/sklearn-onnx/issues/1167),
  [#1165](https://github.com/onnx/sklearn-onnx/issues/1165)
* Add support to sklearn TargetEncoder
  [#1137](https://github.com/onnx/sklearn-onnx/issues/1137)
* Fixes missing WhiteKernel with return_std=True #1163
  [#1163](https://github.com/onnx/sklearn-onnx/issues/1163)
* Fix empty column selector
  [#1159](https://github.com/onnx/sklearn-onnx/issues/1159)
* Fix conversion for XGBClassifier and XGBRegressor
  [#1157](https://github.com/onnx/sklearn-onnx/issues/1157)
* Test SelectKBest + StandardScaler pipeline
  [#1156](https://github.com/onnx/sklearn-onnx/issues/1156)
* Fix np.NAN into np.nan,
  [#1148](https://github.com/onnx/sklearn-onnx/issues/1148)

## 1.18.0

* Converter for OneHotEncoder does not add a concat operator if not needed,
  [#1110](https://github.com/onnx/sklearn-onnx/pull/1110)
* Function ``to_onnx`` now forces the main opset to be equal to the
  value speficied by the user (parameter ``target_opset``),
  [#1109](https://github.com/onnx/sklearn-onnx/pull/1109)
* Add converter for TunedThresholdClassifierCV,
  [#1107](https://github.com/onnx/sklearn-onnx/pull/1107)
* Update and Fix documentation
  [#1113](https://github.com/onnx/sklearn-onnx/pull/1113)
* Support fill_value for SimpleImputer with string data
  [#1123](https://github.com/onnx/sklearn-onnx/pull/1123)
* Remove unnecessary options for Regressor
  [#1124](https://github.com/onnx/sklearn-onnx/pull/1124)
* OrdinalEncoder handle encoded_missing_value and unknown_value
  [#1132](https://github.com/onnx/sklearn-onnx/pull/1132)
* Create output_onnx_single_probability.py
  [#1139](https://github.com/onnx/sklearn-onnx/pull/1139),
  [#1141](https://github.com/onnx/sklearn-onnx/pull/1141)

## 1.17.0 (development)

* Upgrade the maximum supported opset to 21,
  update requirements to scikit-learn>=1.1,
  older versions are not tested anymore,
  [#1098](https://github.com/onnx/sklearn-onnx/pull/1098)
* Support infrequent categories for OneHotEncoder
  [#1029](https://github.com/onnx/sklearn-onnx/pull/1029)
* Support kernel Matern in Gaussian Process
  [#978](https://github.com/onnx/sklearn-onnx/pull/978)
* Fix for multidimensional gaussian process
  [#1097](https://github.com/onnx/sklearn-onnx/pull/1097)
* Minor fixes to support scikit-learn==1.5.0
  [#1095](https://github.com/onnx/sklearn-onnx/pull/1095)
* Fix the conversion of pipeline including pipelines,
  issue [#1069](https://github.com/onnx/sklearn-onnx/pull/1069),
  [#1072](https://github.com/onnx/sklearn-onnx/pull/1072)
* Fix unexpected type for intercept in PoissonRegressor and GammaRegressor
  [#1070](https://github.com/onnx/sklearn-onnx/pull/1070)
* Add support for scikit-learn 1.4.0,
  [#1058](https://github.com/onnx/sklearn-onnx/pull/1058),
  fixes issues [Many examples in the gallery are showing "broken"](https://github.com/onnx/sklearn-onnx/pull/1057),
  [TFIDF vectorizer target_opset issue](https://github.com/onnx/sklearn-onnx/pull/1055),
  [Tfidfvectorizer with sublinear_tf fails, despite opset version set to greater than 11](https://github.com/onnx/sklearn-onnx/pull/996).

## 1.16.0

* Supports cosine distance (LocalOutlierFactor, ...)
  [#1050](https://github.com/onnx/sklearn-onnx/pull/1050),
* Supports multiple columns for OrdinalEncoder
  [#1044](https://github.com/onnx/sklearn-onnx/pull/1044) (by @max-509)
* Add an example on how to handle FunctionTransformer
  [#1042](https://github.com/onnx/sklearn-onnx/pull/1042),
  Versions of `scikit-learn < 1.0` are not tested any more.
* Supports lists of strings as inputs for FeatureHasher
  [#1025](https://github.com/onnx/sklearn-onnx/pull/1036),
  [#1036](https://github.com/onnx/sklearn-onnx/pull/1036)
* skl2onnx works with onnx==1.15.0,
  [#1034](https://github.com/onnx/sklearn-onnx/pull/1034)
* fix OneHotEncoder when categories indices to drop are not None
  [#1028](https://github.com/onnx/sklearn-onnx/pull/1028)
* fix converter for AdaBoost estimators in scikit-learn==1.3.1
  [#1027](https://github.com/onnx/sklearn-onnx/pull/1027)
* add function 'add_onnx_graph' to insert onnx graph coming from other converting,  
  libraries within the converter mapped to a custom estimator
  [#1023](https://github.com/onnx/sklearn-onnx/pull/1023),
  [#1024](https://github.com/onnx/sklearn-onnx/pull/1024)
* add option 'language' to converters of CountVectorizer, TfIdfVectorizer
  [#1020](https://github.com/onnx/sklearn-onnx/pull/1020)<|MERGE_RESOLUTION|>--- conflicted
+++ resolved
@@ -2,11 +2,8 @@
 
 ## 1.20.0
 
-<<<<<<< HEAD
-=======
 * Fixes missing dimension (number of features) in StackingClassifier
   [#1201](https://github.com/onnx/sklearn-onnx/issues/1201)
->>>>>>> 1fd6cb36
 * Fixes CastTransformer output type
   [#1200](https://github.com/onnx/sklearn-onnx/issues/1200)
 * Fixes unknown_value=np.nan in OrdinalEncoder
