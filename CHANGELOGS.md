# Change Logs

## 1.17.0 (development)

<<<<<<< HEAD
* Supports infrequent category with OneHotEncoder
  [#1029](https://github.com/onnx/sklearn-onnx/pull/1029)
=======
* Fix for multidimensional gaussian process
  [#1097](https://github.com/onnx/sklearn-onnx/pull/1097)
>>>>>>> a63f71f5
* Minor fixes to support scikit-learn==1.5.0
  [#1095](https://github.com/onnx/sklearn-onnx/pull/1095)
* Fix the conversion of pipeline including pipelines,
  issue [#1069](https://github.com/onnx/sklearn-onnx/pull/1069),
  [#1072](https://github.com/onnx/sklearn-onnx/pull/1072)
* Fix unexpected type for intercept in PoissonRegressor and GammaRegressor
  [#1070](https://github.com/onnx/sklearn-onnx/pull/1070)
* Add support for scikit-learn 1.4.0,
  [#1058](https://github.com/onnx/sklearn-onnx/pull/1058),
  fixes issues [Many examples in the gallery are showing "broken"](https://github.com/onnx/sklearn-onnx/pull/1057),
  [TFIDF vectorizer target_opset issue](https://github.com/onnx/sklearn-onnx/pull/1055),
  [Tfidfvectorizer with sublinear_tf fails, despite opset version set to greater than 11](https://github.com/onnx/sklearn-onnx/pull/996).

## 1.16.0

* Supports cosine distance (LocalOutlierFactor, ...)
  [#1050](https://github.com/onnx/sklearn-onnx/pull/1050),
* Supports multiple columns for OrdinalEncoder
  [#1044](https://github.com/onnx/sklearn-onnx/pull/1044) (by @max-509)
* Add an example on how to handle FunctionTransformer
  [#1042](https://github.com/onnx/sklearn-onnx/pull/1042),
  Versions of `scikit-learn < 1.0` are not tested any more.
* Supports lists of strings as inputs for FeatureHasher
  [#1025](https://github.com/onnx/sklearn-onnx/pull/1036),
  [#1036](https://github.com/onnx/sklearn-onnx/pull/1036)
* skl2onnx works with onnx==1.15.0,
  [#1034](https://github.com/onnx/sklearn-onnx/pull/1034)
* fix OneHotEncoder when categories indices to drop are not None
  [#1028](https://github.com/onnx/sklearn-onnx/pull/1028)
* fix converter for AdaBoost estimators in scikit-learn==1.3.1
  [#1027](https://github.com/onnx/sklearn-onnx/pull/1027)
* add function 'add_onnx_graph' to insert onnx graph coming from other converting,  
  libraries within the converter mapped to a custom estimator
  [#1023](https://github.com/onnx/sklearn-onnx/pull/1023),
  [#1024](https://github.com/onnx/sklearn-onnx/pull/1024)
* add option 'language' to converters of CountVectorizer, TfIdfVectorizer
  [#1020](https://github.com/onnx/sklearn-onnx/pull/1020)<|MERGE_RESOLUTION|>--- conflicted
+++ resolved
@@ -2,13 +2,8 @@
 
 ## 1.17.0 (development)
 
-<<<<<<< HEAD
-* Supports infrequent category with OneHotEncoder
-  [#1029](https://github.com/onnx/sklearn-onnx/pull/1029)
-=======
 * Fix for multidimensional gaussian process
   [#1097](https://github.com/onnx/sklearn-onnx/pull/1097)
->>>>>>> a63f71f5
 * Minor fixes to support scikit-learn==1.5.0
   [#1095](https://github.com/onnx/sklearn-onnx/pull/1095)
 * Fix the conversion of pipeline including pipelines,
