--- conflicted
+++ resolved
@@ -2,13 +2,10 @@
 
 ## 1.16.0
 
-<<<<<<< HEAD
+* Supports cosine distance (LocalOutlierFactor, ...)
+  [#1050](https://github.com/onnx/sklearn-onnx/pull/1050),
 * Supports multiple columns for OrdinalEncoder
   [#1044](https://github.com/onnx/sklearn-onnx/pull/1044) (by @max-509)
-=======
-* Supports cosine distance (LocalOutlierFactor, ...)
-  [#1050](https://github.com/onnx/sklearn-onnx/pull/1050),
->>>>>>> ae29a330
 * Add an example on how to handle FunctionTransformer
   [#1042](https://github.com/onnx/sklearn-onnx/pull/1042),
   Versions of `scikit-learn < 1.0` are not tested any more.
