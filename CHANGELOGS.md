# Change Logs

## 1.17.0 (development)

<<<<<<< HEAD
* Support kernel Matern in Gaussian Process
  [#978](https://github.com/onnx/sklearn-onnx/pull/978)
=======
* Fix for multidimensional gaussian process
  [#1097](https://github.com/onnx/sklearn-onnx/pull/1097)
>>>>>>> a63f71f5
* Minor fixes to support scikit-learn==1.5.0
  [#1095](https://github.com/onnx/sklearn-onnx/pull/1095)
* Fix the conversion of pipeline including pipelines,
  issue [#1069](https://github.com/onnx/sklearn-onnx/pull/1069),
  [#1072](https://github.com/onnx/sklearn-onnx/pull/1072)
* Fix unexpected type for intercept in PoissonRegressor and GammaRegressor
  [#1070](https://github.com/onnx/sklearn-onnx/pull/1070)
* Add support for scikit-learn 1.4.0,
  [#1058](https://github.com/onnx/sklearn-onnx/pull/1058),
  fixes issues [Many examples in the gallery are showing "broken"](https://github.com/onnx/sklearn-onnx/pull/1057),
  [TFIDF vectorizer target_opset issue](https://github.com/onnx/sklearn-onnx/pull/1055),
  [Tfidfvectorizer with sublinear_tf fails, despite opset version set to greater than 11](https://github.com/onnx/sklearn-onnx/pull/996).

## 1.16.0

* Supports cosine distance (LocalOutlierFactor, ...)
  [#1050](https://github.com/onnx/sklearn-onnx/pull/1050),
* Supports multiple columns for OrdinalEncoder
  [#1044](https://github.com/onnx/sklearn-onnx/pull/1044) (by @max-509)
* Add an example on how to handle FunctionTransformer
  [#1042](https://github.com/onnx/sklearn-onnx/pull/1042),
  Versions of `scikit-learn < 1.0` are not tested any more.
* Supports lists of strings as inputs for FeatureHasher
  [#1025](https://github.com/onnx/sklearn-onnx/pull/1036),
  [#1036](https://github.com/onnx/sklearn-onnx/pull/1036)
* skl2onnx works with onnx==1.15.0,
  [#1034](https://github.com/onnx/sklearn-onnx/pull/1034)
* fix OneHotEncoder when categories indices to drop are not None
  [#1028](https://github.com/onnx/sklearn-onnx/pull/1028)
* fix converter for AdaBoost estimators in scikit-learn==1.3.1
  [#1027](https://github.com/onnx/sklearn-onnx/pull/1027)
* add function 'add_onnx_graph' to insert onnx graph coming from other converting,  
  libraries within the converter mapped to a custom estimator
  [#1023](https://github.com/onnx/sklearn-onnx/pull/1023),
  [#1024](https://github.com/onnx/sklearn-onnx/pull/1024)
* add option 'language' to converters of CountVectorizer, TfIdfVectorizer
  [#1020](https://github.com/onnx/sklearn-onnx/pull/1020)<|MERGE_RESOLUTION|>--- conflicted
+++ resolved
@@ -2,13 +2,10 @@
 
 ## 1.17.0 (development)
 
-<<<<<<< HEAD
 * Support kernel Matern in Gaussian Process
   [#978](https://github.com/onnx/sklearn-onnx/pull/978)
-=======
 * Fix for multidimensional gaussian process
   [#1097](https://github.com/onnx/sklearn-onnx/pull/1097)
->>>>>>> a63f71f5
 * Minor fixes to support scikit-learn==1.5.0
   [#1095](https://github.com/onnx/sklearn-onnx/pull/1095)
 * Fix the conversion of pipeline including pipelines,
